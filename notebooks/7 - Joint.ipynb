{
 "metadata": {
  "name": ""
 },
 "nbformat": 3,
 "nbformat_minor": 0,
 "worksheets": [
  {
   "cells": [
    {
     "cell_type": "code",
     "collapsed": false,
     "input": [
      "%load_ext autoreload\n",
      "%autoreload 2\n"
     ],
     "language": "python",
     "metadata": {},
     "outputs": [],
     "prompt_number": 1
    },
    {
     "cell_type": "code",
     "collapsed": false,
     "input": [
      "%run nb_init.py\n",
      "from joint import *"
     ],
     "language": "python",
     "metadata": {},
     "outputs": [],
     "prompt_number": 2
    },
    {
     "cell_type": "code",
     "collapsed": false,
     "input": [
      "\n",
      "eptm = lj.Epithelium(graphXMLfile='../saved_graphs/xml/before_apoptosis.xml',#\n",
      "                     paramfile='../default/params.xml')\n",
      "eptm.isotropic_relax()\n",
      "\n",
      "\n",
      "#eptm = lj.Epithelium(graphXMLfile=after_apopto,#\n",
      "#                     paramfile='../default/params.xml')\n",
      "   \n",
      "#eptm = lj.Epithelium(graphXMLfile='../saved_graphs/xml/squeezed2.5.xml',\n",
      "#                     paramfile='../default/params.xml')\n",
      "\n",
      "#lj.running_local_optimum(eptm, 1e-3)\n",
      "#eptm.graph.save('../saved_graphs/xml/before_apoptosis.xml')"
     ],
     "language": "python",
     "metadata": {},
     "outputs": [],
     "prompt_number": 3
    },
    {
     "cell_type": "code",
     "collapsed": false,
     "input": [
      "cells = get_apoptotic_cells(eptm, random=False, gamma=2, n_cells=30)\n"
     ],
     "language": "python",
     "metadata": {},
     "outputs": [
      {
       "ename": "KeyError",
       "evalue": "'width_apopto'",
       "output_type": "pyerr",
       "traceback": [
        "\u001b[1;31m---------------------------------------------------------------------------\u001b[0m\n\u001b[1;31mKeyError\u001b[0m                                  Traceback (most recent call last)",
        "\u001b[1;32m<ipython-input-4-cdd7cfb25899>\u001b[0m in \u001b[0;36m<module>\u001b[1;34m()\u001b[0m\n\u001b[1;32m----> 1\u001b[1;33m \u001b[0mcells\u001b[0m \u001b[1;33m=\u001b[0m \u001b[0mget_apoptotic_cells\u001b[0m\u001b[1;33m(\u001b[0m\u001b[0meptm\u001b[0m\u001b[1;33m,\u001b[0m \u001b[0mrandom\u001b[0m\u001b[1;33m=\u001b[0m\u001b[1;32mFalse\u001b[0m\u001b[1;33m,\u001b[0m \u001b[0mgamma\u001b[0m\u001b[1;33m=\u001b[0m\u001b[1;36m2\u001b[0m\u001b[1;33m,\u001b[0m \u001b[0mn_cells\u001b[0m\u001b[1;33m=\u001b[0m\u001b[1;36m30\u001b[0m\u001b[1;33m)\u001b[0m\u001b[1;33m\u001b[0m\u001b[0m\n\u001b[0m",
        "\u001b[1;32m/home/guillaume/Python/leg-joint/joint.py\u001b[0m in \u001b[0;36mget_apoptotic_cells\u001b[1;34m(eptm, seed, random, gamma, n_cells, **kwargs)\u001b[0m\n\u001b[0;32m     45\u001b[0m         \u001b[0msigmas_out\u001b[0m \u001b[1;33m=\u001b[0m \u001b[0mthetas_out\u001b[0m \u001b[1;33m*\u001b[0m \u001b[0meptm\u001b[0m\u001b[1;33m.\u001b[0m\u001b[0mrhos\u001b[0m\u001b[1;33m.\u001b[0m\u001b[0ma\u001b[0m\u001b[1;33m.\u001b[0m\u001b[0mmean\u001b[0m\u001b[1;33m(\u001b[0m\u001b[1;33m)\u001b[0m\u001b[1;33m\u001b[0m\u001b[0m\n\u001b[0;32m     46\u001b[0m         zeds_out = np.random.normal(0,\n\u001b[1;32m---> 47\u001b[1;33m                                     \u001b[0mscale\u001b[0m\u001b[1;33m=\u001b[0m\u001b[0mkwargs\u001b[0m\u001b[1;33m[\u001b[0m\u001b[1;34m'width_apopto'\u001b[0m\u001b[1;33m]\u001b[0m\u001b[1;33m,\u001b[0m\u001b[1;33m\u001b[0m\u001b[0m\n\u001b[0m\u001b[0;32m     48\u001b[0m                                     size=n_cells)\n\u001b[0;32m     49\u001b[0m         \u001b[1;31m#eptm.graph.set_vertex_filter(eptm.is_cell_vert)\u001b[0m\u001b[1;33m\u001b[0m\u001b[1;33m\u001b[0m\u001b[0m\n",
        "\u001b[1;31mKeyError\u001b[0m: 'width_apopto'"
       ]
      }
     ],
     "prompt_number": 4
    },
    {
     "cell_type": "code",
     "collapsed": false,
     "input": [
      "# lj.running_local_optimum(eptm, 1e-3)\n",
      "# eptm.graph.save('../saved_graphs/xml/before_apoptosis.xml')"
     ],
     "language": "python",
     "metadata": {},
     "outputs": [],
     "prompt_number": 4
    },
    {
     "cell_type": "code",
     "collapsed": false,
     "input": [
      "avg_dists = []\n",
      "for cell in eptm.cells:\n",
      "    neighbs = eptm.cells.get_neighbor_cells(cell)\n",
      "    \n",
      "    xyz = np.array([[eptm.ixs[n] - eptm.ixs[cell], \n",
      "                     eptm.wys[n] - eptm.wys[cell], \n",
      "                     eptm.zeds[n] - eptm.zeds[cell]]\n",
      "                     for n in neighbs])\n",
      "    if not len(xyz):\n",
      "        continue\n",
      "    avg_dist = np.sqrt((xyz**2).sum(axis=1)).mean()\n",
      "    avg_dists.append(avg_dist)\n",
      "avg_dists = np.array(avg_dists)\n",
      "num_sigma = 2*np.pi*eptm.rhos.a.mean() / avg_dists.mean()\n",
      "print('Number of cells around the leg: %.1f' % num_sigma) "
     ],
     "language": "python",
     "metadata": {},
     "outputs": [
      {
       "output_type": "stream",
       "stream": "stdout",
       "text": [
        "Number of cells around the leg: 50.6\n"
       ]
      }
     ],
     "prompt_number": 4
    },
    {
     "cell_type": "code",
     "collapsed": false,
     "input": [
      "'regular_{0:02}cells_gamma_{1:2.2}'.format(5, 0.1)\n"
     ],
     "language": "python",
     "metadata": {},
     "outputs": [
      {
       "metadata": {},
       "output_type": "pyout",
       "prompt_number": 7,
       "text": [
        "'regular_05cells_gamma_0.1'"
       ]
      }
     ],
     "prompt_number": 7
    },
    {
     "cell_type": "code",
     "collapsed": false,
     "input": [
      "save_dir"
     ],
     "language": "python",
     "metadata": {},
     "outputs": [
      {
       "metadata": {},
       "output_type": "pyout",
       "prompt_number": 6,
       "text": [
        "'05cells__regular_gamma_0.1'"
       ]
      }
     ],
     "prompt_number": 6
    },
    {
     "cell_type": "code",
     "collapsed": false,
     "input": [
      "width_apopto = 1.8\n",
      "p0 = 0.7\n",
      "amp = 0.4\n",
      "\n",
      "\n",
      "thetas = np.linspace(-np.pi, np.pi, 512)\n",
      "zeds = np.linspace(-20, 20, 512)\n",
      "fig, ax = plt.subplots()#subplot_kw={'projection':'3d'})\n",
      "\n",
      "thetas, zeds = np.meshgrid(thetas, zeds)\n",
      "probas =  p_apopto(zeds, thetas, \n",
      "                   width_apopto=width_apopto, \n",
      "                   p0=p0, amp=amp)\n",
      "im = ax.imshow(probas.T, vmin=0, vmax=1, cmap='gray', aspect=20/180.,\n",
      "               extent=(-20, 20, 0, 360))\n",
      "plt.colorbar(im)\n",
      "plt.savefig('../doc/imgs/apoptosis_proba_width_{}_p0_{}_amp_{}.svg'.format(width_apopto, p0, amp))\n"
     ],
     "language": "python",
     "metadata": {},
     "outputs": [
      {
       "metadata": {},
       "output_type": "display_data",
       "png": "iVBORw0KGgoAAAANSUhEUgAAATEAAAEACAYAAADbQ0FgAAAABHNCSVQICAgIfAhkiAAAAAlwSFlz\nAAALEgAACxIB0t1+/AAAIABJREFUeJztnX9QVNf5/98Lu8hP8Scrgh2UH4EFXNYQ0ak2WsUE06wY\nM0TSWKKYOphO4mgSUzrtmE4jpG2a8UftNCmmtEmANI1iWt0QE41Vm5AoaMY1ShJIBYGRKAKCLCz3\n+4ffvZ/lcn/tsgv37j6vmR137z33nLOc63uf85zn3EfDMAwDgiAIlRIw3h0gCIIYDSRiBEGoGhIx\ngiBUDYkYQRCqhkSMIAhVQyJGEISqIREjCGLM2LBhA/R6PdLT0wXLPPXUU0hMTITRaERdXZ1knSRi\nBEGMGevXr4fFYhE8f/jwYXz11VdoaGjAq6++iqKiIsk6ScQIghgzFi9ejMmTJwueP3ToEAoKCgAA\nWVlZ6OzsRHt7u2idJGIEQSiGlpYWzJo1i/0cGxuL5uZm0WtIxAiCUBTcnZAajUa0vNabnRFCqlME\nQXiP0W6XnjJlCm7cuCGrbHh4OLq7u2XXHRMTgytXrrCfm5ubERMTI3qNqIjdvn0b9957L/r7+2Gz\n2bBq1SqUlJRgx44d+Mtf/oLp06cDAHbu3ImcnBwAQElJCfbv34/AwEDs3r0bK1askP0FCM/h+KEI\nCAiARqOBRqOBVqtFYGAgtFotgoKCMGHCBISEhCA0NBTh4eEIDw9HZGQkJk2ahMjISERGRiIiIgIR\nEREICQnBhAkTUFVVhUcffRR2ux39/f3o7e1FT08Purq6cPPmzWGv7u5u3Lp1C729vejr62Pvo8HB\nQQwODsJut4NhGDAMg6GhIQCj/w9GeJ8bN26w4yVFQIBrkz2z2Yy9e/di7dq1+OSTTzBp0iTo9XrR\na0RFLDg4GMeOHUNoaCgGBwexaNEinDx5EhqNBlu3bsXWrVuHlbdaraiqqoLVakVLSwuWL1+Oy5cv\nu/xFCM/BMIwsy9dZPLhC4vgsVmY0kHCpD3fHLD8/Hx9//DE6Ojowa9YsvPDCCxgYGAAAbNq0CStX\nrsThw4eRkJCAsLAwvP7665J1Sk4nQ0NDAQA2mw12u51dWeD7EtXV1cjPz4dOp0NcXBwSEhJQW1uL\nBQsWuPRFCYJQNu6KWEVFhWSZvXv3ulSnpIk0NDSEjIwM6PV6LF26FKmpqQCAPXv2wGg0orCwEJ2d\nnQCAq1evIjY2lr02NjYWLS0tLnWIUCaOm9Y5SNExFST8j6GhIVmvsUBSxAICAlBfX4/m5macOHEC\nx48fR1FRERobG1FfX4/o6Ghs27ZN8Hpy4qsTZz+VM2lpabzCRWLmXzh+wKReY4FsZ1VkZCQeeOAB\nfP7554iKimKdxRs3bkRtbS0A91YWCOXhqu+LW54EzfdRjYh1dHSwU8W+vj588MEHMJlMaGtrY8sc\nOHCAnWKYzWZUVlbCZrOhsbERDQ0NmD9/vhe7TxDEeKAkERN17Le2tqKgoICd365btw7Lli3DT37y\nE9TX10Oj0WD27Nn485//DAAwGAzIy8uDwWCAVqvFvn37aDqpINy9qby9OkmoDyWNv2Y8EoWQsHkf\nx99Yo9GwsWKOGDG+OLGwsDBERERg4sSJbKzYxIkTMXHiRISHh7NxYlrtnd+9wcFB9Pf3o6+vjzdO\nrKurS3ac2NDQEK9QEt5htH9jjUaDW7duySobFhbm9TEdl4h9Qr0IxZAR/oWSxp1EjBBdbXTVse/K\nOUK9jFX4hBxIxAhJ+By1tArp3yhp7EnE/By+X1RXLCu+z9xjSvrVJjwDiRihOISmlEIrknxWGfnL\n/AcljS2JGDEMoXAKuWEWSrq5Ce+hpHEmEfNTPCVAQteQwPk2ShpLEjFCELEobL73SrqxCe+ipLGm\nB335MWJWlBz/lpBwCa1mEr7DaJ5iYbFYkJycjMTERLz00ksjzt+4cQOrV6+G0WhEVlYWLly4INoX\nEjFC8oGIfBaXXIEi8fJN3N07abfb8bOf/QwWiwVWqxUVFRW4ePHisDI7d+7EvHnzcO7cOfztb3/D\n008/LdoXEjE/RO4qoivi5Lx1yJ22CHXhrojV1tYiISEBcXFx0Ol0WLt2Laqrq4eVuXjxIpYuXQoA\nuOuuu9DU1IRr164J9oVEjGDhs67k+MUoCNb/cFfE+FKycR+cajQa8e677wK4I3rffvutaNo2cuwT\nwxAKp+B+dmVbklA7hHoRGr/Tp0/j9OnTgtfJefjD888/j6effhomkwnp6ekwmUwIDAwULE8i5mfI\nnTq6Eycm1wojAVM/QmO4cOFCLFy4kP38hz/8Ydh57oNTr1y5MuyR9gAQERGB/fv3s59nz56NOXPm\nCPaFppPECORMH6Wc/YRv4+50MjMzEw0NDWhqaoLNZkNVVRXMZvOwMjdv3oTNZgMAvPbaa7j33nsR\nHh4u2BeyxAgWsdAKId8X3zUOJz+Jmu/i7n5YrVaLvXv34r777oPdbkdhYSFSUlLYB6tu2rQJVqsV\njz/+ODQaDdLS0lBWViZep1s9IXwa7tRRznRytD4yQl2MZpxzcnLYZNsONm3axL5fuHAhLl26JLs+\nEjE/gGH4E+jKCaFwLjM0NMQmQnb+JZYjYO6EcRDKRUnjRiJGABCPshezxKSmm4RvoqSxJRHzc+RM\nE4UESUz4+NogfAcljSmJmJ8idRMKOfnlxJC52yahHpQ0liRihKwIfKHQCu52I75yhO+hpKf1isaJ\n3b59G1lZWcjIyIDBYMDPf/5zAMD169eRnZ2NpKQkrFixgk2wCwAlJSVITExEcnIyampqvNt7wmPw\nWVbOoRJicUB8YsZXJ+E7uBsn5g1ERSw4OBjHjh1DfX09zp8/j2PHjuHkyZMoLS1FdnY2Ll++jGXL\nlqG0tBQAYLVaUVVVBavVCovFgs2bNytKsQlpxJz7fGW5/5JD3z9QjYgBQGhoKADAZrPBbrdj8uTJ\nOHToEAoKCgAABQUFOHjwIACguroa+fn50Ol0iIuLQ0JCAmpra73YfcKTyFmZFJpWitVF+B6qErGh\noSFkZGRAr9dj6dKlSE1NRXt7O/R6PQBAr9ejvb0dAHD16tVh+6D4dqgT44+U5SQkVGI3KnfqKVYX\noX6UJGKSjv2AgADU19fj5s2buO+++3Ds2LFh5zUajejOdDm71gnlIOXUF7PKnK+naaVvo6Sxlb0B\nPDIyEg888ADOnDkDvV6PtrY2AEBrayuioqIAjNyh3tzcjJiYGA93mfAWDv+llHUmZsHxvSd8DyVZ\nYqIi1tHRwa489vX14YMPPoDJZILZbEZ5eTkAoLy8HLm5uQAAs9mMyspK2Gw2NDY2oqGhAfPnz/fy\nVyA8iRxLTOqGJQHzfUbzjH1PIzqdbG1tRUFBAduhdevWYdmyZTCZTMjLy0NZWRni4uLw9ttvAwAM\nBgPy8vJgMBig1Wqxb98+mk4qFCkrimuVyfGT8cWMibVJqBcljaWGGYfekLB5H8ff2OGzDAgIQGBg\nIPvS6XSYMGECgoKCEBISgvDwcISFhSE8PBwTJ05EREQEJk6ciPDwcISGhiIkJARBQUHsEzbtdjts\nNhv6+vrQ29uLnp4edHV1obu7G11dXejp6UFPTw9u3bqFvr4+2Gw29Pf3Y2BgAHa7HYODg+yPIzn+\nx5bR/o01Gg3OnTsnq6zRaBzRnsViwZYtW2C327Fx40Zs37592PmOjg489thjaGtrw+DgIJ555hk8\n/vjjgm3QQxH9DDnTPj5riy/wlW9FUqpOsTKEenDXJyYn29HevXthMplQX1+P48ePY9u2bRgcHBTs\nC4kYAUD8oYd8x6TCKEiofBt3RUxOtqPo6Gh0dXUBALq6ujB16lRotcKeL9o76UeICYuYr0uuT4wc\n/P6Du2PLl+3o008/HVbmiSeewA9/+EPMnDkT3d3drM9dCBIxYhhyVieFzvHVQfgmQmP8+eef48yZ\nM4LXyfGH79y5ExkZGTh+/Di+/vprZGdn49y5c4iIiOAtTyJGAJD3gEMhERMqR2LmuwiFT8ybNw/z\n5s1jP7/66qvDzsvJdnT69Gn84he/AADEx8dj9uzZuHTpEjIzM3nbJJ+YnyBXUMSEydmR73jv7uoi\niZy6cdcnJifbUXJyMo4ePQoAaG9vx6VLl0RTtpEl5ofIEQ8+4eJe63jvHFMm1QYJl2/g7jjKyXZU\nXFyM9evXw2g0YmhoCL/97W8xZcoU4Trd6gmheBiGPzmI83muMAlNFeVMJ4V+fV1ZsSSBUw+jGSup\nbEfTpk3De++9J7s+EjFiGFI+LqlIfm4dhG+ipDEmEfNznC0lPoFyLifns6MO5y1ISrrhCc+gpDEl\nESMErS/nz3zvAX6xIqvM91HSuJKIEbxIrTjJ8YcRvouSHjtPIubH8FlMcsIrHOfEnuYqVD/hGyhp\nPEnE/By+m5HP6nI+zj3Gd41UG4S6UdKYkoj5GXw3n9DTKPisLT7R4rPSuI5+qT4Q6kJJY0gi5qcI\nxXMJnXM1LkyqDULdKGksScQIFk9bYoTvoqTxJRHzQ6RuQDF/l5AlJjcmTEk3P+E+ShpHEjE/Rihg\nVcypL+Xk5/OFkWXme1CIBaFIpARLyhIjsfIflDTOJGLEMPgsKCkR44qXkn6lCe+gJBGj54kRoquM\nQkLGdeo7XyNWL+EbSN0XYmNvsViQnJyMxMREvPTSSyPO//73v4fJZILJZEJ6ejq0Wi2b/5YPURG7\ncuUKli5ditTUVKSlpWH37t0AgB07diA2NpZt6MiRI+w1JSUlSExMRHJyMmpqamT9QQhlIfcGFZtu\nEr6NuyImJ9vRM888g7q6OtTV1aGkpARLlizBpEmTBPsiOp3U6XR45ZVXkJGRgZ6eHtx9993Izs6G\nRqPB1q1bsXXr1mHlrVYrqqqqYLVa0dLSguXLl+Py5csICCCDTwnw3VRcxz73XyFHP995sXKEb+Hu\nmDpnOwLAZjtKSUnhLf/WW28hPz9ftE5RdZkxYwYyMjIAAOHh4UhJSUFLSwsA/i9RXV2N/Px86HQ6\nxMXFISEhAbW1tZJfjBh7+FYmnY+LTR/5YsfEVi3F2iPUieM+kHpx4ct25NAULr29vXj//fexZs0a\n0b7INpGamppQV1eHBQsWAAD27NkDo9GIwsJCdr569erVYQ/9F+sgoRyELDTuceebknuDCk0fSKx8\nE3enk3KyHTl47733sGjRItGpJCBTxHp6evDwww9j165dCA8PR1FRERobG1FfX4/o6Ghs27ZN8FpX\nOk2ML0LCxXXeO7/n+8Ul35jvIyRa58+fx5tvvsm+uMjJduSgsrJScioJyAixGBgYwJo1a/DYY48h\nNzcXABAVFcWe37hxIx588EHeDjY3NyMmJkayE8T44RAbodAKoWNS553rJEHzPYTGNC0tDWlpaezn\nysrKYeedsx3NnDkTVVVVqKioGFHPzZs3ceLECbz11luSfRG1xBiGQWFhIQwGA7Zs2cIeb21tZd8f\nOHAA6enpAACz2YzKykrYbDY0NjaioaEB8+fPl+wEMbbwhUJwj8v1kUk584XaItSNu9NJ52xHBoMB\njzzyCJvtyJHxCAAOHjyI++67DyEhIZJ9EbXETp06hTfeeANz586FyWQCcCc7b0VFBerr66HRaDB7\n9my2cYPBgLy8PBgMBmi1Wuzbt4+mkwpDzG8lJEpiDnyxslLtEeplNGMole0IAAoKClBQUCCrPlER\nW7RoEe8KA7cDzhQXF6O4uFhW48T4InYjyrG65PzyymmLUB9KGk/aduQHMIx4DkpnnJ34jmsd/wr5\nwLjHXdl2pKT/DIR8lLS1jESM4EWuJcYtS/gHShprEjE/hc+X5YC7qigkXHz/clc5hdog1I2SxpJE\njGCRWp3kKyO1Okn4JkoaXxIxgheh6SNflnCaTvofShprEjGChStEDsFy3ivpWCDgChc9ydW/UNL4\nkoj5CVLxWkLvuZaXcxmugPGVkds+oS6UNHYkYn6OkPAI3aTc43LEUUk3POEZKMSCUCRCAiYVYiGn\nDsK3UNL4koj5OHyBrkLiIxaNz1dGblk5bRPqQkljRiJGDEMqUYicc0qaahDegUSMGHekfFtiU0q+\nz+7USagXJY0lPfyeEBQs7jkxq4x7nVDdhG8gFCcoJ25QKtsRABw/fhwmkwlpaWlYsmSJaF/IEiME\nEfOFib0nfB93x9uR7ejo0aOIiYnBPffcA7PZPCxRSGdnJ5588km8//77iI2NRUdHh2idZIn5MVK/\nmFK/qnJ+daXOE+rE3UQhztmOdDodm+3Imbfeegtr1qxhH1s9bdo00b6QiBEjEBMsvmxHUtcSvoe7\n00k52Y4aGhpw/fp1LF26FJmZmfj73/8u2heaTvoRUgIjFkLheO+87UjONYRv4u74ynmu3cDAAM6e\nPYsPP/wQvb29WLhwIRYsWIDExETe8iRifoYrN58c0eOKmqf7QCgToTG8dOkSLl++LHidnGxHs2bN\nwrRp0xASEoKQkBD84Ac/wLlz5wRFjKaTxAi41pVYwlyhdG6Oz4RvIjR9TEpKwo9+9CP2xcU525HN\nZkNVVRXMZvOwMqtWrcLJkydht9vR29uLTz/9FAaDQbAvZIkRw3BXhEi8/At3x9g525HdbkdhYSGb\n7Qi4kzAkOTkZ999/P+bOnYuAgAA88cQToiKmYcbhjqMMSGOD4++s0Wig0WgQEBCAgIAABAYGQqvV\nQqvVIigoCEFBQQgODsaECRMQEhKC0NBQhIaGIiQkBMHBwQgODkZQUBC0Wi0CAu4Y70NDQxgcHITN\nZsPt27dx+/Zt9PX1obe3F729vejr68Pt27fR398Pm80Gm82GwcFBDA4Owm63j7DuABK/sWK0f2eN\nRoN9+/bJKrt582avjytZYgQA4SdPuLoYQELkHyhpa5moT+zKlStYunQpUlNTkZaWht27dwMArl+/\njuzsbCQlJWHFihXo7OxkrykpKUFiYiKSk5NRU1Pj3d4To0YsvktqH6XztdwsSXLaINTLaCL2PY2o\niOl0Orzyyiu4cOECPvnkE/zxj3/ExYsXUVpaiuzsbFy+fBnLli1DaWkpAMBqtaKqqgpWqxUWiwWb\nN29WlGIT7iF2M7p7o5KwqRvViNiMGTOQkZEBAAgPD0dKSgpaWlpw6NAhNjtvQUEBDh48CACorq5G\nfn4+dDod4uLikJCQgNraWi9/BcIdhG4wuRaV4yble8wPN1uSVJuE+lCNiDnT1NSEuro6ZGVlob29\nHXq9HgCg1+vR3t4OALh69eqwmA++aFxCOcgVGTG/l9wpJAmYb6EkEZPl2O/p6cGaNWuwa9cuRERE\nDDvnWPkSglYi1Y83ppOEulHSuEtaYgMDA1izZg3WrVuH3NxcAHesr7a2NgBAa2sroqKiAIyMxm1u\nbkZMTIw3+k14ELGVSD7nPZ/T35U6CfXj7gZwbyAqYgzDoLCwEAaDAVu2bGGPm81mlJeXAwDKy8tZ\ncTObzaisrITNZkNjYyMaGhowf/58L3afGCukBI7wL1QznTx16hTeeOMNzJ07FyaTCcCdEIrnn38e\neXl5KCsrQ1xcHN5++20AgMFgQF5eHgwGA7RaLfbt20fTSZXgrkhxLS4SNv9ASeMsKmKLFi0SNAmP\nHj3Ke7y4uBjFxcWj7xkxbrj7K6qkG5vwLkoaa4rY90Pc3RPJ/eyO9aWkm59wHyWNI4kYIQsl3bTE\n+KOk+4FEjADgnZtSSTc64VmUNLYkYoQocvxjSrqhibFBSdsJ6aGIxKggAfNPRhNiIZWy7fjx44iM\njITJZILJZMJvfvMb0b6QJUYQhMu4++MlJ2UbANx77704dOiQrDrJEiMIwmXctcTkpGxz1C8XEjGC\nIFzGXRGTk7JNo9Hg9OnTMBqNWLlyJaxWq2hfaDpJEITLCFlKjY2NaGpqErxOzg6eefPm4cqVKwgN\nDcWRI0eQm5srmkGJLDGCIFxGyPKKi4vDkiVL2BcXOSnbIiIiEBoaCgDIycnBwMAArl+/LtgXEjGC\nIFzG3adYyEnZ1t7ezlp6tbW1YBgGU6ZMEewLTScJgnAZd1cn5aRse+edd/CnP/0JWq0WoaGhqKys\nFK/TrZ4QxP+HnlLin4wmPjAnJwc5OTnDjm3atIl9/+STT+LJJ5+UXR+JGCGK1JN7HWUI/0JJQc4k\nYgQA7wgRiZvvQiJGqA4SJMIZEjFiXHFFkLhlnT873o+mPkKdkIgRikaOH0zoOsI/UNJTLEjECAD8\nAiRHlLjWGAmZf0CWGKE63BU5wjchESMUhZgV5XwsICCA/RwQEMBOKcSuI6HzTUjECFVBGd4JLkoS\nMcm9kxs2bIBer0d6ejp7bMeOHYiNjWWfvHjkyBH2XElJCRITE5GcnIyamhrv9JrwCGIrj9zjzpaV\nK74yqboJdaKk5LmSIrZ+/XpYLJZhxzQaDbZu3Yq6ujrU1dWxWwisViuqqqpgtVphsViwefNmRa1i\nEP+HkKg4TxnFrhESM41Gg4CAAN42SMh8B1WJ2OLFizF58uQRx/k6WF1djfz8fOh0OsTFxSEhIQG1\ntbWe6SkxboiJj0OwPFknoXzcfYqFN3D7UTx79uyB0WhEYWEhOjs7AQBXr14d9mwgvqc2EspCzOpy\nFiiH5cV9OX7M5FpwhG+gKkuMj6KiIjQ2NqK+vh7R0dHYtm2bYFm6gdWB0FTR1VgxGm//wJvZjhx8\n9tln0Gq1ePfdd0X74paIRUVFsTfsxo0b2Skj96mNzc3NiImJcacJYhyQCrHgWmHOx+TURfgO7oqY\nI9uRxWKB1WpFRUUFLl68yFtu+/btuP/++yUtOrdErLW1lX1/4MABduXSbDajsrISNpsNjY2NaGho\nwPz5891pghgn+PZGevM6Qp14O9vRnj178PDDD2P69OmSfZGME8vPz8fHH3+Mjo4OzJo1Cy+88AKO\nHz+O+vp6aDQazJ49m30qo8FgQF5eHgwGA7RaLfbt20c3tArhWloBAQGsz4trgYlZZTT2vou7/i6+\nbEeffvrpiDLV1dX46KOP8Nlnn0neR5IiVlFRMeLYhg0bBMsXFxejuLhYqlpinPDkEyc8YbUR6sTd\nlUc5Y79lyxaUlpayC0dSgkkR+36EHFHi29DN5+R33n4kdg3hmwgJy9WrV4e5m7jIyXZ05swZrF27\nFgDQ0dGBI0eOQKfTjUgo4oBEjBiBkKPeOexiaGiIHPp+jJCIRUdHIzo6mv189uzZYeedsx3NnDkT\nVVVVI2Z733zzDft+/fr1ePDBBwUFDCAR82u4Pi2x81KbvOXUQfgO3sx25HKdbvWE8AvkTCnpaRX+\niTezHTnz+uuvS9ZHIkbw7nGUK1pSMWMkbr6Jkp5iQSLmp0iJjZCwuSJYJGi+C4kYoVik9kvKOefu\npnBCPSjp6TQkYj6O3BVEsUBWMd+YnLJy2lbSLzshjZLGi0SMYBFy0rsjUjR19G1IxAjFILRVSCxk\nQuwz9xiFV/gmJGLEmCNHbPjeOz+lVUicxMpIta+k/wyEfJQ0biRiBIuQg567+du5rHMZoXoI34NE\njFA8Qj4wvm1HFJXvf5CIEYpEyDcmFfwqdI7wXSjEghh3+EIlHHCzFUmFWDj/y51WCrVBqBuyxAjF\nwxf/JRYzRtNJ/4JEjBhTXBEXbtYiobgwsUh+VyL2aYVSnShpzGh/iB8jJm5ilpiUleZqW4T68Ga2\no+rqahiNRphMJtx999346KOPRPtClpifIRVlL2drkdyyUu0R6sVdS8yR7ejo0aOIiYnBPffcA7PZ\njJSUFLbM8uXLsWrVKgDAF198gdWrV+Orr74SrJMsMT9EKOpeanVSjp9MrE6+z4Q68Wa2o7CwMPZ9\nT08Ppk2bJtoXEjE/R2hVUcoHJnbeAXeVk/AdhoaGZL248GU7amlpGVHu4MGDSElJQU5ODnbv3i3a\nFxIxgoXPr+Wcro1bxuHE5zryaaXS93HXEpN7X+Tm5uLixYt47733sG7dOtGykiK2YcMG6PV6NkEu\nAFy/fh3Z2dlISkrCihUr0NnZyZ4rKSlBYmIikpOTUVNTI6vDxPgi5LfiEzS+90Llheom1I+QaF27\ndg1ffvkl++IiJ9uRM4sXL8bg4CC+++47wTKSIrZ+/XpYLJZhx0pLS5GdnY3Lly9j2bJlKC0tBQBY\nrVZUVVXBarXCYrFg8+bNiorsJf4Pvumg83GhFzeRrlT8mFR7hDoRErGpU6ciKSmJfXFxznZks9lQ\nVVU1IpPR119/zVpxjmxJU6dOFeyLpIgtXrwYkydPHnbs0KFDKCgoAAAUFBTg4MGDAO4sjebn50On\n0yEuLg4JCQmora2VaoIYI6QsJVdWJfnOSzn5Cd/B3emkc7Yjg8GARx55hM125Mh49M9//hPp6ekw\nmUx4+umnUVlZKdoXt0Is2tvbodfrAQB6vR7t7e0A7iTOXLBgAVtOyGlHKBu5K5GuxooRvoM3sx09\n99xzeO6552TXN+o4MQpyVD98YygmVnzHna8Rq5fwDVQfsa/X69HW1gYAaG1tRVRUFICRTrvm5mbE\nxMR4oJvEWCGVKESOBUaJQnwfd0MsvIFbd5vZbEZ5eTkAoLy8HLm5uezxyspK2Gw2NDY2oqGhAfPn\nz/dcb4kxwZWpI18ZwvcZzbYjTyM5nczPz8fHH3+Mjo4OzJo1C7/+9a/x/PPPIy8vD2VlZYiLi8Pb\nb78NADAYDMjLy4PBYIBWq8W+ffvoplYwfBaU0BRRziokdxVTqB1C/ShpOikpYhUVFbzHjx49ynu8\nuLgYxcXFo+sV4VWkBMWVVUq+sqNpm1AHqhIxwn/gEym+mDDn89wy3HoI34REjBh3hFYjhc7J9YFJ\n1UP4BiRixLjBJyRCvrDRWmJc35hYHwh1oaSdOCRifg6foEg597nH+K6RaoNQN2SJEYqAb+rHPSZm\nbfFZcGJ1Eb4DiRiheOTGhXHLEv4BiRihKISsL+fPfO8BjHjWGF99hO9BIkYoBu700PGeb4oo57Oj\nDj5xI3wHEjFCsQhZZVyRYhiGd5rJrYPwTZQkYrRT10eREzkvd6VRzD8mN25Mjs+MxE89jGYDuFTK\ntjfffBPVhSDqAAAMNUlEQVRGoxFz587F97//fZw/f160L2SJ+SFyxEJsVZJbD19CEKE2SKh8A2+m\nbJszZw5OnDiByMhIWCwW/PSnP8Unn3wiWCdZYn6CXPEQ8nVxBc3xXkzkXGmHUBfeTNm2cOFCREZG\nAgCysrLQ3Nws2hcSMQKA8Cqk82ex6aRQOcI3cVfE5KZsc1BWVoaVK1eK9oWmk8Qw5IiX0Dm+Ogjf\nRGg62d3dje7ubsHrXLk3jh07hv379+PUqVOi5UjE/AixG0iuE19OOTntEepGSMTCw8MRHh7Ofm5t\nbR12Xm7KtvPnz+OJJ56AxWIZkaiIC00nCQDiU0i+Y2JlaSrp+7g7nZSTsu1///sfHnroIbzxxhtI\nSEiQ7AtZYn6GKyuIQk59xzmxJ8G60y6hHtx9ioVzyja73Y7CwkI2ZRtwJ+vRr3/9a9y4cQNFRUUA\nAJ1OJ5r6UcOMQ9Qa3cTehytEAQEBCAwMZF86nQ4TJkxAcHAwQkJCEBoairCwMERERLCvyMhIhIWF\nISwsDMHBwQgKCkJgYCCAO0vlNpsNt2/fxq1bt9DT04Ouri7WJ9Ld3Y2enh709fWhr68Pt2/fRn9/\nPwYGBmC32zE4OMjGEjn/aispiNJXGe3fWKPRYO7cubLKnj9/3utjSpaYnyIUlOp4z7cFScon5rzV\nSKoNQt0o6ceGRIwYBq1OEnIgESMUCdf6ckaO856EzH8gESMUi7uWGPd6WqH0bXxGxOLi4jBx4kTW\nUVxbW4vr16/jkUcewbfffou4uDs5KSdNmuSp/hIegE+IuOelBIv7Wewpr3JWLwl1oSQRG1WcmEaj\nwfHjx1FXV8cugZaWliI7OxuXL1/GsmXLUFpa6pGOEt5HyqISEzOxugjfYzRPsfA0ow525SryoUOH\nUFBQAAAoKCjAwYMHR9sEMYaITQ/5ynL/pWmkf+BusKs3GLUltnz5cmRmZuK1114DALS3t0Ov1wMA\n9Ho92tvbR99LwuvwTSn50rUJvbjhFXx1Er6DkkRsVD6xU6dOITo6GteuXUN2djaSk5OHnadfZXUg\nZkm549gnH5jv4zM+sejoaADA9OnTsXr1atTW1kKv16OtrQ3Anc2fUVFRo+8l4XGkxEXK4e+O1UWC\n5jsoyRJzW8R6e3vZR27cunULNTU1SE9Ph9lsRnl5OQCgvLwcubm5nukp4RX4LCYxy4p7rZxAVxIv\n30NJIub2dLK9vR2rV68GAAwODuLHP/4xVqxYgczMTOTl5aGsrIwNsSCUj9yYLz6B477n+0z4Fkqa\nTrotYrNnz0Z9ff2I41OmTMHRo0dH1SnCswiJiZjI8ImWs/PeEd0vVNaVPijpPwQhj7EKn5ADPU+M\nGIFQ6ATfe6FrCN9mNNNJqWxHX375JRYuXIjg4GC8/PLLkn2hbUcEi5jDXmrV0hnus8cI38Ob2Y6m\nTp2KPXv2yI4xJUuMGIErYRViYkb4Lt7MdjR9+nRkZmZCp9PJ6guJmJ8h1z8mx4EvFILhbh8I9TBW\n2Y7kQNNJYhhSIsV9764gkZCpG6HpZH9/P/r7+wWv88a4k4gRLGLhFa5G7BO+jZCIBQUFISgoiP3c\n09Mz7LzcbEeuQNNJP0RutL0rYsS3d9KVtgh14e5TLORkO3Igd/GALDFCNOLelfAKqboJ38Hd1Uk5\n2Y7a2tpwzz33oKurCwEBAdi1axesVuuwfJbD6nT7WxCqR8wCk2NBjXY7EqFeRhOgnJOTg5ycnGHH\nNm3axL6fMWPGsCmnFCRihCB8/jCxAFgSKv9BSbssSMT8FE9t1HbFn0Yi5zuQiBGKRc5Gb25ZvusJ\n34ZEjFAccnxeYu/l+tEI30BJG8BJxPwc56dROHBltVFO1D5fG4S6IUuMUBUU1EpwIREjFIWYb2u0\neyFJ6HwTEjFCtZDfiwBIxAgFM5qQCRI0/4FEjBgXRvvECYrAJxyQiBEEoWooxIJQNK5aXLRq6X+Q\nJUYoHo1G41IMGQmXf6EkEfNKFKJUNhNCfbjyFAvC9/FmtiMAeOqpp5CYmAij0Yi6ujrRvnhcxBzZ\nTCwWC6xWKyoqKnDx4kVPN0OME1988cV4d4FQAO6KmBx9OHz4ML766is0NDTg1VdfRVFRkWhfPC5i\ncrKZEGOHXEtJ6sGIjn8dIuZJC4ysOfXhzWxHhw4dQkFBAQAgKysLnZ2daG9vF+yLx0XMG9lMCIJQ\nFt7MdsRXprm5WbAvHnfs068qQfg+7oZYyNUHrgCKXedxEZOTzSQ+Ph5ff/21p5smnHDcBHa7nT02\nMDDgkborKys9Ug8x9sTHx49pe9zn4svRB26Z5uZmxMTECDfCeJiBgQFmzpw5TGNjI9Pf388YjUbG\narV6uhmCIFSIHH3497//zeTk5DAMwzD//e9/maysLNE6PW6JCWUzIQiCkJPtaOXKlTh8+DASEhIQ\nFhaG119/XbRODcMoKGqNIAjCRcbskZvPPvssUlJSYDQa8dBDD+HmzZvsuZKSEiQmJiI5ORk1NTUe\nae8f//gHUlNTERgYiLNnz7LHm5qaEBISApPJBJPJhM2bN3u1PcA738+ZHTt2IDY2lv1OFovF420A\nYx/EHBcXh7lz58JkMmH+/Pker3/Dhg3Q6/VIT09nj12/fh3Z2dlISkrCihUr0NnZ6dX2vDV2V65c\nwdKlS5Gamoq0tDTs3r0bgHe/37jhpanvCGpqahi73c4wDMNs376d2b59O8MwDHPhwgXGaDQyNpuN\naWxsZOLj49lyo+HixYvMpUuXmCVLljBnzpxhjzc2NjJpaWmjrl9ue976fs7s2LGDefnllz1aJ5fB\nwUEmPj6eaWxsZGw225j4OuPi4pjvvvvOa/WfOHGCOXv27LD74dlnn2VeeuklhmEYprS0lL1PvdWe\nt8autbWVqaurYxiGYbq7u5mkpCTGarV69fuNF2NmiWVnZ7N78bKysti4j+rqauTn50On0yEuLg4J\nCQmora0ddXvJyclISkoadT2jbc9b348L42WvwHgFMXvzey1evBiTJ08edsw50LKgoAAHDx70anuA\nd77jjBkzkJGRAeDOCmFKSgpaWlq8+v3Gi3HJ4LB//36sXLkSAHD16tVhS6xjERzb2NgIk8mEJUuW\n4OTJk15ta6y+3549e2A0GlFYWOiVKcJ4BDFrNBosX74cmZmZeO2117zaloP29nbo9XoAgF6vF40U\n9xTeHrumpibU1dUhKytrXL6ft/Ho6mR2djba2tpGHN+5cycefPBBAMCLL76IoKAgPProo4L1yA2I\nk9Mel5kzZ+LKlSuYPHkyzp49i9zcXFy4cAERERFeaY8PdwKChdp+8cUXUVRUhF/96lcAgF/+8pfY\ntm0bysrKXG5DjPEIYj516hSio6Nx7do1ZGdnIzk5GYsXLx6z9sdig7u3x66npwdr1qzBrl27Rtzj\nvrKB36Mi9sEHH4ie/+tf/4rDhw/jww8/ZI+5HNjmQnt8BAUFISgoCAAwb948xMfHo6GhAfPmzfNK\ne6P5fu60vXHjRpcEVS5yghQ9TXR0NABg+vTpWL16NWpra70uYnq9Hm1tbZgxYwZaW1sRFRXl1fac\n6/f02A0MDGDNmjVYt24dcnNzAYz99xsLxmw6abFY8Lvf/Q7V1dUIDg5mj5vNZlRWVsJms6GxsREN\nDQ0eX4ly9jl0dHSwUezffPMNGhoaMGfOHK+1Nxbfr7W1lX1/4MCBYatfniIzMxMNDQ1oamqCzWZD\nVVUVzGazx9tx0Nvbi+7ubgDArVu3UFNT45XvxcVsNqO8vBwAUF5ezv7n9xbeGjuGYVBYWAiDwYAt\nW7awx8f6+40JY7WCkJCQwHzve99jMjIymIyMDKaoqIg99+KLLzLx8fHMXXfdxVgsFo+09+677zKx\nsbFMcHAwo9frmfvvv59hGIZ55513mNTUVCYjI4OZN28e869//cur7TGMd76fM+vWrWPS09OZuXPn\nMqtWrWLa2to83gbDMMzhw4eZpKQkJj4+ntm5c6dX2nDwzTffMEajkTEajUxqaqpX2lu7di0THR3N\n6HQ6JjY2ltm/fz/z3XffMcuWLWMSExOZ7Oxs5saNG15rr6yszGtj95///IfRaDSM0Whk/88dOXLE\nq99vvKBgV4IgVA3llycIQtWQiBEEoWpIxAiCUDUkYgRBqBoSMYIgVA2JGEEQqoZEjCAIVUMiRhCE\nqvl/owiitWgpNfgAAAAASUVORK5CYII=\n",
       "text": [
        "<matplotlib.figure.Figure at 0x9b0e314c>"
       ]
      }
     ],
     "prompt_number": 4
    },
    {
     "cell_type": "code",
     "collapsed": false,
     "input": [
      "def specific_apopto_cells_number(num_cells, *args, **kwargs):\n",
      "    n_apopto = 0\n",
      "    n_iter = 0\n",
      "    seed = 0\n",
      "    while n_apopto != num_cells:\n",
      "        seed += 1\n",
      "        n_iter += 1\n",
      "        if n_iter > 100:\n",
      "            raise RuntimeError('''Number of trials to high, \n",
      "                               Try changing the parameters''')\n",
      "        apopto_cells = get_apoptotic_cells(*args, seed=seed, **kwargs )\n",
      "        n_apopto = len(apopto_cells)\n",
      "    \n",
      "    return seed, apopto_cells\n",
      "    "
     ],
     "language": "python",
     "metadata": {},
     "outputs": [],
     "prompt_number": 7
    },
    {
     "cell_type": "code",
     "collapsed": false,
     "input": [
      "seed, apopto_cells = specific_apopto_cells_number(30, eptm,\n",
      "                                                  z0=0., \n",
      "                                                  width_apopto=width_apopto,\n",
      "                                                  p0=p0, amp=amp)"
     ],
     "language": "python",
     "metadata": {},
     "outputs": [
      {
       "output_type": "stream",
       "stream": "stdout",
       "text": [
        "Number of apoptotic cells: 28\n",
        "Number of apoptotic cells: 34"
       ]
      },
      {
       "output_type": "stream",
       "stream": "stdout",
       "text": [
        "\n",
        "Number of apoptotic cells: 31"
       ]
      },
      {
       "output_type": "stream",
       "stream": "stdout",
       "text": [
        "\n",
        "Number of apoptotic cells: 20"
       ]
      },
      {
       "output_type": "stream",
       "stream": "stdout",
       "text": [
        "\n",
        "Number of apoptotic cells: 28"
       ]
      },
      {
       "output_type": "stream",
       "stream": "stdout",
       "text": [
        "\n",
        "Number of apoptotic cells: 31"
       ]
      },
      {
       "output_type": "stream",
       "stream": "stdout",
       "text": [
        "\n",
        "Number of apoptotic cells: 28"
       ]
      },
      {
       "output_type": "stream",
       "stream": "stdout",
       "text": [
        "\n",
        "Number of apoptotic cells: 36"
       ]
      },
      {
       "output_type": "stream",
       "stream": "stdout",
       "text": [
        "\n",
        "Number of apoptotic cells: 33"
       ]
      },
      {
       "output_type": "stream",
       "stream": "stdout",
       "text": [
        "\n",
        "Number of apoptotic cells: 32"
       ]
      },
      {
       "output_type": "stream",
       "stream": "stdout",
       "text": [
        "\n",
        "Number of apoptotic cells: 22"
       ]
      },
      {
       "output_type": "stream",
       "stream": "stdout",
       "text": [
        "\n",
        "Number of apoptotic cells: 29"
       ]
      },
      {
       "output_type": "stream",
       "stream": "stdout",
       "text": [
        "\n",
        "Number of apoptotic cells: 20"
       ]
      },
      {
       "output_type": "stream",
       "stream": "stdout",
       "text": [
        "\n",
        "Number of apoptotic cells: 30"
       ]
      },
      {
       "output_type": "stream",
       "stream": "stdout",
       "text": [
        "\n"
       ]
      }
     ],
     "prompt_number": 10
    },
    {
     "cell_type": "code",
     "collapsed": false,
     "input": [
      "print(seed)"
     ],
     "language": "python",
     "metadata": {},
     "outputs": [
      {
       "output_type": "stream",
       "stream": "stdout",
       "text": [
        "14\n"
       ]
      }
     ],
     "prompt_number": 11
    },
    {
     "cell_type": "code",
     "collapsed": false,
     "input": [
      "all_hists = []\n",
      "n_cells = []\n",
      "for seed in range(10):\n",
      "    print('Random seed: %i' % seed)\n",
      "    apopto_cells = get_apoptotic_cells(eptm, \n",
      "                                       seed=seed, z0=0., \n",
      "                                       width_apopto=width_apopto,\n",
      "                                       p0=p0, amp=amp)\n",
      "    apopto_sequence = get_sequence(apopto_cells, num_steps=10)\n",
      "    n_seq = len(apopto_sequence)\n",
      "    n_cells.append(len(apopto_cells))\n",
      "    apopto_4steps = [np.concatenate(\n",
      "                         apopto_sequence[n_seq//4 * i:\n",
      "                                         n_seq//4 * i + n_seq//4]\n",
      "                                    ) for i in range(4)]\n",
      "    thetas_4steps = [np.unique([eptm.thetas[cell] for cell in seq])\n",
      "                     for seq in apopto_4steps]\n",
      "    hists_4steps = [np.histogram(thetas, bins=8, range=(-np.pi, np.pi))[0]\n",
      "                    for thetas in thetas_4steps]\n",
      "    all_hists.append(hists_4steps)\n",
      "all_hists = np.array(all_hists)\n",
      "n_cells= np.array(n_cells)\n",
      "print('Average number of apoptic cells: %.1f \u00b1 %.2f'\n",
      "      % (n_cells.mean(), n_cells.std()))\n",
      "avg_hists = all_hists.mean(axis=0)\n",
      "norm = n_cells.mean() / avg_hists.sum()\n",
      "\n",
      "print('repartition: ')\n",
      "print(avg_hists * norm)\n",
      "print('Summed:')\n",
      "print(avg_hists.sum(axis=0) * norm)\n",
      "\n",
      "in_vivo_hist = np.array([[0.6, 0.6, 0.2, 0.0, 0.3, 0.6, 0.6, 1.0],\n",
      "                         [1.5, 0.8, 0.3, 0.5, 0.3, 0.7, 2.7, 2.9],\n",
      "                         [1.2, 2.4, 0.6, 0.8, 1.3, 1.8, 3.5, 1.0],\n",
      "                         [0.0, 0.0, 0.0, 1.3, 1.4, 0.6, 0.4, 0.0]])\n"
     ],
     "language": "python",
     "metadata": {},
     "outputs": [
      {
       "output_type": "stream",
       "stream": "stdout",
       "text": [
        "Random seed: 0\n",
        "Number of apoptotic cells: 28"
       ]
      },
      {
       "output_type": "stream",
       "stream": "stdout",
       "text": [
        "\n",
        "Random seed: 1\n",
        "Number of apoptotic cells: 28"
       ]
      },
      {
       "output_type": "stream",
       "stream": "stdout",
       "text": [
        "\n",
        "Random seed: 2\n",
        "Number of apoptotic cells: 34"
       ]
      },
      {
       "output_type": "stream",
       "stream": "stdout",
       "text": [
        "\n",
        "Random seed: 3\n",
        "Number of apoptotic cells: 31"
       ]
      },
      {
       "output_type": "stream",
       "stream": "stdout",
       "text": [
        "\n",
        "Random seed: 4\n",
        "Number of apoptotic cells: 20"
       ]
      },
      {
       "output_type": "stream",
       "stream": "stdout",
       "text": [
        "\n",
        "Random seed: 5\n",
        "Number of apoptotic cells: 28"
       ]
      },
      {
       "output_type": "stream",
       "stream": "stdout",
       "text": [
        "\n",
        "Random seed: 6\n",
        "Number of apoptotic cells: 31"
       ]
      },
      {
       "output_type": "stream",
       "stream": "stdout",
       "text": [
        "\n",
        "Random seed: 7\n",
        "Number of apoptotic cells: 28"
       ]
      },
      {
       "output_type": "stream",
       "stream": "stdout",
       "text": [
        "\n",
        "Random seed: 8\n",
        "Number of apoptotic cells: 36"
       ]
      },
      {
       "output_type": "stream",
       "stream": "stdout",
       "text": [
        "\n",
        "Random seed: 9\n",
        "Number of apoptotic cells: 33"
       ]
      },
      {
       "output_type": "stream",
       "stream": "stdout",
       "text": [
        "\n",
        "Average number of apoptic cells: 29.7 \u00b1 4.22"
       ]
      },
      {
       "output_type": "stream",
       "stream": "stdout",
       "text": [
        "\n",
        "repartition: "
       ]
      },
      {
       "output_type": "stream",
       "stream": "stdout",
       "text": [
        "\n",
        "[[ 2.475       0.2106383   0.          0.          0.          0.\n",
        "   0.15797872  2.10638298]\n",
        " [ 2.31702128  2.31702128  0.63191489  0.          0.          0.26329787\n",
        "   2.00106383  2.0537234 ]\n",
        " [ 0.05265957  2.15904255  1.79042553  0.68457447  1.21117021  2.00106383\n",
        "   1.68510638  0.05265957]\n",
        " [ 0.          0.05265957  1.26382979  1.15851064  1.57978723  1.47446809\n",
        "   0.          0.        ]]\n",
        "Summed:\n",
        "[ 4.84468085  4.7393617   3.68617021  1.84308511  2.79095745  3.73882979\n",
        "  3.84414894  4.21276596]"
       ]
      },
      {
       "output_type": "stream",
       "stream": "stdout",
       "text": [
        "\n"
       ]
      }
     ],
     "prompt_number": 5
    },
    {
     "cell_type": "code",
     "collapsed": false,
     "input": [
      "fig, axes = plt.subplots(1, 4,\n",
      "                         figsize=(16, 4))\n",
      "radii = np.ones(8)\n",
      "width = np.pi/4\n",
      "\n",
      "avg_hists *= norm\n",
      "\n",
      "for i in range(4):\n",
      "    num_depths = avg_hists[i, :]\n",
      "    ax = axes[i]\n",
      "    # bars = ax.bar(np.arange(0, 2*np.pi, np.pi/4), radii,\n",
      "    #              width=width, bottom=0.0, )\n",
      "\n",
      "    # for nd, bar in zip(num_depths, bars):\n",
      "    #    bar.set_facecolor([0, 0, 0])\n",
      "    #    bar.set_alpha(nd/avg_hists.max())\n",
      "    labels = ['%1.1f' % nd for nd in avg_hists[i, :]]\n",
      "    sizes = np.ones(8)\n",
      "    colors = [(1 - nd/avg_hists.max(),\n",
      "               1 - nd/avg_hists.max(),\n",
      "               1 - nd/avg_hists.max())\n",
      "              for nd in avg_hists[i, :]]\n",
      "    ax.pie(sizes, colors=colors, labels=labels, startangle=-90)\n",
      "    ax.axis('equal')\n",
      "      \n",
      "fig.savefig('../doc/imgs/repartition_pie_plot.svg')\n",
      "plt.draw()"
     ],
     "language": "python",
     "metadata": {},
     "outputs": [
      {
       "metadata": {},
       "output_type": "display_data",
       "png": "iVBORw0KGgoAAAANSUhEUgAABHgAAAEYCAYAAAAnPkG+AAAABHNCSVQICAgIfAhkiAAAAAlwSFlz\nAAALEgAACxIB0t1+/AAAIABJREFUeJzs3XdYU2f/BvA7EBABBQWrKNYJIqKyBAegVCo4QFoU66gK\nSHFV8XXVXat1trWOKoqr2gpaJ9StiNYtQ+sCLVXcKCKCMgLJ+f3hL1QUhECS55zk+7kurvctJOfc\nbZInOXee5xwRx3EcCCGEEEIIIYQQQohg6bAOQAghhBBCCCGEEEKqhwoeQgghhBBCCCGEEIGjgocQ\nQgghhBBCCCFE4KjgIYQQQgghhBBCCBE4KngIIYQQQgghhBBCBI4KHkIIIYQQQgghhBCBo4KHEEII\nIYQQQgghROCo4CGEEEIIIYQQQggROCp4CCGEEEIIIYQQQgSOCh5CCCGEEEIIIYQQgaOChxBCCCGE\nEEIIIUTgqOAhhBBCCCGEEEIIETgqeAghhBBCCCGEEEIEjgoeQgghhBBCCCGEEIGjgocQQgghhBBC\nCCFE4KjgIYQQQgghhBBCCBE4KngIIYQQQgghhBBCBI4KHiU5dOgQbGxsYGVlhcWLF5d5m3HjxsHK\nygrt27dHcnKymhOSD6HHjwgNPWeFjx5DIiTBwcGoX78+2rZtW+bff/jhBzg4OMDBwQFt27aFWCxG\ndna2mlOS8ty/fx+enp5o06YN7OzssGLFijJvFx8fDwcHB9jZ2aFbt27qDUnIW1JTU0vGFAcHB5iY\nmJT5vKX3SX6q7ONHY44KcKTaiouLuRYtWnB37tzhJBIJ1759e+7GjRulbrN//36uZ8+eHMdx3Pnz\n5zlXV1cWUUkZ6PEjQkPPWeGjx5AIzalTp7ikpCTOzs6uwtvGxsZy3bt3V0MqUlmPHz/mkpOTOY7j\nuNzcXM7a2vq9MefFixecra0td//+fY7jOO7Zs2dqz0lIWaRSKdegQQPu3r17pX5P75PCUN7jR2OO\natAMHiW4ePEiWrZsiaZNm0JPTw9ffPEF9u3bV+o2MTExGDZsGADA1dUV2dnZyMjIYBGXvIMePyI0\n9JwVPnoMidC4u7ujTp06lbrttm3bMHDgQBUnIopo0KAB7O3tAQDGxsZo3bo1Hj16VOo227ZtQ0BA\nACwtLQEA5ubmas9JSFmOHTuGFi1aoHHjxqV+T++TwlDe40djjmpQwaMEDx8+LPWEtbS0xMOHDyu8\nzYMHD9SWkZSPHj8iNPScFT56DImmysvLw+HDhxEQEMA6CinH3bt3kZycDFdX11K/v337NrKysuDp\n6QlnZ2ds3bqVUUJCSouOjsagQYPe+z29TwpDeY8fjTmqIWYdQBOIRKJK3Y7juCrdj6gWPX5EaOg5\nK3z0GBJNFRsbCzc3N5iamrKOQsrw6tUr9OvXD8uXL4exsXGpvxUVFSEpKQnHjx9HXl4eOnXqhI4d\nO8LKyopRWkIAiUSC2NjYcs9VR++T/Pahx4/GHNWggkcJGjVqhPv375f88/3790ummpV3mwcPHqBR\no0Zqy1hZhYWFePLkCR4/foxHjx7h8ePHePz4MZ48eYK8vDwUFxeX/EgkEvz7779o2bIlxGJxyY+e\nnh6MjIzQoEEDNGzYEBYWFiU/DRo0gJ6eHut/zVI06fEj2kGTnrNSqRTPnj0rGWvkP48ePcLLly9L\njTnFxcW4d+8e6tati9q1a5cad2rUqIH69euXjDVvjz1GRkas/zXfo0mPISFvi46O5vXyLI7j8PLl\ny/c+5zx8+BDPnj2DRCIpGW+KioqQlZWF/Px8WFhYQE9Pr2TM0dfXh7m5OSwtLUt9zmnYsCHq1KnD\ny4PMoqIiBAQEYMiQIfD393/v740bN4a5uTlq1qyJmjVrwsPDA1euXKGDLcLUwYMH4eTkhHr16r33\nN6G8T+bn57/3Oef+/fu4d+9eyfGVRCJBUVERCgsL8fDhQ3z88cfQ09MrGXf09PRQp04dNGvWrOQz\njvx/P/roI4jF/Dys/9DjR2OOavDzmSAwzs7OuH37Nu7evYuGDRti+/btiIqKKnUbPz8/rFq1Cl98\n8QXOnz8PU1NT1K9fX+1ZZTIZ0tLSkJiYiL///hsPHz4sdUCVm5tb5kGSi4sLjIyMSn24kUgkGDx4\nMH7++edSH4aKi4uRm5uLx48fIykpqdT2nz17hjp16pTavqWlJdq3bw8nJyc0adJE7R+KhPT4EQII\n7zn79OlTJCYmIjk5Genp6aUOqp49ewZTU9NSB0gWFhawtbWFiYlJqQ83YrEY4eHhaNWqFXx9fUuN\nOwUFBcjIyMC///6LM2fOlNqHnp5eqcKnYcOGsLW1hZOTE2xtbZmUzkJ7DAmpjJcvX+LUqVPYtm0b\n0xx5eXm4fPkykpKSkJKSUmo8yMjIgFgsRr169WBubg4zMzPUrVsXZmZmaNGiBfT09KCrqwuxWAxd\nXV2cPHkSycnJ8PX1hVQqhUwmg1QqRXFxMXJycnD+/Hm8fPkSL1++RFZWFjIzMyGRSFCvXr2SL7oa\nNWoEa2trODo6wsHBAbVr11b7fxOO4xASEgJbW1uEh4eXeZu+ffti7NixkEqlKCwsxIULF/C///1P\nzUkJKS0qKqrc0pgv75NSqRSpqalITEzE5cuXcefOHdy/fx8ZGRl4/vw5CgsLYWRkBH19fejo6EAm\nk6G4uBg6OjrQ0XlzxhT58Y9UKkV2djYyMzNLtv/uLKUaNWpAV1cXHMdBIpGgoKAAxsbGqFevHiws\nLNC4ceOSMcfJyQkNGzZkVjp/6PGjMUc1qOBRArFYjFWrVsHb2xtSqRQhISFo3bo11q5dCwAICwtD\nr169cODAAbRs2RJGRkbYtGmTynPJZDLcvn0biYmJJT/JycmoU6cOnJyc0L59e3Tr1q3UQY+ZmVnJ\nQFOR3NxcAECvXr0qnendb+sfPXqEe/fuYfPmzfj6668hkUhKBiP5T9OmTVU6KPH18SOkPHx+zmZk\nZJQacxITE/Hq1Ss4OjrC0dER9vb26NWrV8m4U79+fejr61d6+3PmzIGtrS18fX0rdXv5t/XvflN/\n4sQJ/PDDD0hPT4ednV2pcadNmzYKZaoKPj+GhJRl4MCBOHnyJDIzM9G4cWPMnTsXRUVFAN48XwFg\n79698Pb2Rs2aNdWW6/Xr17h8+TISExNx8eJFJCYm4u7du2jRogWsra3x8ccfw9HREebm5iU/iuRL\nT09HamoqnJ2dK32fwsJCvHjxAtnZ2Xjx4gWysrJw/PhxbNiwAf/++y8sLCzg5OQEV1dXODk5lVxC\nWJXOnDmD3377De3atYODgwMAYMGCBbh37x6AN4+hjY0NfHx80K5dO+jo6CA0NBS2trYqzUXIh7x+\n/RrHjh1DZGRkye9Yv08WFxcjJSUFiYmJOHfuHM6dO4fU1FQYGBigRo0akEgk0NXVLfmpW7cudHR0\nKn0sIx9XPzQjRyaTQSaTAQB0dHRQs2ZNFBcX49GjR3j48CEuXboEHR0dGBgYoKCgAHp6emjXrh08\nPDzg4uICJycnNGrUSOWlT0WPH405qiHi3q0EiWA9efIEcXFxSEhIKClzzMzMSpUl8g85ypCbmwtz\nc3MUFhYqZXsA8Pjx4/cODvPz80sOvpydndG9e3fUrVtXafskhFRNfn4+Tp48iQsXLpT5epX/NG/e\nXGkfIpydnTFkyJByv4FW1KtXr0oODuU/d+7cQZs2bUryd+vWjaYLE8IDMpkMSUlJOHPmTEmZk56e\njpYtW8La2hrW1tawsbEpmYmjDL///jsOHz6MhQsXKmV7UqkUDx48QFpaGu7evYu7d+/i33//RYMG\nDUpKH/l5KHR1dZWyT0JI1d27dw9xcXE4e/Yszp07h9u3b8PAwAD6+vooLi6Gvr5+ycwcZSgqKsKT\nJ09gaGiolO1xHAeO4yCTySASiUqVPm3btoW7uzs6duyITz75BLVq1VLKPglbVPAIGMdxuHbtGmJj\nYxETE4PU1FR4enqWNLOOjo4wMzNT2f5VUfCU5cmTJ0hMTERSUhIuXLiAU6dOwdHREX5+fvD19aUD\nL0LU6MmTJ9i/fz9iYmJw4sQJ2Nvbo3PnziVlSLNmzVT6jZCyC56yvD0jICEhAceOHYOJiQl8fX3h\n5+eHTp060YEXIWqSn5+P48ePY+/evfjzzz9haGgIR0fHkjKnefPmKl1mqeyCpyxSqRQPHz4sKX1S\nUlKQlZWFnj174rPPPkOPHj3owIsQNZHJZEhMTMSePXuwY8cOPHr0CMbGxiopc8qi7IKnLG+XPgBQ\ns2ZN5OXlwcnJCYMGDYKvry8+/vhjle2fqBYVPAIjkUhw6tSpklIHQMlBh4eHh8qXFbxNXQXPu+Qf\n9mJiYvDnn3/CxMSkpOyhAy9ClOvdIjklJQXe3t7w8/NDz5491T6bTh0Fz7vkH/bk/w0ePnyIXr16\nwc/Pjw68CFGBjIwM/Pnnn9izZw9OnjwJGxsbdOrUCe7u7mo/6FBHwVMW+bnLLl++jJs3b8LV1RUB\nAQHw9fUtdVloQkj1yY8t/vjjD8TGxoLjuJJzcdWoUUOt569RR8FTFo7jIJVKoa+vD4lEgkaNGiEw\nMBCff/45HB0dVVpqEeWigkcAsrKycPDgQcTExODIkSMlJxj18/ODnZ0ds5NmsSp43iY/8IqJiUFs\nbCwdeBGiBO8WyRzHwc/Pj0mR/C4WBc+70tPT8eeffyImJgZnz55Fly5dSkpmOvAiRHEcx+H69evY\nt28f9u7di9TUVHTq1AmdOnVC586dVX5+mg9hVfC8LS8vD1euXEFSUhKSkpJgaWkJf39/9O3blw68\nCKkieZEcFRWFM2fOwNjYGDKZDAYGBkyv+Muq4HmbfHaP/CTQYrEYffr0wYABA/DJJ5+o9TxrRHFU\n8PCUVCrFkSNHEBkZiePHj6Nbt27w8/ND79690aBBA9bxAPCj4HlXeno6YmNjERsbi/Pnz8PPzw+h\noaFwd3fn5SVLCeGT69evIzIyEr///jtatGjBiyL5XXwoeN6Wk5ODI0eOICYmBgcOHICtrS1CQ0PR\nr18/+gBESAWeP3+OX3/9FWvXrsXr16/h5uaGzp07w9HRkekB1tv4UPC8TX61nqSkJCQmJgIAQkND\nERwcjIYNGzJORwi/FRUVISYmBj///DMSEhJQq1YtyGQy1KxZkzcrAPhQ8LxLfvXAmjVrorCwEP36\n9cO4cePg5OTEm8+H5D9U8PDM/fv3sXHjRmzcuBEfffQRQkNDMXDgQF7OROFjwfO2zMxMbN26FZGR\nkZDJZBgxYgSGDRuGevXqsY5GCG/k5eVhx44diIyMxN27dxEUFISQkBA0a9aMdbQy8a3geVtRURFi\nY2MRGRmJS5cuYdCgQQgNDUXbtm1ZRyOEN2QyGeLj4xEREYHDhw/Dzc0Nvr6+sLe35+WBAt8Knrdx\nHIe0tDScOHECZ8+ehZubG0aNGoWePXvy5mCVED64ffs21qxZg40bN5ZcncrQ0JCXs9/4WPC8TSaT\nlSxha9CgAcLDwzFkyBCmMy1Jafx7VmshjuNw4sQJ+Pv7w97eHk+fPsW+fftw6dIlfPXVV7wsd4TA\n3NwcEyZMwPXr17FhwwZcu3YN1tbWGDx4MC5evMg6HiFM/fvvv5gwYQIaN26MXbt2YerUqUhPT8f8\n+fN5W+7wnZ6eHj7//HMcPHgQiYmJqFOnDnr16oUuXbpg+/btJZc+JUQb5ebmYsWKFbC2tsaoUaPQ\nuHFj7Ny5E7Nnz4aDgwMvyx2+E4lEaNmyJUJDQ7F69Wo0adIEU6dOxccff4yFCxfi+fPnrCMSwoxM\nJsOff/6Jzp07w97eHlu2bIGRkRGMjY1hbGzMy3JHCHR0dKCrqwuO4/DgwQNMnz4dFhYWGDp0KK5f\nv846HgEVPEzl5+djw4YNsLe3x5gxY+Dj44N79+7hl19+gb29Pet4GkMkEqFLly7YvHkz7ty5A0dH\nRwQGBqJz586Ijo6mgy6iNTiOQ1xcHPr27QsXFxfo6+sjOTkZsbGx8PPzK/lWi1RfkyZNMHfuXNy5\ncwcTJ07E6tWr0bx5czroIlonLS0N48ePR5MmTfDnn39iypQp+PXXXxEYGIjatWuzjqcxatasCS8v\nL8ybNw8TJkxAXFwcmjdvjpCQEFy7do11PELUJicnBz///DMsLS0xdOhQ3Lp1C+bm5jA2NubN0k9N\nIBKJIBaLSy6/vmvXLri4uKBjx46IjY0tuUIXUT8qeBjIycnB3Llz0aRJE+zevRtLly7F9evXMXLk\nSBgZGbGOp9FMTU0xceJE/PPPP5g0aRLWrFmDZs2a4aeffkJBQQHreISohEwmQ3R0NNq3b4+xY8ei\nV69eSE9Px+LFi+kymComFovx+eef4+TJk4iJicGtW7fQsmVLjBw5Eg8ePGAdjxCVSU5Ohq+vLzp0\n6IAXL15g06ZNmDdvHtq3b0+zdVSsefPmGDVqFJYtW4a8vDx069YN3bp1w+nTp1lHI0RlMjMzMW7c\nOFhYWOD777+HTCZDrVq1YGxsTGOOislPxiwSiXD58mUMGTIEjRo1wrp161BcXMw6ntahgkeNCgsL\nsXz5clhbW+Off/7B6dOnsX//fvTo0YMGHjV7+6ArNjYWJ0+ehLW1NTZt2gSpVMo6HiFKwXEcjhw5\nAmdnZ/z4449YsmQJrl+/jrCwMCqTGXBwcMCmTZuQmpoKU1NTtGvXDlOmTEFWVhbraIQoTVpaGgYM\nGIAePXrAysoKu3fvxpgxY3hzgQhtYmpqiv79++OXX36BnZ0d+vfvj549e9KMHqJRXr16hTlz5qBp\n06aIiopCnTp1YGRkBAMDAzq+UjORSAQ9PT1IpVK8fPkSkydPRrNmzbBr1y7QaX/VhwoeNZBKpdi6\ndStsbGxw5MgRHDlyBFu3boW1tTXraARvDrr27duHqKgobNy4Ee3atcO+fftoICKCdunSJXh5eWHs\n2LGYNm0aLl68CB8fH/qwwwMfffQRFi1ahKtXryI7OxutWrXCokWLkJeXxzoaIVWWkZGB0aNHw9nZ\nGSYmJti+fTsGDBhAV5PjAT09PXzyySdYtmwZLCws0LVrVwwZMgTp6emsoxFSZRKJBCtXrkTjxo3x\nyy+/wMTEBEZGRrTcnAdEIhF0dXUhlUqRmZmJoKAgtG3bFidOnGAdTStQwaNCHMdh//79cHBwwJo1\na/Drr79i//79aNeuHetopAxdunTBqVOnsHjxYsycORNubm7466+/WMciRCG3bt1C//794e/vj8DA\nQFy/fh39+/enYoeH5NOXT58+jcTERFhbW9N0ZiI4OTk5mDVrFmxsbPDixQtERUUhJCSEZgnykL6+\nPvr06YPly5ejqKgI7du3x/jx45GZmck6GiGVJpPJEBUVhaZNm+Lbb7+FgYEBnV+Hp94+T88///wD\nX19fuLu7Izk5mXU0jUYFj4qcO3cOXbt2xZQpUzBv3jycOXMGHh4erGORCohEIvTp0weXL19GWFgY\nvvzyS/Tp0wdXr15lHY2QD3r06BHCwsLQuXNnODk54fbt2wgLC6MPPALQqlUr/PHHH9i9ezeio6PR\npk0b7Ny5k2YREl4rLCzEsmXL0KJFCyQnJ2Pjxo0IDw9HnTp1WEcjFTA0NMSAAQPw008/IS0tDVZW\nVpg7dy5evXrFOhoh5eI4DocPH4atrS3GjBkDqVSKWrVqoUaNGqyjkQrIl24BQEJCAtzc3ODv74+0\ntDTGyTQTFTxKlpKSAn9/fwwYMABBQUH4+++/0bdvX/r2XGB0dXUxdOhQpKamwsvLC15eXhg6dCju\n3bvHOhohpeTk5GDatGlo27YtTExMcOvWLXzzzTcwNDRkHY0oyMXFBcePH8fKlSuxYMECuLi4ID4+\nnnUsQkrhOA5btmyBlZUV9u7di2XLlmHWrFlo2LAh62hEQaampggODsb333+PEydOoHnz5li1ahXN\nIiS8k5CQgE6dOiEwMBDPnz9HrVq1aPmnAMln9IhEIhw9ehRt27bFiBEj8PTpU9bRNAoVPEpSXFyM\nhQsXws3NDW5ubrh16xaCgoKgq6vLOhqphho1aiA8PBy3b99G06ZN4eTkhLVr19I364QXjhw5Ajs7\nOzx+/BhXrlzBkiVLULduXdaxSDWIRCL06NEDCQkJmDhxIoYNG4bQ0FDk5OSwjkYI0tPT0b17dyxe\nvBgzZszAkiVLYGVlxToWqaYGDRpg3LhxmDJlCjZs2AAXFxfcuHGDdSxCUFBQgPDwcHTr1g3//PMP\nTE1NYWRkRF+cC5xIJCq58lZ0dDSsrKywY8cO1rE0BhU8SnDjxg107twZcXFxSExMxKRJk2BgYMA6\nFlGi2rVr47vvvkN8fDzWr1+PHj160MkJCTM5OTkIDQ1FaGgo1q9fj82bN8PS0pJ1LKJEOjo6+OKL\nL/D3338DANq2bYujR48yTkW0FcdxiIiIgKOjI1q3bo1169bB3t6edSyiZM2bN8fMmTPh4uICNzc3\nLFiwgGbzEGYuXLgAGxsbbN26FXXq1KHLnWsgkUgEkUiEoqIihISEoHfv3jSbRwmo4KmG4uJiLFq0\nCF27dkVISAiOHDmCJk2asI5FVKhNmzY4d+4cPvnkEzg7O2PdunU0m4eolXxKq0gkwtWrV9GjRw/W\nkYgKmZiYIDIyEuvWrUNISAjCwsJoNg9Rq/T0dHh5eWHVqlVYtWoVhg4dSlep0WDyWYQLFizAzp07\n4erqSrN5iFoVFBRgwoQJ6N69O16/fo1atWrRiggNp6urC47jcPLkSVhZWeGPP/5gHUnQqOCpohs3\nbqBLly44duwYLl26hLCwMGqVtYRYLMa0adNw4sQJrFu3Dt7e3nRuHqJyOTk5CAsLQ0hICNatW4d1\n69ahdu3arGMRNfH29sbVq1chlUrRrl07HDt2jHUkouE4jsPatWvh6OiIVq1aYe3atWjevDnrWERN\nPvroI8yYMQMdOnRAly5dsHDhQprNQ1Tu4sWLsLGxwZYtW1CnTh26Gp8WeXs2T3BwMHx9ffHs2TPW\nsQSJCh4FFRcXY/HixfDw8EBQUBCOHj2Kpk2bso5FGLCzs8P58+fRrVs3ODk5ITIykmbzEJU4duwY\n2rVrB6lUiqtXr8Lb25t1JMKAiYkJ1q9fj4iICAQHB2PkyJHIzc1lHYtooHv37uHTTz/FihUrsHLl\nSgwbNoxm7Wgh+WyehQsXYseOHejYsSNSUlJYxyIaqLCwEJMmTcInn3yC169fw9jYmGbtaCn5bJ4T\nJ07AysoKO3fuZB1JcKjgUUBKSgrc3Nxw5MgRJCQkYOTIkTRrR8uJxWJMnz4dJ06cwNq1a+Hj40Oz\neYjS5ObmYuTIkQgODkZERATWr18PExMT1rEIYz4+Prh69SqKiorQtm1bHD9+nHUkoiE4jsO6devg\n4OAAa2trrFu3Di1atGAdizAmn83j5OSEzp07Y8mSJZBKpaxjEQ1x6dIl2NjYYNOmTSWzduj4SrvJ\nZ/NIJBIEBQXB19cXmZmZrGMJBhU8lbRlyxa4u7tj2LBhNGuHvMfOzg7nzp2Dh4cHnJ2dceDAAdaR\niMBdu3YNDg4OKCoqwtWrV+Hj48M6EuERExMTbNiwARERERg+fDimT58OmUzGOhYRsNzcXPj7+2P5\n8uU0a4e8R0dHB97e3vj+++8RFRWFbt260fIJUi0cx2HJkiXw9PTEq1evaNYOec/bs3msra1x7tw5\n1pEEgQqeCkilUkyePLnkCkqjRo2Cjg79ZyPv09PTw4wZM7B3716MGDECS5cupSVbpEpiYmLg6emJ\nb7/9Fhs2bKBZO6RcPj4+SEpKwpkzZ+Dv708nYCZVcufOHXTs2BEikQhr166lWTukXPXr18f06dPR\noEEDODk5lVzpjxBFFBQUYODAgViwYAFd+px8kHw2T35+Pry8vLBx40bWkXiPmooPyM7ORp8+fZCU\nlIQLFy6gTZs2rCMRAejcuTMuXLiA6OhoDB06FAUFBawjEYHgOA4LFizA6NGjsX//fgwZMoR1JCIA\n9erVw9GjR9GwYUN06tQJaWlprCMRAYmPj4erqyt69uyJb775Bnp6eqwjEZ7T1dXFwIEDERAQgG7d\numHPnj2sIxEBefz4MVxdXXH06FHUrl2bZgqSSpE/T8aNG4cxY8bQSd8/gAqecty6dQsdO3aElZUV\nDh06BDMzM9aRiIA0btwYf/31FyQSCbp27YpHjx6xjkR4Li8vDwMHDsTevXtx4cIFuLi4sI5EBERf\nXx8REREYO3YsOnfuTOflIZWyevVq9OvXD7NmzUL//v3pG3SiEHd3d3zzzTcYOXIk5s6dS7OWSYUS\nEhLQrl07PHr0CMbGxrQqgihE/nzZunUrPD098eLFC8aJ+IleVWU4fPgw3NzcMHHiRKxYsYK+zSJV\nYmhoiOjoaPj5+cHFxQUXL15kHYnw1P379+Hu7g5dXV2cPHkSjRo1Yh2JCNSoUaMQHR2NwYMHY9Wq\nVXTARcpUVFSEsLAw/Pjjj4iIiKBCmVRZy5YtsWDBAmzfvh39+vXD69evWUciPCU/d5NIJKIlWaTK\nRCIRZDIZLl++jHbt2iE1NZV1JN6hguctHMdh2bJlGD58OHbu3InQ0FDWkYjAiUQizJgxA6tWrULv\n3r3x22+/sY5EeObcuXPo2LEjAgMD8dtvv6FmzZqsIxGB8/T0xNmzZxEREYGwsDBIJBLWkQiPZGZm\nonv37rh58ybWrVuHxo0bs45EBK5OnTqYPXs2Xrx4gU6dOtHVREkpMpkMkydPxldffYXatWvD0NCQ\ndSQicPJy8Pnz53B2dsbBgwcZJ+IXKnj+X2FhIUJCQrB58+aSqyERoiz+/v6Ii4vD7NmzMXXqVLq8\nKAEA/Prrr+jbty/Wrl2LqVOn0rdZRGmaN2+Oc+fOISMjA15eXnS1GwIA+Pvvv+Hk5IRmzZph0aJF\nMDY2Zh2JaAh9fX2MGTMGTk5O6NChA86cOcM6EuGBnJwceHt7Y8OGDTA1NYW+vj7rSESD6OrqQiqV\nol+/fli8eDHNWv5/VPDgzcmUu3fvjpcvX+LMmTN0CXSiEm3btsXFixdx4cIFfPbZZ3TyZS3GcRym\nT5+OefOCumy+AAAgAElEQVTmIT4+Hn369GEdiWigWrVqYc+ePfDw8ICLiwtu3brFOhJh6PDhw/D0\n9ERwcDBGjx5NlyMmSicSieDr64vQ0FD4+vpi27ZtrCMRhh49egRHR0ckJyejVq1aNOYQlZA/r+bP\nn48hQ4bQl+igggfPnz9H9+7d4ejoiD/++IO+zSIqZW5ujqNHj6JmzZrw9fVFXl4e60hEzTiOQ3h4\nOA4fPozz58/D1taWdSSiwXR0dDB//nzMnDkTnp6euHHjButIhIHY2FgMHjwYCxYsgI+PD+s4RMM5\nOjpi9uzZCA8Pp0saa6l79+7BxcUF2dnZdL4donI6OjrgOA6xsbEICAhAUVER60hMaXXB8/TpU3h6\nesLLywvLly+nM7kTtdDT08Pvv/8OCwsL9OzZE7m5uawjETWRyWQYOXIkLl68iOPHj8Pc3Jx1JKIl\nQkJCsHjxYnTv3h1XrlxhHYeo0c6dOxEUFIQlS5bA3t6edRyiJT7++GPMmjUL06ZNw+rVq1nHIWp0\n584duLi4oLCwEMbGxlTuELWQn3w5Li4Offv21erzD2pto/Ho0SN07doVn332GRYtWkSDD1ErsViM\nzZs3w9raGt7e3nj58iXrSETFpFIpgoODcfPmTRw5cgSmpqasIxEtM2TIEKxYsQI9evTApUuXWMch\navD7779j9OjRWLZsGdq0acM6DtEyjRo1wpw5czB//nwsW7aMdRyiBrdu3YKrqytkMhmMjIxYxyFa\nRl7ynD59Gj4+Plp7OgytLHgePXoEe3t7dOjQAXPnzqVyhzCho6ODtWvXwtLSEu3bt0d2djbrSERF\npFIp3N3dcfz4cRw8eBC1atViHYloqf79+2Pp0qXw8PBAXFwc6zhEhb777jsMHToUS5cuhbW1Nes4\nREs1aNAAs2fPxvTp0zFixAjWcYgK3bx5E46OjigqKqIrZRFm5CXP2bNnYWdnp5Ulj9YVPBkZGeje\nvTvc3d2xe/duHDhwgHUkosUuXryIgwcPokGDBujVqxct19JAMpkMwcHBKCoqQm5uLiZMmMA6EtFi\nL168wOLFi2FhYYHAwEAkJyezjkRUIDo6GosXL4ZYLMbUqVO18gMu4QeO4xATEwORSIRt27bh559/\nZh2JqEBaWhq8vLzg6uqKwsJCFBYWso5EtJhUKoVEIoGRkRECAgK0brmWVhU8mZmZ8PLywoABA7Br\n1y6sXLkSgYGBVPIQJs6fP49PP/0UkydPxrlz52BnZ4c+ffrQiZc1CMdxGDVqFFJSUrBhwwZs374d\nO3bswFdffcU6GtFCL168gJubG3R0dBAVFYUpU6bA29sb165dYx2NKNGePXsQEhICAwMDmJiYIDs7\nGwMGDKCSh6gdx3HYsGED4uPjIZFIUFRUhBkzZmDNmjWsoxElSk9Ph6enJ4YNG4YlS5YgJCQEL1++\npJKHMFFcXIzCwkLMnDkT69evR0FBAQYMGIDi4mLW0dRGawqe7Oxs9OjRA71798acOXMAAEFBQVTy\nECbeLndmz54NkUiEiIgINGnSBH379qUP4hpAfrWsS5cuISIiAoaGhmjRogWVPISJt8ud9evXQ0dH\nB56enhg3bhy8vLyQmprKOiJRggMHDmDIkCGoUaMGxGIxRCIRateuTSUPUbt3yx0dHR2IRCJIJBJM\nmjQJmzdvZh2RKMHDhw/h6emJwMBABAQEAACGDx9OJQ9h4u1y5/PPP4eenh4WLlyIzMxMrbqEulYU\nPPn5+ejVqxc8PDywcOHCUufcoZKHqNu75Y6cjo4ONm7cCDMzMwQGBmrNIKSpZs+ejbi4OKxfv77U\nOXeo5CHqVla5I+ft7Y2wsDB88sknuHfvHsOUpLpOnTqFwMBA1KhRA3p6eiW/p5KHqFtZ5Y6cvOQZ\nM2YMdu3axTAlqa6srCx88skn6NOnDwYOHFjqb1TyEHV7t9yR09fXx9KlS3H37l189dVX4DiOYUr1\n0PiCh+M4jBgxAk2aNMGyZcvKPKEylTxEXcord+TEYjG2bt2KV69eYdq0aQwSEmXYtm0bfv31V6xf\nvx61a9d+7+9U8hB1+VC5I9enTx/069cPfn5+tERUoO7cuQM/Pz+IxeJS5Y4clTxEXT5U7sjJS56h\nQ4fi8uXLDFKS6iouLka/fv3QoUMHDBs2rMzbUMlD1KW8ckfOwMAAP/30E86ePasVV/TT+IJnyZIl\nSE1NxYYNGz54tSwqeYiqVVTuyOnp6eGPP/7Arl27sHXrVjUmJMqQkJCAcePGYfXq1TAzMyv3dlTy\nEFWrTLkjN3jwYFhaWmLYsGFa8e2WJnn16hU+/fRTAECNGjXKvR2VPETVKlPuyIlEIhQWFqJHjx54\n+vSpGlMSZZgwYQIkEgm+/vrrD96OSh6iahWVO3KGhob48ccfsWjRIhw+fFiNCdVPowueP//8EytW\nrMDevXsrdbk+KnmIqlS23JEzMzNDTEwM/ve//+HChQtqSEiU4fHjx/D398d3330HGxubCm9PJQ9R\nFUXKHeDNwdY333yD1NRUfP/992pKSapLJpOhf//+yMzMhL6+foW3p5KHqIoi5Y6cjo4OcnJy4OPj\no3VXuRGyyMhI7N+/H/Pnz4dYLK7w9lTyEFWpbLkj17BhQyxatAhDhgzBrVu31JCQDY0teG7cuIHg\n4GDs2rULlpaWlb4flTxE2RQtd+TatGmDjRs3IiAgAA8fPlRhQqIMBQUF6Nu3L/r3748ePXpU+n5U\n8hBlU7TckatRowYWLVqEX375Bfv27VNxSqIMM2bMwLlz56Cvr//BWcpvo5KHKFtVyh05qVSKW7du\nISQkhGYPCsDp06cxbdo0LF26tNT5BStCJQ9RNkXLHTlHR0eMGjUKffr0QXZ2tgoTsqORBU9WVhb8\n/PywdOlSdOzYUeH7U8lDlKWq5Y6cr68vxowZg88++wz5+fkqSEiUgeM4fPXVV6hXrx5Gjx6t8P2p\n5CHKUtVyR65evXpYtGgRgoODcfXqVRWlJMqwY8cOrFy5Enp6epUud+So5CHKUp1yB/hvqdaePXuw\nYsUKFaUkynDv3j0EBARg9uzZaNq0qcL3p5KHKEtVyx25zz//HM7OzhgwYIBGXtRG4wqe4uJiBAYG\nwt/fv9yTflUGlTykuqpb7sh98803aNGiBUJDQ+nbLZ766aefkJSU9N5V+hRBJQ+pruqWO3K2trYI\nDw+Hr68vMjMzlZySKENycjKCg4Ohr69f5ceZSh5SXdUtd+TkJc+0adNw/PhxJackyvD69Wv4+vpi\n0KBB6NKlS5W3QyUPqa7qljtyEyZMwMuXLzFlyhQlpuMHjSt4Jk6cCD09PSxevLja26KSh1SVssod\n4M0Hnw0bNiAlJQVLly5VUkKiLIcOHcLSpUuxevXqSp3r60Oo5CFVpaxyR87HxwfdunVDQEAAioqK\nlJSSKENGRga8vb3LvWKWIqjkIVWlrHJHTn5lrc8++wxpaWlKSkmUgeM4DB06FB9//DEGDx5c7e1R\nyUOqSlnlDvDmojaLFi3Czp078euvvyopIT9oVMGzfv16HDp0CFFRUdDV1VXKNqnkIYpSZrkjZ2ho\niL1792L58uXYv3+/UrZJqi81NRVffvklfv75ZzRs2FAp26SShyhK2eWO3MiRI8FxHMaNG6eU7ZHq\nk0gk6NmzJyQSyQevmKUIKnmIopRd7sjp6OigoKAA3bt3R05OjlK2Sapv3rx5SEtLw7Rp06o8S/ld\nVPIQRSmz3JEzNTXFTz/9hIkTJ+L8+fNK2SYfaEzBk5ycjOnTpyMmJgampqZK3TaVPKSyVFHuyFla\nWmLnzp0ICgrC3bt3lbptorj8/Hz4+/tjwoQJcHZ2Vuq2qeQhlaWqcgcAdHV1MXfuXBw9elTjvt0S\nqnHjxuHOnTuVumKWIqjkIZWlqnLnbU+fPsWgQYOUvl2iuCNHjiAiIgKLFy9WWqksRyUPqSxVlDty\nLVq0wOzZs/H5558jKytLqdtmRSMKHolEguHDh+PHH39Eq1atVLIPKnlIRVRZ7sh16tQJ//vf/zBi\nxAg6Hw9js2bNQvPmzREYGKiS7VPJQyqiynJHztjYGHPnzsXEiRPpan6MxcfH47fffoNYLFbat+hv\no5KHVEQd5Q4AFBUVIT4+Hjt27FDJ9knlvHz5EsHBwZg5cybMzc1Vsg8qeUhFVFnuyHl4eMDT0xNf\nf/21SravbhpR8MyfPx9NmjTBkCFDVLofKnlIedRR7shNmjQJubm5WLt2rUr3Q8p37tw5bN26VeWP\nNZU8pDzqKHfkrK2t8fnnn1OxzNCrV68wcOBAiMVilT7WVPKQ8qir3AHePA8LCgoQGhqKjIwMle2H\nfNiECRPQqVMnuLq6qnQ/VPKQ8qij3JEbO3YsTp8+jX379ql0P+og+IInMTERERERWLt2rUq+0XoX\nlTzkXeosdwBALBZj06ZNmDlzJu7cuaPy/ZHS8vPzMWzYMMycORNmZmYq3x+VPORd6ix35IYPH447\nd+5g8+bNKt8XeV94eDgKCgqUvkSiLFTykHeps9yR09HRKZmhT8Wy+h08eBBHjhxR24wGKnnIu9RZ\n7gBAzZo1MWfOHISFheH58+cq358qCbrgKSwsxPDhw/HTTz/BwsJCbfulkofIqbvckbO1tcXkyZMR\nEhICmUymtv0SYObMmbC2tkbPnj3Vtk8qeYgci3IHeHO1iVmzZmHy5Mm0VEvN4uLiEB0dDbFYrLZ9\nUslD5FiUO3LFxcX466+/EB0drbZ9EiA7OxsjRozAjBkzYGRkpLb9UslD5NRd7sg5OjrCy8sLY8eO\nVds+VUHQBc+8efPQvHlzpVyyT1FU8hBW5Y7cxIkT8fr1a0RERKh939rq7Nmz+O233zBr1iy175tK\nHsKq3JGztrZGQEAAQkJC6Bt1NXn16hUGDRqk8qVZZaGSh7Asd4D/lmqFhYXRUi01Cg8PR+fOneHi\n4qL2fVPJQ1iVO3JjxozBuXPnsHfvXrXvW1kEW/AkJCQgMjISERERalmaVRYqebQX63IHeLNUa/Pm\nzZg9ezYt1VKD/Px8DB8+HLNmzVLL0qyyUMmjvViXO3LDhw9Heno6Nm3axGT/2mb8+PEoLCxUy9Ks\nslDJo71YlztyOjo6KCoqwrBhw6hYVoMDBw7g+PHjTE82SyWP9mJd7gD/LdUaOXKkYJdqCbLgYbU0\nqyxU8mgfPpQ7cq1bt8aUKVMQHBxMS7VUbPr06WjVqhV8fHyY5qCSR/vwpdwB3hTLM2fOxOTJk/Hg\nwQNmObRBXFwctm/frtalWWWhkkf78KXckSsuLsbp06cRFRXFNIemy87ORmhoqNqXZpWFSh7tw4dy\nR87BwQGffvopxowZwzRHVQmy4Pnuu+/QsmVLDBo0iHUUAFTyaBM+lTtyEydORH5+PtasWcM6isY6\nc+YMtm3bxmRpVlmo5NEefCp35KytrdG/f39aqqVCubm5zJZmlYVKHu3Bt3IH+G+p1siRI/HkyRPW\ncTTW+PHj0aVLF3To0IF1FABU8mgTPpU7cqNHj8aFCxewZ88e1lEUxn7UVlBiYiLWr1/PdGlWWajk\n0Xx8LHcAQFdXF5s3b8acOXNoqZYKyJdmzZ49G3Xr1mUdpwSVPJqPj+WO3LBhw3D//n1s3LiRdRSN\nxHppVlmo5NF8fCx35N5eqkWU7+DBg4iLi2O6NKssVPJoPj6WO8B/S7VGjRoluKVa/Bm5K4HjOISH\nh2PBggVo0KAB6zjvoZJHc/G13JGzsbHB+PHjMW3aNNZRNM6KFSvQrFkzeHt7s47yHip5NBefyx3g\nzVKtadOmYfr06Xj16hXrOBrl2rVrvFiaVRYqeTQXn8sdueLiYpw5cwZxcXGso2iU4uJijB8/HpMm\nTYKhoSHrOO+hkkdz8bXckbO3t0fXrl0xb9481lEUwr/R+wP279+PrKwsDB8+nHWUclHJo3n4Xu7I\n/e9//8OpU6eQmJjIOorGePHiBZYuXYr//e9/rKOUi0oezcP3ckfOxsYGjo6O+PHHH1lH0Sjh4eG8\nWZpVFip5NI8Qyh3gv6VaY8eOpeWhSrRx40aYmpqiS5curKOUi0oezcP3ckcuNDQUW7ZsQXp6Ouso\nlcbPEbwMUqkU06ZNw4IFC6Crq8s6zgdRyaM5hFLuAICRkRFmzpyJ6dOns46iMRYvXozu3bujZcuW\nrKN8EJU8mkMo5Y7cV199heXLl+PZs2eso2iEM2fO4MKFC7xamlUWKnk0h1DKHTmRSIT79+9j9+7d\nrKNohLy8PHz77bcYM2YMr059URYqeTSHUModADA3N0e/fv14cx7OyuD3KP6Wbdu2oVatWvDz82Md\npVKo5BE+IZU7cqGhoUhLS6Ppy0rw6NEjrFu3DmPHjmUdpVKo5BE+oZU7AGBpaYlPP/0U8+fPZx1F\n8DiOw9dffw0dHR3eH2gBVPJoAqGVO8Cb511+fj7Cw8NRXFzMOo7grVixAra2trCzs2MdpVKo5BE+\nIZU7cl9++SUOHjyIa9eusY5SKfwfyfHmsuizZ8/GokWLBPGhR45KHuESYrkDAHp6epg/fz6++eYb\nmr5cTd9++y369esHCwsL1lEqjUoe4RJiuSMXFBQkuOnLfLR//36kpaXxfvbO26jkES4hljtyIpEI\n2dnZ2LBhA+sogvbixQv88MMPGDVqFOsoCqGSR7iEWO4AQK1atTB06FDBnOtUEKN5REQEbG1t4eHh\nwTqKwqjkER6hljtygYGBKC4uxq5du1hHEazU1FTs3r1bkCUJlTzCI+RyBwDMzMzQr18/zJw5k3UU\nwZJKpRg3bhxEIpGgvsgCqOQRIiGXO8B/s3imTZuGvLw81nEEa+HChfDw8EDTpk1ZR1EYlTzCI9Ry\nRy4wMBBJSUk4c+YM6ygV4v2InpOTgwULFmDhwoWso1QZlTzCIfRyB3hzKdFFixZhxowZNH25iqZP\nn46goCCYmpqyjlIlVPIIh9DLHblBgwbh4MGDuHr1KusogvT777/jxYsX0NfXZx2lSqjkEQ6hlzty\n8sum//zzz6yjCNLDhw8RGRmJ0NBQ1lGqjEoe4RB6uQMANWrUQFhYGKZMmcL7VRJVGtUPHToEGxsb\nWFlZYfHixWXeZty4cbCyskL79u2RnJxc5YA//fQTevTogXbt2lV5G3xAJQ//aUK5I/fpp5/C0tIS\nmzZtqvI21Pk6r0hwcDDq16+Ptm3blvn3lJQUdOrUCQYGBtW+os+lS5dw7tw5DB06tFrbYY1KHv7T\nlHIHAIyNjas1fbmi1/gPP/wABwcHODg4oG3bthCLxcjOzq5O5A9KTU0t2Z+DgwNMTEywYsWKUrfZ\nt28f2rdvDwcHBzg5OVX53GeFhYWYPHkyAAhu9s7bqOThP00pd+QKCgqwcOFCvHjxokr3r8zrPDMz\nEz4+PrC3t4ednR02b96shOTvq2gMBID4+Hg4ODjAzs4O3bp1q9b+5syZg759++Kjjz6q1nZYo5KH\n/zSh3JHr3bs3nj17hv3791fp/hW9zuPj42FiYlIyJlX1/IYKj+xSqRRjx47FoUOHcOPGDURFReHm\nzZulbnPgwAH8888/uH37NtatW1fltZ1Pnz7FypUr8d1331Xp/nxDJQ9/aVK5A7z5oL1o0SLMnTu3\nStOX1fk6r4ygoCAcOnSo3L+bmZlh5cqVmDRpUrX3NXXqVIwePRo1a9as9rZYo5KHvzSp3JELCAjA\n5cuXcfr0aYXvW9FrfNKkSUhOTkZycjIWLlyIbt26qXSGXatWrUr2l5iYCENDQ3z22WelbuPl5YUr\nV64gOTkZmzdvrvJr7JdffkFRUZFgZ++8jUoe/tK0cgd483yTyWSYN29ele5fmdf5qlWr4ODggMuX\nLyM+Ph4TJ05UyezoisbA7OxsjBkzBrGxsbh27Rp27txZ5X2lpqZiz549GDZsWJW3wSdU8vCXJpU7\nAKCrq4vRo0dj6tSpkEqlCt+/otc5AHTt2rVkXKrq0neFR/eLFy+iZcuWaNq0KfT09PDFF19g3759\npW4TExNTMmi4uroiOzsbGRkZCof7/vvvMWTIEDRr1kzh+/IVlTz8o2nljlyHDh3QqVMnrFy5UuH7\nqvN1Xhnu7u6oU6dOuX+vV68enJ2doaenV639HDt2DOnp6ejXr1+1tsMnVPLwjyaWOwCgr6+PESNG\nVGn6ckWv8bdt27YNAwcOrErEKjl27BhatGiBxo0bl/q9kZFRyf9/9eoVzM3NFd52bm4uvvvuO0HP\n3HkXlTz8o4nljpxEIkFERAQePnxYre2U9zq3sLBATk4OgDenjTAzM4NYLK7WvspS0Ri4bds2BAQE\nwNLSEgCqNN7ITZ8+HYMHD0bt2rWrvA2+oZKHfzSt3JHr2rUrDAwM8Ntvvyl838p81lHG8i+FR/iH\nDx+WGvwsLS3fG1TLus2DBw8U2k9mZia2bNmC6dOnKxqR96jk4Q9NLXfk5s6di2XLlin8Zqeu1znf\nfP/99xg9erRKPryxRCUPf2hquSPn4+ODx48fq+wkhHl5eTh8+DACAgJUsv2yREdHY9CgQWX+be/e\nvWjdujV69uz53tKOyoiMjISOjo7GjTlU8vCHJpc7wJvnGsdx+OGHH6q1nfJe56Ghobh+/ToaNmyI\n9u3bY/ny5dXaT1Xdvn0bWVlZ8PT0hLOzM7Zu3Vql7dy6dQsnT57EgAEDlJyQPSp5+ENTyx3gzZjz\n1VdfYdGiRUo/F49IJMLZs2fRvn179OrVCzdu3KjSdhQe5Sv7LdO7/8KKfjsVGRkJf39/1K9fX6H7\nCQWVPOxperkDALa2tmjXrh22b9+u0P3U9Trnk6tXr+LmzZvo2bMn6ygqQSUPe5pe7gBvpi8HBARg\n2bJlKtl+bGws3Nzc1HYCdIlEgtjYWPTv37/Mv/v7++PmzZuIjY3Fl19+qdC2pVIpli5dqoyYvEQl\nD3uaXu7IFRcXY/369Xj9+nWV7v+h1/mCBQtgb2+PR48e4fLlyxgzZgxyc3OrG1lhRUVFSEpKwoED\nB3D48GHMmzcPt2/fVng7y5cvR9++fWFgYKCClOxRycOeJpc7ci4uLpDJZDh27JhSt+vo6Ij79+/j\nypUr+Prrr+Hv71+l7Sg80jdq1Aj3798v+ef79++XTBcs7zYPHjxAo0aNKr2PoqIirF69GuPHj1c0\nnqBQycOONpQ7cuPHj8fy5csVapnV8Trnm59//hkDBw7UiPNglIdKHna0odyR69OnD+Li4nDv3j2l\nbzs6Olqty7MOHjwIJycn1KtX74O3c3d3R3FxMZ4/f17pbe/fvx8FBQUaN3vnbVTysKMt5Q7w35dL\nVVkyAXz4dX727NmS4qdFixZo1qwZUlNTqx62iho3bowePXqgZs2aMDMzg4eHB65cuaLQNl6+fIlt\n27Zp1DL0slDJw442lDvAmzFnwIABSr+KX61atWBoaAgA6NmzJ4qKipCVlaXwdhQe7Z2dnXH79m3c\nvXsXEokE27dvh5+fX6nb+Pn5YcuWLQDeHEibmpoqNBNnz549aN68Oezt7RWNJzhU8qifNpU7wJsB\nIjc3V6ElE+p4natCVadKZmZmYteuXfjiiy+UnIh/qORRP20qd4A356bp1atXlc7/9SEvX77EqVOn\n0LdvX6Vu90OioqLKLZTS0tJKxpykpCQAb074Xlnff/89ZDKZoGc+VgaVPOqnTeWOXH5+PhYuXFil\nzwEfep3b2NiUfEufkZGB1NRUNG/evFpZq6Jv3744ffo0pFIp8vLycOHCBdja2iq0jY0bN6Jjx46C\nv3JWZVDJo37aUu7I9erVCxcuXMA///yjtG1mZGSUjGEXL14Ex3GoW7euwttR+GsjsViMVatWwdvb\nG1KpFCEhIWjdujXWrl0LAAgLC0OvXr1w4MABtGzZEkZGRgpfqnn58uWYOHGiotEEKygoCAAQGBiI\nHTt2oFevXowTaS5tK3cAQEdHB19//TWWL18ONze3St1HHa9zRQwcOBAnT55EZmYmGjdujLlz56Ko\nqKgky5MnT9ChQwfk5ORAR0cHy5cvx40bN2BsbFyp7a9btw5eXl4KHZwJmbzkka/BX7duHeNEmkvb\nyh25/v37IyQkBN9++22pkxGXp6LXOPDmfDfe3t5qu8Ld69evcezYMURGRpb87u0xcNeuXdiyZQv0\n9PRgbGyM6OjoSm/76tWruH79esk3dZru3ZJn+/btGrtEhDVtLHeAN8+xrKwsHD9+HF5eXpW+X0Wv\n8+nTpyMoKAjt27eHTCbDkiVLqnTAVZGKxkAbGxv4+PigXbt20NHRQWhoqEIFj1QqxYoVKzBnzhyl\nZ+er4cOHAwA2bNgAExMT1KhRg20gDaZt5Q4AGBgYwN/fH8uXL6/0F1oVvc537tyJNWvWQCwWw9DQ\nUKHPFW8Tcco+O1A1Xb58GX379kVaWppGT1suy6ZNm/D1118LpuTJzc2Fubm5YJpxbSx35HJzc9Gk\nSRNcu3YNDRs2ZB2HV6RSKZo1a4aVK1eiTZs2rOOoVVpaGgYMGIDAwEDBlDzOzs4YMmQIwsPDWUep\nkLaWO3KTJ0/Gl19+iZCQENZReCcoKAi7d+/WupKD4zjk5OTA1NRUMCXP77//jsOHD2PhwoWso1RI\nW8sdOZlMBk9PTxw9epR1FN45cOAApk6dis2bN7OOonabN28WVMlTVFSEJ0+eCOYLAG0sd+QyMjLw\nxRdf4MGDB5X6MktdeDfyR0ZGIiQkROvKHYCWa6mSNpc7wJs1nf3791fpLBuhOnLkCOrWrat15Q5A\ny7VUSdvLHeDNMs6IiAjWMXjn9evX2LFjB/T09FhHUTtarqU62l7uAG+eX6dPn8bjx49ZR+GdiIiI\nKp+wVehouZbqaHO5AwD169eHg4MDduzYwTpKKbwa/V+/fo2oqCgEBwezjsIMlTzKp+3ljlxoaCjW\nr18PmUzGOgqvREREaPwJBz+ESh7lo3LnjU6dOuHBgwf4+++/WUfhle3bt6NGjRrQ1dVlHYUJKnmU\nj80CI0YAACAASURBVMqdN0QiUcm4S/7z+PFjnDp1Cj169GAdhRkqeZRP28sdub59+2LNmjWsY5TC\nq3eAP/74A507d37vaj3ahkoe5aFy5z9OTk4wNTVV+iX9hOzx48c4efIk+vTpwzoKU1TyKA+VO/8R\ni8Xo3bt3yfksyBvLli3T+qKdSh7loXKntMLCQqxatUrrX2Nv27hxI7p37y6YJT+qQiWP8lC5858u\nXbrg/v37uHbtGusoJXj1LhAZGYnQ0FDWMXiBSp7qo3KnNJFIhNDQ0FInEtR2mzZtgre3d6VPxqzJ\nqOSpPip33ufn54eoqCjk5+ezjsIL165dw507d6Cvr886CnNU8lQflTvvE4lEyM/PR1xcHOsovCCT\nyRAZGanWqw/yGZU81UflTmlisRi+vr68+jKLN+8Et27dwr///ovevXuzjsIbVPJUHZU7ZRs8eDCO\nHj2KrKws1lGY4zgOGzdu1OrlWe+ikqfqqNwpm4WFBWxtbbF3717WUXhh7dq10NXV1fhLo1cWlTxV\nR+VO2UQiEfLy8rBq1SrWUXjh1KlTMDAwUPiS6pqMSp6qo3KnbP7+/ti2bVvJFbFY4827wb59++Dv\n76+VJ1f+ECp5FEflTvlMTEzQtWtXHDx4kHUU5lJSUlBQUAB7e3vWUXiFSh7FUbnzYV27dsXu3btZ\nx2CO4zjs3LlTa8+9Ux4qeRRH5c6HiUQiHD16lDcHWyzt2bMHnp6eVCq/g0oexVG5U76GDRuiUaNG\nOH36NOsoAHhU8MTExMDPz491DF6ikqfyqNypmJ+fH2JiYljHYG7fvn30oaccVPJUHpU7FXNzc8PR\no0chkUhYR2Hq5s2bePXqFX2RVQYqeSqPyp2KiUQiiMVi/PXXX6yjMMVxHPbt2wcPDw/WUXiJSp7K\no3KnYu7u7ryZrcyLd4XMzEz8/fff8PT0ZB2Ft6jkqRiVO5XTu3dvHD58WOsPtmJiYmjM+QAqeSpG\n5U7lmJubo0mTJlp/sLV3716IxWIqlctBJU/FqNypvPz8fPzxxx+sYzB148YNSCQSWFlZsY7CW1Ty\nVIzKncrx8PBATEwMOI5jHYUfBc+BAwfQvXt3GBgYsI7Ca1TylI/Kncpr0KABbGxscOrUKdZRmHn2\n7BmuXbsGV1dX1lF4jUqe8lG5o5guXbrw5pstVqKjo3nxwY/PqOQpH5U7iuE4Drt379bq11xMTAw8\nPDyoVK4AlTzlo3Kn8qytrSGRSHDz5k3WUfhR8NDyrMqjkud9VO4oTtuXaR04cABubm6oUaMG6yi8\nRyXP+6jcUZy7uztiY2O19mDr6dOnuHXrFl09qxKo5HkflTtV8/r1a9y4cYN1DGb27t0Ld3d31jEE\ngUqe91G5oxiRSAQPDw/s27ePdRT2BU9hYSGOHTuGXr16sY4iGFTy/IfKnarx9fXV6oOtvXv3olu3\nbqxjCAaVPP+hcqdqWrRogeLiYly/fp11FCYOHDgAIyMj+ia9kqjk+Q+VO1UjEokgk8l4cbDFwtOn\nT5GSkgJHR0fWUQSDSp7/ULlTNe7u7rwYc5i/S8THx6NNmzb46KOPWEcRFCp5qNypDjs7OwDAtWvX\nGCdRv4KCAsTFxaFr166sowgKlTxU7lSHSCSCm5ub1s4c5NPlU4WCSh4qd6pLIpFg27ZtrGMwsX//\nfri6utKsQQVRyUPlTnU4Ozvj5s2bePr0KdMczN8paHlW1WlzyUPlTvWIRCKtXaYVHx+PVq1awczM\njHUUwdHmkofKnerj0xUm1KmgoAB//fUXLQmtAm0ueajcqT6RSIR//vmH+cEWC3v27IGbmxvrGIKk\nzSUPlTvVo6+vj44dO2L//v1MczB9t+A4DrGxsfD19WUZQ9C0seShckc55Mu0tM2+fftoeVY1aGPJ\nQ+WOcjg4OCA1NRUZGRmso6jViRMnYGhoSM+bKtLGkofKHeUQiUTQ19dnfrClbgUFBYiPj0eXLl1Y\nRxEsbSx5qNxRDjc3N+ZfZjF9x7hy5Qr09fXRunVrljEET5tKHip3lMfDwwOpqal48uQJ6yhqIy+V\nu3fvzjqKoGlTyUPljvLo6enx4pstdduxYwctz6ombSp5qNxRrry8PPz++++sY6hVXFwcWrVqBVNT\nU9ZRBE2bSh4qd5THzc0NJ06cYPo+xfRd49ChQ+jduzeddFAJtKHkoXJHufT19eHl5YUjR46wjqI2\nN27cgFgsRvPmzVlHETxtKHmo3FG+Tp06aV3Bc+DAAejp6bGOIXjaUPJQuaN8IpEIp0+fhlQqZR1F\nbQ4ePIiOHTuyjqERtKHkoXJHuerUqQMrKyucPn2aWQam7xwJCQlwdXVlGUGjaHLJQ+WOari6uiIh\nIYF1DLVJSEhA+/btqVRWEk0ueajcUQ07OzskJiayjqE2z58/x8uXL6Grq8s6ikbQ5JKHyh3VEIlE\n0NPTQ0pKCusoanPx4sWSi2mQ6tPkkofKHdWwtbXFpUuXmO2f6btHYmIinJycWEbQOJpY8lC5ozpO\nTk5adbCVkJAAW1tb1jE0iiaWPFTuqE7jxo3x/PlzZGVlsY6iFomJiTA2NqZSWYk0seShcke1dHR0\ntOazTnFxMa5duwYbGxvWUTSKJpY8VO6oTuvWrbWz4Hn+/DmeP38OKysrVhE0liaVPFTuqJajoyOu\nXLmiNVOXExIS6FstFdCkkofKHdXS0dGBjY0NkpKSWEdRi4SEBDr/jgpoUslD5Y7qvX79GmfPnmUd\nQy1SUlLw0UcfwdjYmHUUjaNJJQ+VO6rVunVrpp9zmL2LJCUlwcHBgd7IVEQTSh4qd1TPxMQEFhYW\nWjF1WSqV4urVqzSDR0U0oeShckc9rK2ttWZp6KlTp1hH0FiaUPJQuaM+Z86cYR1BLRITE+niNSqk\nCSUPlTuq16RJE6azlZm9k9DyLNUTcslD5Y76aMsyrZSUFNSvXx+1atViHUVjCbnkoXJHfWxsbJhO\nXVanpKQkiMVi1jE0lpBLHip31EckEuH27dtaMVs5ISEB1tbWrGNoNCGXPFTuqAfr2cpU8Gg4IZY8\nVO6o1/+xd98BTdz/H8dfCWGLgw1OHCgWB4pSV12o1Cq4sHW1jqKtdbRqW2uHxU0VW7ct7oVVqwi4\n0CpqHaAoDhBxUUVGRZzsJPf7w9/57XAkkNzn7vJ+/Fkh9/5+NZe7Z+4+16JFC5MIPElJSXT1jgCk\nGHko7girYcOGJnGLFi2wLAwpRh6KO8LiF1q+evUq61GM7syZM3QFjwCkGHko7girUaNGzK5WpsBj\nAqQUeSjuCM9UruChBZaFI6XIQ3FHeLVq1cK9e/fw4MED1qMY1blz52BnZ0cLLAtASpGH4g4bCoVC\n9sc6/K3otMCyMKQUeSjuCI/l1cpMPlXy8/ORl5dHlxAKSAqRh+IOGy1atEBycrLsL12mBZaFJYXI\nQ3GHDTMzM5NYaJkWWBaWFCIPxR12CgsLcerUKdZjGFVaWhqcnJxogWUBSSHyUNxhg+VCy0w+Wc6d\nO4fmzZvTB5vAxBx5KO6wU61aNbi4uMj60mX+W6033niD9SgmRcyRh+IOW6aw0DItsCw8MUceijvs\n/fHHH6xHMCpaYJkNMUceijvs1K5dm9nVyswCD92exYYYIw/FHfZatmwp62/T09PT4ejoiMqVK7Me\nxeSIMfJQ3GGvYcOGsg8858+fpwWWGRBj5KG4w55CoUB6ejq0Wi3rUYwmKSmJ7o5gRIyRh+IOW/zV\nyufPnxd820w+YZKTk+Hj48Ni0wTiijwUd8ShRYsWTHZAQklOTqb1dxgSU+ShuCMODRs2lPU+5/Hj\nx8jPz6cFlhkRU+ShuCMO/ELL169fZz2K0Zw7dw4NGzZkPYbJElPkobgjDqyOdZh8yty5cwe1a9dm\nsWny/8QQeSjuiEetWrWQmZnJegyjuXPnDtzc3FiPYdLEEHko7oiHq6srsrKywHEc61GMIjMzEzY2\nNrTAMkNiiDwUd8RFpVLJ+lgnMzOTjnUYE0PkobgjHi4uLrh9+7bg22XySZOdnU07IBFgGXko7oiL\nu7s7srOzWY9hNFlZWXB2dmY9hsljGXko7oiLra0tlEolnjx5wnoUo8jOzoa5uTnrMUwey8hDcUd8\ntFqtbI91OI5DTk4OHB0dWY9i8lhGHoo74uLk5ISsrCzBtyv4pw3HccjKyqLAIxIsIg/FHfFxc3Nj\nsgMSyt27d+Hk5MR6DAI2kYfijjixOvARgpyvTpIaFpGH4o44lZSUyHaf8+jRI6hUKtjY2LAehYBN\n5KG4Iz4mE3geP34MMzMz2NnZCb1p8hJCRh6KO+Lk5uaG7Oxs2Z6QZGdn0xU8IiJk5KG4I16Ojo6y\n/TY9OzubHpEuIkJGHoo74lVWVoY///yT9RhGkZ2dTV9kiYyQkYfijjg5OjoiJydH8O0K/qlDt2eJ\nkxCRh+KOePHBVc63S9CBj7gIEXko7oibnAPP7du3Zf20HikSIvJQ3BE3hUKBjIwM1mMYRXZ2Nt2e\nJUJCRB6KO+JFgYcwZ8zIQ3FH3BQKhWzX4eE4Drm5uXQFjwgZM/JQ3BE/e3t7We5zACAjI4P+zYmQ\nMSMPxR1puHv3LusRjIICj3gZM/JQ3BE3W1tbcBwn+Bfogn/60Po74maMyENxRxrkug7PkydPwHEc\nKlWqxHoU8gLGiDwUd6TBwcFBtk+0yczMpH93ImWMyENxRxoUCgWTb9OFkJWVBXt7e9ZjkJcwRuSh\nuCN+CoUCzs7Ogp9fMbmCx93dXejNEj0YMvJQ3JEOfh0eucnOzoaLiwvrMcgrGDLyUNyRDkdHR1lG\nZQDIzc2lf3siZsjIQ3FHWh48eMB6BKO4e/cuXcEjcoaMPBR3pMPJyUnw8yu6RYu8kCEiD8UdaZHr\nLVq0wLI0GCLyUNyRFjmvwfPgwQP69ydyhog8FHekR6PR4OnTp6zHMLisrCwKPBJgiMhDcUdaWBzr\nUOAhL1WRyENxR3rkfAUPLbAsDRWJPBR3pEeugefJkyfQarVQKBSsRyGvUZHIQ3FHehQKBaysrGS5\n36E1eKSjIpGH4o70ODg4UOAh4lKeyENxR5rkugYPHfRIS3kiD8UdaWL1dAljy87OhrW1NQUeiShP\n5KG4I10qlYqOdQhz5Yk8FHekycHBQfDF3QX/RHr69CkqV64s9GZJBegTeSjuSFflypVRUFDAegyD\ne/r0KS2wLDH6RB6KO9Jla2uLwsJC1mMY3NOnT2FmZsZ6DKIHfSIPxR3pk+OxTkFBAWxtbVmPQfSg\nT+ShuCNdtra2gt8WKvinklqthkqlEnqzpIJ0iTwUd6RNpVJBrVazHsPgysrK6GRLgnSJPBR3pE2p\nVILjOGi1WtajGJRaraardyRIl8hDcUce5Hiso1ar6VhHgnSJPBR3pI3F+ZXgn0xlZWUUeCTqVZGH\n4o70qVQqlJWVsR7D4GifI12vijwUd+RBjmG5rKyMAo9EvSryUNyRB47jZHmsQ4FHul4VeSjuSJ+Z\nmZng+xzBz3rUajXMzc2F3iwxkBEjRgAABg4ciLVr1wKguCMX5ubmsjvRAuigR+r4yPPuu+8+/29P\nnjyhuCMTZmZmUKvVsLCwYD2KwchxP2pK/h15+vbtS3FHRjiOk+V7lO6QkLbhw4cDAFavXv38VjuK\nO/LA4gt0JoGHdkDSxkee4cOHQ6vVUtyRCTl+kw48+zbd0tKS9RikAv4eeUpKSpCWlgYPDw+KOzIg\nx/0O3aIlfX+PPKtWrYJKpUJmZibFHZmQ2z4HoPMrOeAjz6pVq6DVainuyAT/RZaQFBzHcUJu0NHR\nEUVFRXTwIwNqtRqlpaXPD4SItKnVajg4OCAjI4P1KAbVsWNHHD9+nPY5MqDVamFmZgatVgsbGxv6\nO5WBgoIC5OTkwNnZmfUoBrN69WqMHTuWQoAMcBwHpVKJkpISaLVa2ufIAMdxmDZtGmbPns16FIOi\nh0nIh1qthlKpRGlpKWxsbFiPQyqorKwMnp6euHDhgmDbFDz12tnZYdOmTahVq5bQmyYGtHXrVsyc\nORMAYGlpiQULFsDDw4PxVKQiLl26hK1bt7Iew+AaNWqE5ORkOviROLVajcePH6OkpOT5Ggr0baX0\nqVQq2V1hV6tWLXh5eSE0NJT1KKQCOI7DlClTkJGRAZVKhbp162LUqFEU7iQuMjISjRo1Yj2GwWk0\nGly+fBnW1tasRyEVEBYWhpUrVz7/bNy8eTNcXV1Zj0Uq4MCBA0hKShJ0m4IfHZubm6NatWpwc3MT\netPEQDZs2IBZs2bBzMwMGo0GJSUlmDJlCvbt24cGDRqwHo+U06NHj2R3ogUAVlZWUCgUtA6PhPFx\np23btrh58yZcXV2RkJAAMzMzWtNN4uQY6szNzaFSqeDk5MR6FFJOWq0WY8aMgaWlJaZOnYo9e/Yg\nKysLUVFRmDRpEn2eSJitra0sPzf4fQ5dUS9doaGhWLNmDSIiIjBx4kS0a9cOo0ePRkJCAqpXr856\nPFJOqampuHz5sqDbFPxrCLku5GoqNmzYgM8++wxKpfL5pcocx+HRo0d4++23ce3aNcYTkvLSaDSy\nPOiR0+KtpkitVuPBgwdo27YtBg0aBACoUaMGxo4di+LiYlk+DcWUaLVa2e13zM3NodFoWI9ByomP\nOwDwxx9/oFq1arCwsMCVK1dw7do1LFy4kP5+JUyO+xyAzq+kLjQ0FAsWLMDBgwfx5ptvAgBiY2PR\nvHlz+Pn54e7du4wnJOXF4gFTggcelUpFH4wS9fe48+9LlCnySJ9cF+izsLCAwEuNEQP5d9z5+/oX\nTZo0ocgjA1qtVnb7HTrOka4XxR2evb09RR4Z0Gg0stvnAPJcsN5UvCju8CjySB+L8ysmgYd2QNLz\nqrjDo8gjbXIOPER6XhV3eBR5pI0Pr3Jb04QCjzS9Ku7wKPJInxyjMkDnV1L1qrjDo8gjbSYReKyt\nrVFYWCj0ZkkF6BJ3eBR5pKuoqAhWVlasxzA4a2tr2Z1Ayp0ucYdHkUfa5HiiZW1tjaKiItZjED3o\nEnd4FHmkraSkRLbHOgUFBazHIHrQJe7wKPJIV2FhoeD7HMHPelxdXZGbmyv0Zkk56RN3eBR5pCk3\nN1eWi5+7urrK8n57udIn7vAo8kgTx3GvPJGWKldXV+Tl5bEeg+hIn7jDo8gjXfn5+bI91snJyWE9\nBtGRPnGHR5FHmrKzswXf5wgeeNzc3CjwSER54g6PIo/05Obmwt3dnfUYBifHAzm5Kk/c4VHkkR6t\nVgtnZ2fWYxhctWrVUFpaiuLiYtajkNcoT9zhUeSRpvv378vyuMDNzQ3Z2dmsxyA6KE/c4VHkkR6T\nCDzu7u4UeCSgInGHR5FHWuR6BY+bmxud8EtAReIOjyKPtHAcJ8tHvyoUCjg7O9NVPCJXkbjDo8gj\nLfxnQ9WqVVmPYnAUeKShInGHR5FHWkwi8Li5udElhCJniLjDo8gjHXIOPPRNurgZIu7wKPJIh1ar\nRe3atVmPYRSurq64f/8+6zHISxgi7vAo8kjHgwcP4OzsXKHPGLFyc3NDVlYW6zHIKxgi7vAo8khH\nVlaW/AMPXcEjboaMOzyKPNIg11u07O3toVarodVqWY9CXsCQcYdHkUcazMzM4OHhwXoMo3Bzc6PA\nI1KGjDs8ijzSkJ+fD1dXV9ZjGIW7uztdwSNihow7PIo80pCdnS34+RWtwUOeM0bc4VHkET+5XsGj\nUChQrVo1CjwiZIy4w6PII34WFhay3OcAQPXq1SnwiJAx4g6PIo/4PXjwQLb7HLpFS7yMEXd4FHnE\nraioCMXFxYI/UIICDwFg3LjDo8gjXkVFRSgsLIS9vT3rUYzCycmJDrZFxphxh0eRR9yUSqVsT7aq\nV69Oa/CIjDHjDo8ij7g9ePBAlut+ARR4xMqYcYdHkUe8srOz4erqKvhtoYIHHgcHBxQUFNCaGCIi\nRNzhUeQRp9zcXLi4uMjyvnTg2aXLdKAtHkLEHR5FHvHSaDSyDTxubm548OAB6zHI/xMi7vAo8ojX\nw4cPUaNGDdZjGAUFHvERIu7wKPKIE4sFlgEGgUehUMDFxYWu4hEJIeMOjyKP+Mh1/R1enTp16CBb\nJISMOzyKPOJUUlIi2/2Ou7s78vPzWY9BIGzc4VHkEadHjx7Jdp/j4OCAJ0+e0BfoIiFk3OFR5BGf\nrKwsJvscwQMPQE/SEgsWcYdHkUdccnJyZPtNOvAs8BD2WMQdHkUeceE4DmVlZbK9LdTNzQ337t1j\nPYbJYxF3eBR5xEfOa/AolUq4urrS+ZUIsIg7PIo84mIyV/AAz+5Np0f5scUy7vAo8ogHq8IslOrV\nq8Pc3Jz1GCaNZdzhUeQRD47jUK1aNdneFlq9enXk5uaC4zjWo5gslnGHR5FHXO7fvy/7Y53MzEzW\nY5g0lnGHR5FHPDIzM03nCh5vb2+kpKSw2DSBOOIOjyKPOKSmpqJp06asxzAab29vqNVq1mOYLDHE\nHR5FHnHQaDRo3Lgx6zGMxsHBAVZWVnQ7OiNiiDs8ijziUFJSgpycHHh6erIexWi8vb1x4cIF1mOY\nLDHEHR5FHnG4cOECmjRpIvh2mZzd+/r60g6IETHFHR5FHvYuXLiAli1bsh7DaJo0aYKnT5/So9IZ\nEFPc4VHkEYe33nqL9QhGo1Ao4OPjg7S0NNajmBwxxR0eRR72bt26BU9PT1haWrIexWhatmyJpKQk\n1mOYJDHFHR5FHrY4jkNSUhKT8ysmZ/gtW7ZEcnIyXbosMDHGHR5FHnYKCwtx69YtJoVZKJaWlqhd\nuzadzAtMjHGHR5GHLSsrK7Ru3Zr1GEbVunVrXL16lfUYJkWMcYdHkYetGzduwNfXl/UYRkWBhw0x\nxh0eRR52bt++DXNzc9O5Rcvd3R0qlYr+oQlIzHGHR5GHjdTUVDRs2FDW32oBgJ+fH0pLS1mPYTLE\nHHd4FHnY4DgOxcXFsr5qEHh2tfKNGzdYj2EyxBx3eBR52MnIyJB9VG7SpAmuXbuGoqIi1qOYDDHH\nHR5FHjZYXb0DMAo8CoUCLVq0QHJyMovNmxwpxB0eRR7hyf32LF779u2hUqlYj2ESpBB3eBR5hMdx\nHCwsLGS92Cnw7Nv0K1eu0NXKApBC3OFR5GHj5s2bsj/WsbKyQsOGDXHx4kXWo5gEKcQdHkUe4Zlc\n4AGeHfjQOjzGJ6W4w6PII6wLFy7I/rJl4Nk+h9bgMT4pxR0eRR5haTQaWS/qzqtevTqUSiX++usv\n1qPImpTiDo8ij7BKSkpw9+5dWd+KzqPbtIQhpbjDo8gjLJMMPLTQsvFJMe7wKPII5+LFi7L/Vgt4\ndhL/5MkT+jbdiKQYd3gUeYSjUChkvcAyj79amdbhMR4pxh0eRR7hZGRkoH79+rK/FR2gwCMEKcYd\nHkUeYbBcYBlgfAUPLbRsPFKOOzyKPMZXVFSEGzdumMS3WlZWVqhVqxatw2MkUo47PIo8wrC0tJT9\nWhi8Vq1aUeAxEinHHR5FHmHcuHEDrVq1Yj2GICjwGJeU4w6PIo/x3blzB2ZmZsxuRWd25s9fukz/\nsAxPDnGHR5HHuFJTU+Hp6QkrKyvWowjCz8+PTtyNQA5xh0eRx7hMZYFlnq+vL312GYEc4g6PIo/x\nmcICy7ymTZsiPT0dxcXFrEeRHTnEHR5FHuPir95hdTzM7Oyfv3SZbtMyLDnFHR5FHuMxlQWWee3b\nt5fN+0Is5BR3eBR5jIfjOGaPDWWhZcuWSEtLo6uVDUhOcYdHkce4TGGBZZ6VlRU8PT1poWUDk1Pc\n4VHkMR6Wt2cBDAMP8OzA5/z58yxHkBU5xh0eRR7jSE5ONokFlnm00LJhyTHu8CjyGAe/wLKc/q28\nSo0aNQAAubm5jCeRBznGHR5FHuMoKSlBZmamSdyKzmvZsiXOnDnDegzZkGPc4VHkMY6zZ8+abuDp\n1q0bDh8+zHIE2ZBz3OFR5DEsrVaLw4cPw9/fn/UogvHx8UFpaSkdOBuAnOMOjyKP4alUKvTt25f1\nGIJRKBTo2rUrEhISWI8ieXKOOzyKPIbHPynUVG5FBwB/f3/s37+f9RiyIOe4w6PIY1iFhYU4efIk\n04dJMC0B7dq1w+3bt+kfUwWZQtzhUeQxnAsXLqBy5cpo0KAB61EEY25ujm7duqGoqIj1KJJmCnGH\nR5HHcDiOg0ajQWBgIOtRBNWnTx+cPn2a9RiSZgpxh0eRx7DOnTtnUlEZAAICAnD06FEUFhayHkXS\nTCHu8CjyGM6hQ4fg6+vL9HOKaQ1QqVQICAhAXFwcyzEkzZTiDo8ij2Hs37/f5E60AOC9996DmZkZ\n6zEky5TiDo8ij2FotVo4ODigfv36rEcRVEBAAM6dO0dhuZxMKe7wKPIYhlarxZkzZxAUFMR6FEFV\nq1YNvr6+OHToEOtRJMuU4g6PIo9hREdHMz+/Yl4EAgMD6TLCcjLFuMOjyFNxcXFxzHdALAQEBODJ\nkye0Fk85mGLc4VHkqTiO4zBgwADWYwiuWrVqaNGiBc6ePct6FMkxxbjDo8hTcdevX4e9vT3q1avH\nehTB9e7dG9HR0azHkCRTjDs8ijwVo9VqERsbi969ezOdg3kVCAgIwOnTp/H06VPWo0iKKccdHkWe\n8svMzERWVhbatGnDehTBValSBc2aNUNJSQnrUSTFlOMOjyJPxZibm6N///6sx2CiT58+OHnyJOsx\nJMWU4w6PIk/FnD17Fn369GE9BhOBgYGIjY2lL7P0ZMpxh0eRp/zOnDkDBwcH5lGZeRmoUqUKWrdu\njfj4eNajSAbFnf+hyFM+Bw4cQM+ePaFSqViPwsSgQYPoscV6oLjzPxR5yker1UKj0ZjsAXNgYCBO\nnjxJJ1s6orjzPxR5yi8pKclkA0+9evXg4OBAT9PSA8Wd/6HIUz5iuD0LEEHgAZ5dRnjgwAHWY0gC\nxZ3/osijP1O9PYsXGBiIoqIiijw6oLjzXxR59KdWq/H222+b7PpX/MnWlStXWI8iehR3/osipxe3\nWgAAIABJREFUj/5yc3Px8OFD+Pn5sR6Fmd69eyMmJob1GJJAcee/KPLoLyYmhvntWYBIAk9gYCAO\nHDhAH1ivQXHn5Sjy6O7JkydISEhAjx49WI/CTN26deHk5ITS0lLWo4gaxZ2Xo8ijHysrK7z77rus\nx2AqKCgIJ06cYD2GqFHceTmKPPo5c+aMSUdl4Nn5Fa3D83oUd16OIo/ubt26hZycHFFEZVFUAg8P\nD7i6utIChK9Acef1KPLo5siRI2jbti3s7OxYj8LUwIED6cT8FSjuvB5FHt1wHIeioiJ0796d9ShM\n0To8r0Zx5/Uo8uju/Pnz6NevH+sxmPLz80NOTg4yMjJYjyJaFHdejyKPbmJiYtCrVy9RRGXRlAK6\nTevlKO7ojiLP65n67Vm8vn370i1aL0FxR3cUeV5PrVajZcuWJh+VW7dujQcPHiArK4v1KKJDcUd3\nFHler6CgAGlpaejWrRvrUZgyMzPDO++8Q7dpvQTFHd1R5Hk9sdyeBYgo8AQFBSE2NpZOuP6F4o7+\nKPK8XGlpKeLi4kSzA2KpdevW4DiOTsr/heKO/ijyvJq5uTmGDBnCegzm+JOtY8eOsR5FVCju6I8i\nz6slJSWhbdu2qFSpEutRmAsMDMTOnTtZjyE6FHf0R5Hn5fLz85GQkCCaqCyaYtC6dWsolUokJCSw\nHkU0KO6UH0WeF9u3bx+aNGmCWrVqsR6FOTMzMwwbNozW4fkbijvlR5HnxTiOQ2lpKQYOHMh6FFEY\nPnw49u3bR19m/T+KO+VHkefl4uPjMXLkSNZjiELPnj1x+fJl3Lhxg/UookFxp/wo8rzYxo0b0bt3\nb9FEZdFUA4VCgQ8//BAbN25kPYooUNypOIo8/7Vx40aMHj2a9RiiwZ+Q08kWxR1DoMjzX2q1Gt27\nd4ejoyPrUUShY8eO0Gq1uHz5MutRmKO4U3EUef4rOzsbGRkZ6Nu3L+tRRMHS0hLDhg3D6tWrWY8i\nChR3Ko4izz9xHIeIiAiEhISwHuU5UZWD4cOHY+/evXj06BHrUZiiuGM4FHn+JyMjA5cuXTL5RQf/\nzsvLC56enigqKmI9ClMUdwyHIs//cBwHc3NzTJw4kfUooqFQKDB69GjExsayHoUpijuGQ5Hnnw4f\nPoxhw4bB0tKS9SiiERISgnXr1pn8ZxLFHcOhyPM/p0+fRmlpKTp27Mh6lOdEVQ+cnJzQrVs37Nix\ng/UozFDcMTyKPM9s3rwZQ4YMgZWVFetRROWzzz5jPQJTFHcMjyLPMxqNBjY2NujUqRPrUURl+PDh\nOHr0KJ4+fcp6FCYo7hgeRZ5n1Go1jhw58vzfF3nGy8sLdevWxZ49e1iPwgzFHcOjyPNMREQEPvzw\nQ1EdP4uuIIwZMwYbNmwwyVsmKO4Yj6lHnrKyMkRGRtLtWS8QHByM4uJiqNVq1qMIjuKO8VDkAVQq\nFSZMmECfZ//i4uICf39/xMXFsR5FcBR3jIciD3D27FnUr18fXl5erEcRndGjR+OXX35hPQYTFHeM\nx9Qjz6NHj7Br1y4MHz6c9Sj/UK6jrv3796NRo0Zo0KABwsLC/vPn8fHxqFKlCnx8fODj44NZs2bp\n/NpdunRBUVGRyS22THHH+Ew58sTGxqJBgwZ44403dP6d173PgWfvdR8fH3h7exv1W/qrV68+35/4\n+PigSpUqWLx48T9+Ji0tDW3atIGVlRXCw8N1fm1ra2t88MEHKCkpMfTYokZxx/hMOfJotVqUlpZi\n1KhROv28Lu/xihxb6GvkyJFwcXFBkyZNXvjneXl5CAgIQPPmzeHt7Y1169bp9frjxo1DVFSUSX2Z\nRXHH+Ew98hw4cADjxo3T+efv3LmDzp0744033oC3t/d/9jmAsPsdXY67JkyYgAYNGqBZs2Y4f/68\nzq8dHByMs2fP4vr164YaVxIo7hifKUeetWvXokePHnB2dtb5d4z5PufpXRI0Gg3GjRuH/fv3IzU1\nFZGRkbhy5cp/fq5jx444f/48zp8/j2+++Ub3gZRKjB8/Hj///LO+o0kWxR3hmGrkiYiIwKeffqrz\nz+vyPn/48CE++eQTxMTE4PLly0a9tbJhw4bP9ydJSUmwsbH5zwKKDg4OWLJkCaZMmaL360+ePBnF\nxcXQarWGGlnUKO4Ix1Qjj1arRVBQkM4HPbq8x4HyH1voa8SIEdi/f/9L/3zp0qXw8fFBcnIy4uPj\nMXnyZL2uAuzcuTMsLCxw5swZQ4wrehR3hGOqkScjIwN3795FcHCwzr9jbm6OH3/8ESkpKTh9+jSW\nLVtm0HMafehy3LV3715cv34d165dwy+//IKPP/5Y59e3trbGqFGjsGTJEkOPLloUd4RjipFHo9Fg\nyZIleq0zaOz3OU/vmpCYmIj69eujTp06MDc3x3vvvYfdu3f/5+cq8q3UiBEjcPz4cWRmZpb7NaSC\n4o7wTC3ynDt3Djk5OQgKCtL5d3R5n2/ZsgX9+/dHjRo1AECwp+QcOnQI9erVQ82aNf/x352cnODr\n6wtzc3O9X7Nu3bpo27YtCgsLDTWmaFHcEZ6pRR6O46BQKDB16tRy/f7L3uP8awuhQ4cOr4wQbm5u\nePz4MQDg8ePHcHBwgEql0vn1FQoFPvvsM/z2228VnlXsKO4IzxQjz/79+zF27FhYWFjo/Duurq5o\n3rw5AKBSpUrw8vJCVlbWf35OiP2OLsdd0dHR+OCDDwAAfn5+ePjwIXJzc3XextixY7Fx48bn+y45\no7gjPFOLPHv27IGDg4Ne/76EeJ8D5Qg8d+/e/cdBV40aNf7zl6hQKHDy5Ek0a9YMPXv2RGpqql7b\nsLOzw7Bhw7Bq1Sp9x5MUijvsmFLkiYiIwLhx42BmZqbz7+jyPr927Rry8/PRuXNn+Pr6YuPGjQab\n+VW2bt2KwYMHG/x1v/rqK2i1WlnfMkFxhx1TijxqtRoNGzZ8fuKkr5e9xyt6bGFIISEhSElJgbu7\nO5o1a4ZFixbp/RpDhw7FlStXcOfOHSNMKA4Ud9gxpcjz+PFjnDx5slzfdPMyMjJw/vx5+Pn5/eO/\nC7Xf0eW460U/o8+X4TVr1kS3bt2wdu3aig8sYhR32DGlyLNo0SJMnDhRr2NpId7nQDkCjy7/I1q0\naIE7d+7gwoULGD9+PPr06aPvZjBhwgRs3rwZBQUFev+uFFDcYc8UIk9OTg4OHjyIDz/8UK/f0+V9\nXlZWhnPnzmHv3r04cOAAZs6cafT/H0tLSxETE6PXJdi66ty5M+zt7WW7Fg/FHfZMJfJYWFjg66+/\nLtfvvuo9bohjC0OZM2cOmjdvjqysLCQnJ+OTTz7BkydP9HoNa2trfPjhh9i5c6eRpmSL4g57phJ5\nDh48qNctof/29OlTDBgwAIsWLUKlSpX+8WdC7Xd0/Uz+95dQ+n6WT5w4EUuWLJHtvwWKO+yZQuS5\ndOkSrly5ovf5iFDvc73LQvXq1f/xbdOdO3ee36LBs7Ozg42NDQDg7bffRllZGfLz8/XaTt26ddGp\nUyesXr1a3xFFj+KOeMg98ixZsgTDhg3T+8Bal/d5zZo10b17d1hbW8PBwQFvvfUWLly4YJC5X2bf\nvn1o2bIlnJycDP7aCoUC33//PdRqteyu4qG4Ix5yjzxqtRq2trYIDAws1++/6j1uiGMLQzl58uTz\nA7t69erBw8MDV69e1ft1JkyYgLi4ONy7d8/QIzJFcUc85B55ioqKsHfvXnz++efl+v2ysjL0798f\nQ4cOfWG8EWq/o8tx179/JjMzE9WrV9drO23atIGLiwsiIyMrNrAIUdwRD7lHnpkzZ2LChAl63RIK\nCPc+17su+Pr64tq1a8jIyEBpaSl+/fXX/xzI5ebmPj9BSkxMBMdxsLe313dTmDVrFpYuXYqHDx/q\n/btiRXFHfOQaeW7fvo3t27eXa0FAXd7nQUFB+OOPP6DRaFBYWIiEhAQ0btzYUOO/UGRkJAYNGvTK\nn6lInBkyZAiqVKmC4uLicr+G2FDcER+5Rh6O46BSqfDjjz/qtR7N373qPW6oYwtDaNSoEQ4dOvR8\nrqtXr6Ju3bp6v467uztGjRqF9evXG3pEZijuiI+cI090dDS6d+/+0ifevQrHcRg1ahQaN2780gdR\nCLXf0eW4KzAwEBs2bAAAnD59GlWrVoWLi4te21EoFJg7dy6+/fZbWV2xTHFHfOQaec6ePYsTJ05g\nwoQJev+uUO9zvY/AVCoVli5dih49ekCj0WDUqFHw8vJ6/tSrMWPGYMeOHVixYgVUKhVsbGywdetW\nfTcD4NkBVGBgIBYvXozvvvuuXK8hJhR3xOvvkWffvn1o0KAB65EqbN68efjkk0/KdcmyLu/zRo0a\nISAgAE2bNoVSqURISIhRA09BQQEOHTqEiIiI5//t7/Pk5OSgVatWePz4MZRKJRYtWoTU1NT/XG79\nKmZmZvjpp5/wwQcfwMrKSvIxhOKOePGRZ/ny5QBQrsXBxUatVqNWrVoYMGBAuX7/de9xQx1b6GLQ\noEE4evQo8vLyULNmTYSGhj6PcWPGjMG0adMwYsQINGvWDFqtFj/88EO5T/qmTZuGBg0aYODAgahV\nq5Yh/2cIjuKOePGRx8vLCwsXLsSkSZP0WptPjB4+fIi9e/eW6zHCAHDixAls2rQJTZs2hY+PD4Bn\nt1/evn0bgLD7HV2Ou3r27Im9e/eifv36sLW1LfdaOm+99RYaN26Mn3/+uVwnqWJDcUe8YmNj0atX\nL/j5+SEhIUHvK1HE6KuvvsJ33333/Mo+fQj1PldwIr8XITMzE82aNcPx48fh5ubGepxyk2Pc4ThO\nr8fCSoFCoUCVKlUkH3lSUlIwcOBApKeno3LlyqzHkRSO4+Dj44M7d+7A1taW9TjlJte4M2vWLPj6\n+sLf35/1KAZx6dIlLF++HFZWVpKOPBzHgeM47Ny5E926dWM9juTMmTMHR44cQWhoKOtRyk2ucSc8\nPBzbtm1DQkIC61EMIj8/H15eXmjQoIHkI8+aNWtQo0YNLFu2jPUoknPhwgX06NED165dg52dHetx\nyk2OcSc9PR1+fn548OAB61EMplevXkhOTpZ85Dl06BDGjh2LlJQUUR+zib401KhRAyNHjsQPP/zA\nepRyk2PckSu53K41e/ZsTJ06leJOOSgUCixZsgRlZWWSXYtHrnFHjuRyu5ZarYa3tzfFnXL69NNP\ncfnyZVy5coX1KOUi17gjR3K5XSs3NxfHjh3D9OnTWY8iSc2aNYO/vz/Cw8NZj1Jucow7ciWH27W0\nWi2mTp2KWbNmiTruABIIPMCzS6H27NkjyRNuijvSI/XIc+rUKVy9erVCjws1dR06dICvry8KCwtZ\nj6I3ijvSI/XIw3Hc8zBKysfGxgbTp0/HL7/8wnoUvVHckR45RJ5ff/0V48ePL/eTs8izhWKXLFmC\nv/76i/UoeqO4Iz1Sjzw7duwAgHLfhi4kSRQHe3t7TJo0CXPmzGE9il4o7kiXVCMPx3GYOXMmZs6c\nCUtLS9bjSNpPP/2EkpISaLVa1qPojOKOdEk58mg0GnTu3Bm+vr6sR5G0UaNG4f79+zhz5gzrUXRG\ncUe6pBx5MjIycPHixXI/OYs84+HhgSFDhmD27NmsR9ELxR3pkmrkKSsrw9dff4158+ZJ4pxe/BP+\nv4kTJ+LMmTM4d+4c61F0QnFH+qQYefbv34+CggIMHjyY9SiS17RpUwQEBKCoqIj1KDqhuCN9Uow8\n/No7CxcuZD2K5Jmbm2POnDn45ZdfJBGWKe5In1Qjz5YtW/D1119Leu0Ysfjmm2+wadMm3Lp1i/Uo\nOqG4I31SjDyrV69GnTp1JLP+o2TKg42NDb799lvMnDmT9SivRXFHPqQUeTQaDebMmYN58+ZJetFE\nMZk/fz6KiopEf9BLcUc+pBZ5OI5DcHAwPD09WY8iCwMGDICFhQWOHDnCepRXorgjH1KLPCkpKcjO\nzqbb0A3E2dkZ48ePl8TTiinuyIeUIk9hYSFmzpyJefPmsR5FZ5KqD6NGjcLdu3dFfeBDcUd+pBJ5\ntm3bBnt7e7zzzjusR5ENDw8PvP/++yguLmY9yktR3JEfqUQerVYLrVaLuXPnsh5FNpRKJebPn49V\nq1aJ9imVFHfkRyqRh+M4REZGYvbs2XQbugFNnjwZBw8exIULF1iP8lIUd+RHKpFn0aJFaN++PVq2\nbMl6FJ1JqkCYm5tjwYIF+PLLL0V52wTFHfkSe+S5f/8+Zs2ahQULFtAJvoHNnDkTarUapaWlrEf5\nD4o78iX2yMNxHJRKJcaPHw93d3fW48iKv78/GjVqhM2bN7Me5T8o7siXFCLPoUOHYGZmRrehG5id\nnR2mT5+Ojz/+WJR/7xR35EvskefmzZsIDw+X3DpVkqsQQUFBaNmypegWXKa4I39ijjxTp07F4MGD\n6YPPCJycnLBs2TIUFRWJ6rHpFHfkT8yRR61Ww8HBAaGhoaxHkaVVq1Zhx44duH79OutRnqO4I39i\njjz37t3Dli1bsHHjRroN3QjGjBkDCwsL/Pjjj6xH+QeKO/In1sij1WoxcuRIfPXVV6hfvz7rcfQi\nyRKxdOlS7Ny5E6dPn2Y9CgCKO6ZEjJEnJiYGly9fllxdlpIhQ4bgzTffFM1j0ynumA4xRh6tVguF\nQoHt27fTbRJGUrNmTYSFhWHu3LmiuFWL4o7pEGPk4TgOP//8Mz777DM0adKE9TiypFQqsWbNGsyb\nNw9paWmsxwFAcceUiDHyLF++HGVlZfj0009Zj6I3SdYIR0dHLFu2DOPHj2d+wkVxx/SIKfLk5eVh\n6tSpWLduHaytrZnOImcKhQLr168Xxa1aFHdMj5giD39r1ieffCKp+9GlaNSoUahZsyY2bdrEdA6K\nO6ZHbJHn0KFDKCsrw1dffcV0DrmrW7cuQkNDMWLECOZ/5xR3TI+YIs+NGzcQGhqKtWvXSvKKQckW\nib59+6JVq1ZMb9WiuGO6xBJ5pk6diiFDhqBt27bMZjAVrq6uWL58OdNbtSjumC6xRB61Wg1HR0dJ\nPNFS6hQKBdasWYPffvuN2a1aFHdMl1giD39r1qZNm6BSqZjMYEo+/vhjWFlZYeHChcxmoLhjusQQ\nef5+a5ZUnxAq6SqxdOlS7Nq1i8mtWhR3COvIEx0djdTUVMyaNUvwbZuqwYMHo02bNkwWeae4Q1hH\nHq1WC+DZE/vo1ixh1KhRAz/88AOTW7Uo7hDWkYfjOKxcuRKTJk2Ct7e3oNs2VfytWmFhYbhy5Yrg\n26e4Q1hHnmXLlkGj0WDixImCb9tQJF0mHBwcsHz5cowbN07QW7Uo7hAeq8hz7949ujWLAYVCgXXr\n1qGsrAwlJSWCbZfiDuGxijz8rVkTJkygW7MENnLkSNSqVQsbN24UbJsUdwiPZeQ5dOgQNBoNpk6d\nKtg2CeDh4YEZM2YIfqsWxR3CYxV5rl+/jtDQUKxZs0aSt2bxJF8n+vTpAz8/P8GuYqC4Q/6NReT5\n8ssvMWzYMLRp00aQ7ZH/cXV1xYoVK1BcXCzIrVoUd8i/sYg8arUaTk5OmDFjhiDbI/+jUCiwevVq\n7Ny5E+np6UbfHsUd8m8sIs9ff/1Ft2Yx9NFHH8HGxgbh4eGCbI/iDvk3oSMPf2vW119/Ldlbs3iy\nKBRLlizB7t27cerUKaNuh+IOeRkhI09UVBTS0tJoDQyGBg0ahHbt2hn9Vi2KO+RlhIw8/FOztm3b\nBgsLC6Nui7xYjRo1MH/+fMybN8+of98Ud8jLCBl5+FuzJk+ejDfeeMNo2yEvp1QqsXr1avzwww9G\nv1WL4g55GSEjz5IlS6DVajFhwgSjbkcIsqgUDg4OWLFiBcaNG4cHDx4YZRsUd8jrCBF5MjMzMW3a\nNKxfv55uzWJIoVBg7dq1UKvVKC4uNso2KO6Q1xEi8nAcB4VCgYkTJ6JFixZG2QbRzYgRI1CnTh2s\nWrXKKK9PcYe8jlCRZ8+ePQCeXa1M2PHw8MCsWbMwdOhQo32hRXGHvI4QkefSpUuYNWuWZJ+a9W+y\nKRVBQUHo06cPRo0aZfCFCCnuEF0ZM/IUFBRg2LBh+OKLL+hDUARcXFywY8cOFBYWGnyfQ3GH6EqI\nyNOkSRO6NUsEFAoFNm7ciGPHjuHgwYMGfW2KO0RXxo48Fy5cQFRUFHbs2EG3ZonAmDFj4OnpiZCQ\nEIPflk5xh+jKmJEnLy8PQUFBWLRoERo0aGDQ12ZFVrXihx9+gIWFBb777juDvSbFHaIvY0QejuMw\nfvx4+Pj4YNKkSQZ5TVJx/v7+mDlzJgoKCp4/YaiiKO4QfRkr8qjVatjZ2SEmJoZOtETCyckJMTEx\nWLx4scFum6C4Q/RlrMiTnZ2NRYsWYfv27fDw8DDIa5KK4dcAS0tLw/z58w32uhR3iL6MEXnKysow\nYMAAvPvuuxg8eLBBXlMMZFUsVCoVfv31V/z+++8GedoExR1SXoaOPOHh4cjNzcXPP/9MJ/wi8+mn\nn6J3794oKiqq8LdbFHdIeRk68qjVaiiVShw8eBD29vYGmJAYStOmTbFq1Sp88803yMvLq9BrUdwh\n5WXoyFNYWIiwsDDMnDkTnTp1MsyQxCBsbGwQFRWFRYsWITY2tsKvR3GHlJehI8+ECRNgZ2cn2MOa\nhCK7alG1alXExMRg1qxZOH36dLlfh+IOqShDRZ49e/Zg48aN2LVrF6ysrAw4ITEE/tut2rVrV+ge\ndYo7pKIMFXn4q9EiIyPRuHFjQ41HDKhv37746KOP8M0336CkpKRcr0Fxh1SUoSKPRqPBokWL0L17\nd4wdO9bAUxJDqFGjBnbs2IGRI0ciNTW13K9DcYdUlKEiz4oVK3D06FFs3rxZFuvu/J0sy0XDhg2x\nfv16jBw5EpmZmXr/PsUdYigVjTwpKSmYPHkyoqKi4ObmZoQJiSFYWlpi3759UCqV5Yo8FHeIoVQ0\n8vCLKk+bNg29evUywoTEUL777jt4enoiPDxc76sHKe4QQzFE5ImMjISFhQWWLl1qhAmJobRp0wbz\n589HYGAg8vPz9f59ijvEUCoaeY4cOYLvv/8e0dHRqFy5shEmZEu29eLtt9/G5MmTMWTIEBQUFOj8\nexR3iKGVN/Lk5eVh2LBhWLRoEXx9fY04ITEEFxcXHDhwAEVFRSgtLdX59yjuEEMrb+ThI4G/vz+m\nTZtmrPGIgSgUCqxfvx63b9/Gr7/+qvPvUdwhhlaRyHP06FEkJiZi586dMDc3N+KUxBA++OADBAUF\nYeDAgXo9YILiDjG08kaemzdvYtCgQdiyZQvq169vxAnZkXXBmDx5Mpo3b47x48fr9O0WxR1iLPpG\nntLSUowcORKDBw+W1aJfcufj44M1a9agoKBApwNcijvEWMoTebRaLWrWrInNmzfTv0WJsLW1RWxs\nLLZt26bTbekUd4ixlCfyXLt2DevWrUNsbCwcHR0FmJIYQlhYGFQqFSZPnqzTz1PcIcaib+R58uQJ\ngoKC8PXXX6Nr164CTMiGrCuGQqHAL7/8gqysLISHh7/yZynuEGPTJ/JMmzYN9vb2mD17tkDTEUMZ\nOHAgxo0bh8LCwleGZYo7xNj0iTxlZWWwtLREXFwcrK2tBZqQGEKtWrWwY8cOzJkzB3/++edLf47i\nDjE2fSJPfn4+5s+fjzVr1qBJkyYCTkkqSqVSYevWrdi/fz9WrVr1yp+luEOMTdfIo9VqMWzYMLz5\n5psYN26cgBMKT/Ylw8rKClFRUdi0aRM2b978wp+huEOEokvk+emnn5CYmIjNmzfTv0eJmj17Ntq0\nafPSyENxhwhFl8jDPzFr7969qF69usATEkNo3749wsLC8OWXX+Kvv/76z59T3CFC0SXyPH36FHPn\nzsW4cePQp08fBlOSiqpatSqio6Px9ddfv/TJWhR3iFBeF3k4jsPEiRORn5+PZcuWyf642yTOHt3c\n3BAXF4e5c+dix44d//gzijtEaK+KPMuXL8fWrVtx6NAhWS76ZSqUSiV27tyJxo0b/yfyUNwhQntV\n5OFPvnbs2AE/Pz8W4xEDGTVqFMaPH4/PPvsM9+/ff/7fKe4Qob0q8hQWFmLWrFl455138M033zCc\nklRUw4YNER0djZEjR+LgwYP/+DOKO0RoL4s8HMfhiy++wOnTpxETEwMLCwuGUwrDZIpGw4YNERcX\nh++++w7R0dEAKO4Qdl4UeVavXo01a9bg8OHD9MQsGbCyssKBAwdQr16955GH4g5h5UWRR6PRgOM4\nREZGIiAggPGExBA+//xzjBgxAp999hkePHhAcYcw86LIU1RUhDlz5qBjx45YuHAhfQbKgJ+fH3bu\n3IkhQ4bg6NGjACjuEHZeFHmmT5+OuLg4HDhwAFWqVGE8oTBUrAcQ0htvvIF9+/ahR48eOHr0KNat\nW0dxhzDz98gzevRobNmyBceOHUPNmjVZj0YMxMbGBocPH0aHDh1w69YtlJSUUNwhzPCRZ/ny5dBq\ntTAzM8O6desQGBjIejRiQN999x2Ki4sxadKk58c4FHcIC3zk8fLyQnh4OAoLC+Hr64vly5fTZ6CM\ntG/fHlu3bkVwcDB69uyJ3377jeIOYSY2Nha9evWCn58fBg0ahL179yI+Ph729vasRxOMyZWN5s2b\nIzY2Fhs2bIBCoaC4Q5jiI8+KFStw+PBheHh4sB6JGFilSpUQHx8PKysrODo64r333qMDW8JMkyZN\nEBwcjJKSEixcuBDBwcGsRyJGMHv2bLRo0QLp6emIjo6muEOYsbe3R1JSEpKTk1GlShWsWrWKjr1l\nqEuXLli/fj0iIyMxb948ijuEqdjYWFSuXBkbNmzAoUOH4OTkxHokQZnkHrZVq1Y4efIkbG1tdXp8\nOiHGolQqYW9vj7Nnz6JBgwasxyFGUqVKFaSlpcHFxQVbt26FVqtlPRIxUXfu3MGhQ4ewadOm57fu\nEPlRKBTYsmULJk+ejH79+r1w4WVChPDkyRMMGTIEwcHB+P3332FmZsZ6JGIkb7/9NqIRJbWFAAAg\nAElEQVSjoxEaGor4+HjW4xATxXEcpk+fDgBITk42yWUvTDLwAEDr1q1x9OhRijyEGTMzMzg6OiIx\nMRGenp6sxyFGVrVqVRw5cgRFRUXYuHEjRR4iuIyMDCxfvhw///wzhgwZwnocYmQKhQJhYWEICgpC\np06dkJWVxXokYmIePnyI7t27o1GjRlizZg3FHRPQo0cP/PrrrwgODkZcXBzrcYiJ4TgOU6dOxa5d\nuxAfH2+ScQcw4cADAD4+Pvjjjz9gZ2dHkYcISqVSwcXFBWfOnEHdunVZj0MEYmdnh4MHD0KpVGLt\n2rVQq9WsRyIm4vr161i5ciXWr1+PAQMGsB6HCEShUGDGjBkYOnQoOnbsiNu3b7MeiZiI+/fvo2vX\nrmjdujVWrlxJt2WZkM6dOyMqKgpDhw5FTEwM63GIieA4Dp9++il+//13HDlyBM7OzqxHYsbk97be\n3t44deoUqlatCqVSSaGHGJ2FhQXc3d1x5swZ1KpVi/U4RGC2trbYt28f7OzssGLFChQWFrIeicjc\nuXPnsGrVKmzduhW9e/dmPQ5hYNq0afj444/Rvn17nDt3jvU4ROauXbuG9u3bw9/fHz/99BOtO2eC\n2rVrh9jYWHz44Yf4+eefWY9DZK6oqAhDhw5FYmIiDh06BAcHB9YjMWXygQd49gj1CxcuoF69erCw\nsKDIQ4zGxsYGfn5+SE5Ohru7O+txCCPW1taIjY1Fu3btEBYWhpycHNYjERnSarXYs2cPYmJicOjQ\nIfTo0YP1SIShSZMmITw8HD169MC2bdtYj0Nk6uDBg2jfvj0mTpyIsLAwijsmrHXr1jh+/Dh+/PFH\njBs3DmVlZaxHIjJ09+5dvPXWW+A4DocPH0bVqlVZj8QcBZ7/5+7ujrNnz+Ltt9+GpaUlRR5icDY2\nNhgxYgQOHz5MTzQhMDc3x7Jly/Dtt98iPDwcly9fZj0SkZHi4mKsXbsWOTk5OHfuHFq2bMl6JCIC\nwcHBOHjwIL744gt8++23tBYYMRiO47B48WIMGzYM27Ztw0cffcR6JCICnp6eSEhIwK1bt9CjRw/c\nv3+f9UhERhISEuDn54cBAwZg8+bNsLa2Zj2SKFDg+Rtra2ts374dX3/9NczNzenAhxiMtbU1lixZ\ngqVLl0KlUrEeh4jImDFjsHv3bmzevBkHDx6kuEwqLC8vDz/99BMaNmyI48ePw9XVlfVIRESaN2+O\nxMREHDlyBP369cOTJ09Yj0QkrqSkBCEhIVi1ahVOnTqFjh07sh6JiEiVKlUQHR2NVq1aoXXr1vSF\nFjGIDRs2oHfv3li5ciW+/PJLulrwbyjw/ItCocBXX32FHTt2wNramk62SIWYmZmhWrVq+P333zFy\n5EjW4xCR6tChA86cOYPLly9jw4YNdBkzKbdr165h4cKFGD9+PDZs2ABLS0vWIxERcnZ2xuHDh+Ho\n6Ii2bdvi1q1brEciEpWbm4uuXbsiPz8fJ0+ehIeHB+uRiAiZmZkhLCwMoaGh6Ny5M6Kjo1mPRCRK\no9Hg888/x4wZMxAfH49evXqxHkl0KPC8RM+ePZGYmAhnZ2eoVCoKPURvVlZWaNCgAS5evIg2bdqw\nHoeIXO3atZGQkAB7e3v8+OOPePjwIeuRiMT88ccfWLt2LSIjIzFp0iT6Nou8koWFBSIiIjB69Gi0\nadMG8fHxrEciEnP+/Hm0bt0aXbt2xY4dO1CpUiXWIxGRGzp0KPbs2YOxY8dizpw5dH5F9PLw4UP0\n6tUL58+fR2JiIho3bsx6JFGiwPMKXl5euHz5Mnx8fGhdHqIXGxsb9OjRA0lJSahRowbrcYhE2Nra\nYufOnRg0aBDCwsKQkZHBeiQiARqNBtu3b8epU6dw6tQpdO/enfVIRCIUCgXGjx+PTZs24d1338WK\nFStYj0QkYvv27ejevTsWLFiA0NBQegw60Vnr1q2RkJCAqKgoDB48mJ4mSnSSnp6ON998Ew0aNMC+\nfftgb2/PeiTRor3xa1SrVg1Hjx7F+++/D0tLS1qXh7yWtbU1pk6dil27dsHGxob1OERilEolvv/+\ne6xcuRJLly7FkSNHaL9DXiovLw9Lly6FUqlEUlISPD09WY9EJMjf3x8nTpzAkiVLMHz4cLqCkLxU\nUVERJk2ahClTpiAuLg7BwcGsRyISVL16dRw9ehRmZmZo164drctDXorjOERGRqJDhw6YPHkyFi9e\nDHNzc9ZjiRoFHh2oVCosX74cGzZsQKVKlWBmZkZX85D/sLKygrOzM2JjY/Htt9/S7RGkQvr164dT\np04hLS0Nixcvxr1791iPREREq9UiPj4e8+fPx/Dhw7Fv3z5UqVKF9VhEwurXr4+EhARYW1ujSZMm\n2L9/P+uRiMicPHkSzZs3R3Z2NpKSkuDj48N6JCJh1tbW2LhxIz755BN07twZs2fPhlqtZj0WEZHc\n3Fz069cPs2fPxp49exASEsJ6JEmgwKOHfv364fr16+jWrRtdzUP+wdraGu+99x6uX7+OLl26sB6H\nyESjRo2QkJCAIUOGYN68eYiPj6f9DkFeXh6WLVuGa9eu4fTp0/jiiy9gZmbGeiwiA3Z2dlixYgXW\nrVuHjz76CKNGjcKjR49Yj0UYKyoqwpQpU9C/f3/MnTsXkZGRcHR0ZD0WkQGFQoEPP/wQSUlJOHr0\nKNq0aYOUlBTWYxHG+Kt2mjZtCi8vLyQlJcHX15f1WJJBgUdPjo6OiI6Oxrp16+hqHgIrKys4OTkh\nJiYGa9euhZ2dHeuRiMyYmZlh6tSpOHXqFFJTU7F48WLk5eWxHoswoNVqcezYMcyfPx9Dhw5FQkIC\nGjVqxHosIkNdu3bFpUuXYG5ujiZNmuDAgQOsRyKMnDp1Cj4+PsjMzMSlS5fQr18/1iMRGapVqxYO\nHDiA0aNHo1OnTpg7dy5dzWOicnNzMWDAAMyaNQuxsbGYM2cOPRFUTxR4ymnAgAG4du0aunbtSlfz\nmCgbGxu8++67uHHjBrp27cp6HCJzXl5eSEhIwODBgzFv3jwcPXqU4rIJycvLw/Lly3HlyhWcOnUK\nU6dOpat2iFHZ2dlh5cqVWLNmDcaMGYOQkBA8fvyY9VhEIEVFRfj888/Rr18/zJo1C1u3bqWrdohR\nKRQKhISEICkpCUeOHKGreUwMx3H49ddf0axZM3h6eiIpKQmtWrViPZYkUeCpACcnJ8TGxmLt2rWw\ntbWlq3lMBH/Vzu7du7Fu3Tq6aocIRqVS4auvvsKJEyeQkpKCxYsX4/79+6zHIkbEcRyOHTuGBQsW\nYMiQIUhMTISXlxfrsYgJ8ff3x8WLF6FUKtGkSRPExcWxHokY2enTp9GiRQv8+eefuHjxIgYMGMB6\nJGJC+Kt5QkJC6GoeE/HXX38hODgYoaGhiI6Oxty5c2FlZcV6LMmiwGMAwcHBuHbtGrp06UJX88ic\njY0NgoODcf36dfj7+7Meh5ioxo0bIyEhAe+99x7mzp2Lw4cP08GPDGVnZz+/aufEiROYOnUqVCoV\n67GICapcuTJ+/vlnrFq1CiEhIQgJCcFff/3FeixiYI8ePcLnn3+OPn36YMaMGdi2bRucnJxYj0VM\nkEKhwOjRo3H27FkcPnwYbdu2xdmzZ1mPRQxMq9Vi48aNaNq0KerXr49z586hdevWrMeSPAo8BuLs\n7Iw9e/Zg/fr1cHR0hKWlJV3NIyO2traoU6cOdu/ejQ0bNqBy5cqsRyImTqVSYdq0aThx4gSys7Mx\nY8YMJCYmUmCWgfz8fGzZsgVLlizB+++/j8TERDRu3Jj1WISgW7duuHTpEmxtbeHl5YXp06fTbVsy\nUFxcjPDwcDRo0AD379/HxYsX6fHnRBRq166NuLg4jBkzBkFBQRg4cCDS09NZj0UqiOM47N27Fz4+\nPli+fDl2796NefPm0VU7BkKBx8D69++P27dvY86cObC1tYWFhQWFHgmztbWFk5MTli9fTlftEFFq\n3LgxDh8+jI0bNyIxMRFhYWFISUmh/Y4EFRQUYNeuXQgLC8Obb76JGzduYMqUKXTVDhGVypUr46ef\nfsLZs2dx69YteHp6YtGiRSgpKWE9GtGTWq3GmjVr4OnpiT/++APx8fFYs2YNnJ2dWY9GyHMKhQKj\nRo1Ceno6fHx80K5dO3z00UfIzs5mPRoph1OnTqFTp06YMmUKQkNDcfLkSfj5+bEeS1Yo8BiBhYUF\nxo8fj8zMTEyePBkWFhZQqVR0wiUh1tbWsLOzw4wZM3Dnzh28//77tKApEbUuXbrg3LlzmDdvHnbv\n3o3Fixfj1q1brMciOigtLcWBAwcwc+ZM1KhRA6mpqQgLC0PVqlVZj0bIS3l4eGDDhg2Ii4vDwYMH\n0ahRI2zcuBEajYb1aOQ1OI5DVFQUmjZtivXr1+PXX3/Frl276EpBImq2trb46quvkJaWBjs7O3h7\ne2PatGl4+PAh69GIDlJTU9GnTx+8++67GD58OC5duoQ+ffpAoVCwHk12KPAYUaVKlRAaGoqMjAwM\nHz4c5ubmUCgUFHpEzMLCAtbW1vj000+RmZmJSZMm0aP5iGQoFAoMGDAAaWlp+OSTTxAREYGIiAjk\n5OSwHo28gEajwbFjxxAaGgoASEhIwKpVq+Du7s54MkJ017RpU8TGxmLDhg1YsWIFfHx8EBsbS8c6\nInXs2DG0a9cO06dPx4IFCxAfH482bdqwHosQnTk4OGD+/PlITk5Gbm4uPD09sWDBAhQVFbEejbzA\nnTt3MHLkSHTq1AkdOnRAeno6RowYQV+cGxEFHgHwt/ikpqYiMDAQ5ubmAEAHPyKiUqlgZWWF999/\nH7du3cKcOXNonR0iWebm5hgzZgxu3bqFwMBAhIeHY/PmzXjw4AHr0QieLSp49uxZzJ49G5mZmdi/\nfz927twJT09P1qMRUm4dOnTAiRMnMHPmTHz55Zd46623cOLECdZjkf934cIF9OzZEx988AHGjh2L\n8+fPo2fPnvTtOZGsmjVrYvXq1YiPj8eJEyfg6emJ1atX00MnRCIvLw9TpkxB8+bN4ebmhvT0dEye\nPJnW2REABR4B1alTB9u3b0dCQgI6dOhAV/SIgIWFBaysrNCrVy+kpKQgIiICLi4urMcixCBsbGww\nbdo0XL9+HT4+PpgxYwbWrl1Lt24xUlxcjCNHjmD27Nk4c+YM1q1bh6NHj8LX15f1aIQYhEKhQFBQ\nEC5evIiRI0diyJAhaNu2LbZt24aysjLW45kcrVaL2NhYdOvWDQEBAQgICEBaWhqGDh0KpZJOAYg8\nNG7cGLt27cL27duxefNm1K1bF2FhYcjPz2c9mklKSUnBmDFj0KBBAxQUFODy5cuYPXs23XYuINq7\nM9CkSRP8/vvvOHfuHIYOHQpzc3NYWFjQ028EZGtrC1tbW3z88cdIS0vDrl27ULduXdZjEWIU9vb2\nCA8Px59//omgoCCsW7cOCxYsQGJiIn3TJYB79+7ht99+w3fffYfi4mJs3boV58+fR7du3ViPRohR\nmJmZYcSIEbh+/TomT56MpUuXom7dupg3bx7u37/PejzZe/LkCZYsWYKGDRvi+++/x/vvv4+MjAxM\nmDCBbjsnsvXmm2/i8OHDiIqKQmpqKurVq4cxY8YgJSWF9Wiy9/eY7O/vD3d3d6SlpWHFihVwc3Nj\nPZ7JocDDUKNGjbB69WpkZWVh+vTpsLe3h7W1NbRaLV3VYwQKhQKVKlVCzZo1sWDBAuTm5uKnn35C\n7dq1WY9GiCCqVauGzz//HBkZGZg9ezYuXbqEb775BtHR0XTSZWAajQbJycn45ZdfsHDhQjRt2hSX\nLl1CVFQU2rdvT7dFEJOgUqnQv39/HDt2DNHR0bh69Srq16+P4cOH48SJE3SsY2Dnz5/H2LFjUadO\nHRw/fhzr1q3DmTNnMGzYMAo7xGS0aNEC69evR1paGqpXrw5/f3906dIFkZGRKC4uZj2erOTk5GDe\nvHnw9PT8R0yePn063RHBkIKjT1fR0Gg02L9/P3788UecOHECSqUSJSUlUCgUojwZ4DhOEt/+29jY\nQKPRoEePHvj000/RqVMnUf7/SQgLly5dwsqVK7FlyxZ4eHjgzTffRLNmzUT7aO5Zs2bB19cX/v7+\nrEd5oXv37uHUqVNISEhA3bp18cknnyA4OBg2NjasRyNEFO7du4f169cjIiICKpUKH374Id5//304\nODiwHu2FwsPDsW3bNiQkJLAe5YUeP36MyMhIRERE4N69exg1ahRGjhyJGjVqsB6NEFEoLS1FVFQU\nIiIikJycjKFDhyIkJES0T41LT0+Hn5+faNdN1Gg0iIuLQ0REBI4cOYL+/fsjJCQErVu3pvMrkaDA\nI1JZWVlYtWoVli5diuLiYhQXFz//pkssbx4xBx6VSgVLS0s4ODhg4sSJ+OCDD0R78EiIGBQVFeG3\n337DsmXLkJ6eDh8fH3h7e6NRo0bPF4YXAzEGnnv37uHixYu4cuUK7t69i6FDh+Kjjz4S7cEjIWLA\ncRyOHz+OiIgIxMTEoEuXLggMDMQ777wDJycn1uM9J8bA8/DhQ+zfvx/R0dHYt28funTpgpCQEHTr\n1o2eTEPIK9y8eROrV6/G2rVrUatWLfTt2xe9e/eGl5eXaM6vxBh4ysrK8McffyA6Oho7d+6Es7Mz\nQkJC8N5779FDaUSIAo/IabVaHD9+HDt27MCOHTvw+PFjcByH0tJS5lf2iC3wWFtbg+M4uLi4YODA\ngRgwYABatWolmh02IVKRnp6OXbt2YefOnUhJSYG3tzcaN26Mpk2bws7OjulsYgg8Wq0WGRkZuHTp\nElJTU/H06VP06tULffv2RY8ePegJEYTo6cGDB4iJiUF0dDQOHjwIb29vBAYGiuLESyyB5+bNm4iO\njkZMTAzOnDmDt956C4GBgQgKCqJbIQjRk1qtxu+///78PWVhYfF8n9O+fXumX2yJJfD8PSTv378f\n9erVe77Padq0KdPZyKtR4JEQjuNw9epVREVFITIyEmlpabC0tERhYSGT2COGwGNnZ4eSkhI0b94c\ngwcPRmBgIDw8PJjORIic3Lt3D3v37sXOnTtx+PBh1KxZE40bN0azZs3g5uYm+H6HVeApKSnBlStX\nkJKSgkuXLsHFxQV9+/ZFnz590KpVK3oiDSEGUlJSgvj4eERHRyM6OhqWlpZMT7xYBR6NRoPExMTn\nJ6B5eXno1asXevfuDX9/f9ja2go6DyFyxXEcLly48Py9duPGDbz99tvo3bs3AgICBH/6E8vAc/Pm\nzeex/e8huVevXnB3dxd8HlI+FHgkjD/x2rJlC44dOwZLS0sUFBSA4zhBgg+LwKNUKmFrawuNRoPu\n3bvjvffeQ0BAAKpUqSLoHISYouLiYsTHxyMqKgq7d++GUqmEt7c3PDw8UKdOHTg6Ohp9vyNU4Cku\nLkZmZib+/PNPXL9+HVevXkXLli3Rv39/CsmECOTvJ17R0dG4efMmAgIC0LlzZ7Rs2RLe3t6wsLAw\n6gxCBR61Wo0rV64gKSkJx44dw549e+Ds7IzAwEAEBgZSSCZEIHfv3kVsbCxiYmJw7NgxtGrVCgEB\nAfD19UWLFi2Mfs4hVODhOA6ZmZlI+r/27jamqeuPA/iXtuDokBYEaimP2gSLIzzUylAzE32hwuYS\nk0W3uDmzkcUscUtcsmSvzJaNzOzFlpgs27K5LBq3vdoYosm67CEOC6EgblGYg2BbbovABgX6eFv+\nLww3XtH58Ie2V76f5Ca09won/C7n9ny95x6nEw6HA21tbRgbG8NTTz3FIFnhGPA8JOYHXmfOnMH5\n8+fR398PtVoNtVqN2dlZAFj00GepA575Va9EUURaWhrWr1+PrVu3oqmpCZs3b06p54IQLTfzA6+2\ntjb8/vvv6O3tRSAQQHl5OUwmE4qLi1FaWoqCgoJF7XeWIuAJhUJwu91wuVwQBAFutxvXr19HRUUF\nbDYbtm/fjl27djFIJkqy+YFXR0cHnE4nhoaGUFlZCavVKm2PPfbYoq4YtRQBjyiKuHz5MpxOp7T9\n8ccfMJlMsFqtaGhowJNPPskgmSjJZmdnYbfb8dNPP8HpdKKvrw9Go1HW59TV1S3qXT5LEfDMzc3B\n5XLJ+pyenh6kpaXBarXCZrNh165d2LhxI4PkhwADnkUwMDCAffv2Sa+Hhobwzjvv4PDhw9J74+Pj\n2L9/P3w+H0RRxBtvvIEXX3xxydoUj8fx999/w+l04sKFC1Loo1KpoNFoZHf6zLvfQdhiBjwqlQpZ\nWVmIRqPSXQFPPPEENm7cCKvVirKysiW9M6ClpQUnT56ESqVCVVUVTpw4seAD4uHDh3H27FlotVp8\n+eWXqK2tXbL2EN1NKBTC1q1bEQ6HEYlE8PTTT6OlpUV2TH9/Pw4ePIje3l68++67OHLkyJK2aXR0\nFD09Peju7obD4UBvby9mZmZQVlYGk8mEkpIS5OXlQa/XIzs7+4FW6nrQgGdubg6BQABTU1OYmprC\nyMgIvF4vXC4XxsbGYLFYYLPZpD5n/fr1Sxoi30v9Tp06hWPHjmFubg4rV67Exx9/zHnvlFTnzp3D\n66+/jlgshpdffhlvvvnmgmMSea2cnZ1FX1+fbNAyODgIi8UiDb4sFguMRiOMRiOysrLu+2f8PwFP\nMBiE1+uFIAj466+/ZGFOcXGxbJBYW1u75A8rTbX6Ed1Nqp2zsVgM/f39sj6nr68PBoNBCnuqq6th\nMplQWFiI3Nzc+x6//D8BjyiKGB0dhdfrxfDwMHp6eqQwR6PRyPocq9WKwsLCJR1fpVr9lgsGPIss\nHo/DZDKhq6sLxcXF0vtHjx5FOBxGS0sLxsfHUVFRgdHR0YQuRRyPxzE0NCTdiudwOCAIAiYmJhAM\nBpGZmSm1JxqNIhwOS//2Tn/89xLwpKWl4ZFHHpEGS6IoIhQKQavVIi8vDyaTCZs3b0Z9fT2sVitK\nSkoS+lyP4eFhbNu2DVeuXMGKFSuwd+9eNDY24sCBA9Ix7e3tOH78ONrb29HZ2YnXXnsNDocjYW0k\nup1AIACtVgtRFLFlyxZ88MEH2LJli7R/bGwM165dw3fffYecnJwlD3hu5/r161Lo09nZCZfLBZ/P\nh3/++QdZWVnIycmBTqeDTqdDVlYWsrOzodPpoNfrodVqoVKppLsRVSoVPvroI9TU1GDTpk2Ix+OI\nx+OIxWKIRqPw+/2YmpqC3+/H9PQ0ZmZm4Pf7MTk5iYmJCWRkZKCgoACrV69GVVWV1OdYLJak3BF4\nt/pduHABlZWV0Ol0OHfuHI4ePcp+h5ImFouhoqICdrsdJpMJNpsNp0+fhsVikY5JhWtlIBCQhT5X\nr16F1+uF1+uFWq1GYWGhFPgYjUbZ6/z8fGRkZECj0SA9PR0ajQaffvopWltb0dbWBlEUpS0SiWB8\nfFz63vObIAjS16FQSPrea9askYU5iX5gvVLqRzRPKedsLBaTBbh//vknBEGAIAgIBAJYvXr1gr7m\n5m1+/DXf71y7dg1NTU24cuUKotGorN+Zmpq6bV8zv01MTCAvLw9GoxHFxcWora2VhTmJ/r0ooX4P\no8SlC8uE3W7H2rVrZeEOABiNRly6dAkA4Pf7sWrVqoSGO8CNu2TMZjPMZjP27t0r2xcOh+Hz+WSd\nhMfjwdDQENxuN7xeL8LhMERRlAZUoigiGAwuGIRpNBpkZmbCaDSitLRUmrJxc+dmMBhSZopVdnY2\n0tPTEQgEoFarEQgEYDKZZMe0trZKgU99fT0mJycxOjrKlSsoqbRaLQAgEokgFoshNzdXtj8/Px/5\n+fk4c+ZMMpoHACgoKMDOnTuxc+dO2fuxWEwaHM1/SBEEASMjI3C73ejs7ITf74coilJ/I4oiAoEA\nfv31V3R2dkr9jUajQUZGBgwGAwoLC2E2m1FUVLTgQ1SqzSW/W/0aGhqkr+vr6+HxeBLaPqKbdXV1\nwWw2o6ysDACwb98+fP/997IP66lwrdRqtWhoaJD9/QA37uK7eXB08yDJ6XTC6/VibGxswYAqFApB\nFEVYrVYp9JnfVq1aJRu0VVVVyV7n5OSkzEqeSqkf0TylnLNqtRoWiwUWiwX79++X7QsGg9L46uZA\n5vz58xAEAT6fTxpfzfc90WgUAFBTUyMLmzUaDVauXCkLpx9//HHZ55yCgoKEjy/vRCn1exilxhnw\nEPn666/x3HPPLXi/ubkZ27ZtQ2FhIaanp/Htt98moXV3tmLFCpSWlqK0tDTZTUm43NxcHDlyBCUl\nJcjMzMSOHTsWTP8YGRmRhXZFRUXweDzsgCip4vE46urqMDg4iEOHDqGysjLZTbpnarUaBoMBBoMB\nNTU1yW5OUtxP/T7//HM0NjYmsHVEcre7Dt46bSmVr5VpaWnQ6/XQ6/WyAcZyofT60fLzMJyzmZmZ\nKC8vX5bP03oY6qdUfIrSIopEIvjhhx/wzDPPLNj33nvvoaamBoIg4OLFi3j11VcxPT2dhFbSrQYH\nB/Hhhx9ieHgYgiBgZmYGp06dWnDcrbMZU+V/5Wj5UqlUuHjxIjweD3777Tf88ssvyW4S3Yd7rd/P\nP/+ML774Au+//35iG0h0k3u95vFamZpYP1IanrPKxvolDwOeRXT27FlYrVbk5+cv2NfR0SEFP2vX\nrkV5eTkGBgYS3US6je7ubmzatEmaNrdnzx50dHTIjjGZTHC73dJrj8ezYBoXUbLodDo0NTWhu7s7\n2U2hB/Bf9bt06RKam5vR2tqKnJycJLSO6IZbr4NutxtFRUX/eQyvlamD9SOl4TmrbKxf8jDgWUSn\nT5/Gs88+e9t969atg91uB3BjpZmBgQGsWbMmkc2jO1i3bh0cDgeCwSDm5uZgt9sXTJXYvXs3vvrq\nKwCAw+GAXq/n7YOUVOPj45icnARwY473jz/+eMeVB/gs/dRzL/VzuVzYs2cPTp48CbPZnIxmEkk2\nbNiAq1evYnh4GJFIBN988w12794tO4bXytTF+pHS8JxVNtYvefgMnkUyOzsLu18QoUwAAAGgSURB\nVN2Ozz77THrvk08+AQC88soreOutt3Dw4EFUV1cjHo/j2LFjCx6oSclRXV2NF154ARs2bIBKpUJd\nXR2am5tl9WtsbER7ezvMZjMeffRRnDhxIsmtpuXO6/XiwIED0kpSzz//PLZv3y47b30+H2w2G/x+\nv7QC1eXLlx9oqWBaXPdSv7fffhv//vsvDh06BABIT09HV1dXMptNy5hGo8Hx48exY8cOxGIxvPTS\nS7BYLLxWKgTrR0rDc1bZWL/k4TLpREREREREREQKxylaREREREREREQKx4CHiIiIiIiIiEjhGPAQ\nERERERERESkcAx4iIiIiIiIiIoVjwENEREREREREpHAMeIiIiIiIiIiIFI4BDxERERERERGRwjHg\nISIiIiIiIiJSOAY8REREREREREQKx4CHiIiIiIiIiEjhGPAQERERERERESkcAx4iIiIiIiIiIoVj\nwENEREREREREpHAMeIiIiIiIiIiIFI4BDxERERERERGRwjHgISIiIiIiIiJSOAY8REREREREREQK\nx4CHiIiIiIiIiEjh/geZYCpbpL1idQAAAABJRU5ErkJggg==\n",
       "text": [
        "<matplotlib.figure.Figure at 0x7ff442102610>"
       ]
      }
     ],
     "prompt_number": 62
    },
    {
     "cell_type": "code",
     "collapsed": false,
     "input": [
      "#eptm = lj.Epithelium(graphXMLfile='../saved_graphs/xml/before_apoptosis.xml',#\n",
      "#                     paramfile='../default/params.xml')\n",
      "apopto_cells = get_apoptotic_cells(eptm, random=False, gamma=1., n_cells=15, width_apopto=2.)\n",
      "zeds = np.array([eptm.zeds[cell] for cell in apopto_cells])\n",
      "\n",
      "width_apopto = zeds.ptp()*1.1\n",
      "#apopto_cells = get_apoptotic_cells(eptm, seed=9, z0=0., \n",
      "#                                   width_apopto=width_apopto, \n",
      "#                                   p0=p0, amp=amp)\n",
      "apopto_sequence = get_sequence(apopto_cells, num_steps=5)"
     ],
     "language": "python",
     "metadata": {},
     "outputs": [
      {
       "output_type": "stream",
       "stream": "stdout",
       "text": [
        "Number of apoptotic cells: 15\n"
       ]
      }
     ],
     "prompt_number": 72
    },
    {
     "cell_type": "code",
     "collapsed": false,
     "input": [
      "eptm.set_local_mask(None)\n",
      "lj.local_slice(eptm, theta_amp=2*np.pi, zed_amp=width_apopto)\n",
      "\n",
      "\n",
      "eptm.update_rhotheta()\n",
      "d_theta = np.pi/2.\n",
      "z_angle = np.pi / 6\n",
      "pseudo_x = eptm.ixs.copy()\n",
      "pseudo_y = eptm.ixs.copy()\n",
      "pseudo_x.a = eptm.zeds.a * np.cos(z_angle) - eptm.rhos.a * np.sin(\n",
      "             eptm.thetas.a + d_theta) * np.sin(z_angle)\n",
      "pseudo_y.a = eptm.rhos.a * np.cos(eptm.thetas.a + d_theta)\n",
      "\n",
      "\n",
      "fig, ax = plt.subplots(figsize=(4, 8))\n",
      "ax = lj.plot_cells_generic(eptm, pseudo_x, pseudo_y, ax=ax,\n",
      "                           vfilt=eptm.is_local_vert, \n",
      "                           efilt=eptm.is_local_edge,\n",
      "                           c_text=False)\n",
      "\n",
      "is_apopto = eptm.is_cell_vert.copy()\n",
      "is_apopto.a[:] = 0\n",
      "color_dead = eptm.zeds.copy()\n",
      "color_dead.a[:] = 0.\n",
      "for cell in apopto_cells:\n",
      "    color_dead[cell] = 0.8\n",
      "    is_apopto[cell] = 1\n",
      "    for jv in cell.out_neighbours():\n",
      "        is_apopto[jv] = 1\n",
      "\n",
      "ax = lj.draw_polygons(eptm, pseudo_x, pseudo_y, color_dead,\n",
      "                      vfilt=is_apopto, \n",
      "                      efilt=eptm.is_local_edge, ax=ax)\n",
      "for patch in ax.patches:\n",
      "    patch.set_alpha(0.8)\n",
      "\n",
      "fig.savefig('../doc/imgs/apopto_repartition_nobias15.svg')    \n",
      "\n",
      "plt.show()\n",
      "\n",
      "\n",
      "#for cell in apopto_cells:\n",
      "#    ax.plot(pseudo_x[cell], pseudo_y[cell], 'ro')"
     ],
     "language": "python",
     "metadata": {},
     "outputs": [
      {
       "metadata": {},
       "output_type": "display_data",
       "png": "iVBORw0KGgoAAAANSUhEUgAAARgAAAEOCAYAAABSAQgKAAAABHNCSVQICAgIfAhkiAAAAAlwSFlz\nAAALEgAACxIB0t1+/AAAIABJREFUeJzsvXmYXHWd7/+qfd+6q7p6X9Nr0kl3FrInHcCwJQEiRGUU\nZPSK17mDjuPgcu9VxztzxbnO/NQZZ5VHcRkR2RICBJOwhISEkITO1vu+1r7vyzm/P8qUNN1J0IAQ\npl7P008l3efU+dapc97n+/2sElEURQoUKFDgXUD6Xg+gQIECH1wKAlOgQIF3jYLAFChQ4F2jIDAF\nChR41ygITIECBd41CgJToECBd40rEphEIsHq1avp6Oigra2Nr371qwD4fD4+9KEP0dTUxNatWwkE\nAu/IYAsUKHB1IbnSOJhYLIZWqyWTybBhwwa++93vsmfPHqxWKw888ADf+c538Pv9PPjgg+/UmAsU\nKHCVcMVLJK1WC0AqlSKbzWKxWNizZw/33HMPAPfccw9PPfXUlR6mQIECVyFXLDCCINDR0YHdbmfL\nli0sXrwYp9OJ3W4HwG6343Q6r3igBQoUuPqQX+kbSKVSuru7CQaD3HDDDbz44otz/i6RSJBIJPP2\nW7RoEcPDw1d6+AIFCvwRaWhoYGho6G1v/455kUwmE7fccgsnT57EbrfjcDgAmJ2dpaSkZN72w8PD\niKL4vv35xje+8Z6P4Wod3/t5bO/38b2fxyaK4u89KbgigfF4PHkPUTweZ//+/XR2drJjxw4efvhh\nAB5++GFuu+22KzlMgQIFrlKuaIk0OzvLPffcgyAICILAJz7xCa677jo6OzvZtWsXDz30ELW1tTz6\n6KPv1HgLFChwFXFFAtPe3s6pU6fm/b6oqIgDBw5cyVu/53R1db3XQ7gk7+fxvZ/HBu/v8b2fx/aH\ncMVxMH/wgSUS3qNDFyhQ4A/k971vC6kCBQoUeNcoCEyBAgXeNQoCU6BAgXeNgsAUKFDgXaMgMAUK\nFHjXKAhMgQIF3jUKAlOgQIF3jYLAFChQ4F2jIDAFChR41ygITIH/MqSyKU47ThNOhuf9TRRFkpnk\nezCqDzZXXA+mwB+HSDJCIpPAorEgk8re6+G8bxBFkbSQJpaOMRWcIi2k2T+8n4nQBFatlYyQIZ6O\nAzAVmuINxxtYNVb+dPmfopQpc2UIEPHH/ZxxnqHF2sK6qnVUGiups9S9x5/u6qcgMO8hQ94hDk8e\npkxfhkltQhAFskKWrJhlPDDOofFDaBQayvRlnJg5gUKmYE3FGgA0Cg1HJo4gk8potbZyZPIIqWyK\npSVLKdYWY9Va0Sq0hFIh6s311BfVMxOewRFxUKYvo1RfCoCIyDnnOWYiMyy1L0UpU5LIJJgJzfBo\nz6NIkCCIAnqlnnVV61DJVMhlcpxhJ4PeQex6O622Vqw6K+lsmtnwLEaVkY01G1HKlERTUfQqPXqF\nPi8G6UwalSL3PqIo4og48MV8SCVSJsOTTIWmaLW2IpfKSWaTpDIpvDEvM+EZTs2cYiQ4gkQiIZAI\nIJfKqTXXMuIfwR1zY9PaSAtpIskISpmStJBGJVPRWdqZe69sCn/Cz5h/DIlUgiDkzvmrU6/iiroY\nC4xx1nWWMn0Z/2/r/3svL48PBAWB+SPjCDsY8A3gj/s5NXuKYf8wdp2dZmvznO2GfEOcc59Dp9Dh\ni/twRB3E03FOzpxEKpVSpi+j192LiMjhicMEEgGQwKnZU4RTYWQSGRaNBblUTlNxE8vLltPv6WfQ\nN4hFbcGqtSKXygmnwgx6B5FJZWjkGjQKDQqZgmQ6yURoIi8wCpmCidAEgiAwHZrC5ZlGEAUA5FmQ\nC1I0KSlZKcgFaPDqEKQwXhQnoRDQpeTEFVkSCgEBAZXBhN1YymxklnQ2jQQJOpUOqURKRshgUpnQ\nKrTolDoyQoZeTy/JTBKNQoNcKkclVZESUsgkMlRyFe6om2g6SiaTQa/So5arUclURONRRFGkqbgJ\nm87GxpqNSJBgVBnz51oQBbJiFoPSgFqhJpgIopKpOO86T425Bq1Ci1RSsCb8IRQE5h1CEAUyQgZR\nFAmnwoSTYcKpMJFUJP/vcDLMo+cfxZfwUWOqQSvXYtVYqTZVE0lFELIC9UX1CKLAoqJFyCQyBFGg\nx9NDKB7CpDaRFtJoZBpara1EkhFUMhUapYayTBnRdBRv3EssHUMmkaGWqhEQGPWPMhWaAhFmI7NM\nhaaw6Wxo5BomAhMks0lMahOBRIB0No1arkYj11CsKUaj0KBT6jApTZQbyoln48RSMUIyDzKZjChJ\nMgikMhmiqizKrBSJCCO2OJq0jLAqS0YmkJQJpGQCGamIIIVEOkQ8kCAtpBFFEQGBlJBCp9SRzWZx\npB0oZUqqTFVIyGXwCoJAJpNBoVCglqtpMDZgVpmxaCxU6irp8/XlxOm3s8GMkMGsMqNT6igzlGFQ\nGdAqtOiVuRmVVqHNbxdNRRkLjpHKpnBFXZxzn+NvXvkbttRuAUAtV6NVaImlY0wGJ7ln2T1Umirf\n46vu/U9BYN4BZsIzfO/Y98gK2XkzkbdSpCkCoFiTW8Yks0meHniaM84zmNVmPt7+cUoNueXLBRuA\nI+LArXZTa6mls7QTg8qAVCJledlyMkIGb9yLP+HHFXHR7ehGLVdTZaxCJVeRzqbxJ/xEUhFKNCXo\nlDqCySAluhJEUUSr0GJQGWgvaSeSjpBIJ1DJVWTFLHqFngpTBVkhm1v+RGbxxrwUa4tZvOx2nDEn\n/Z5+RERkEhmJdAIRkYyQISJk0OpKsIoC6WyaYm0xcqmceCZOIBFAq9BSrCkmkAggkUgIJoJo5Boy\nYgaJREKZrowlJUvYUL2BcCrMedd5jk0fI5VNkcgk0Cq01JprUcqUqBVqYpkYgiigU+iwaW0ks0lC\nyRBquZpSfSk6pQ5BFIikIkRSEQDOu85zxnmGRUWLWF6+nOXa5WSFLCP+EcxhM83WZnQKHfFMnEQm\nQTwd59TsKaLpKM8OPcsnOz6JUqZ8F6+sq5+CwFwhA94BXh57mZnwDGq5GlEUsWqtGFQGdAodoigy\n6BskmorSWNzIjuYdhJKhnPExEyeejqOSqVDL1bmbPxVEn9Rj1Vqpt9SzqGgRO1t3ks6kUcqV+ZlQ\nJBXJz5AuPJX9UT/emBeZTIZJnVtimNVmpBIpx6eP40/4WVe9DovGwlhgjGHfMEXaIrpquqgx15DM\nJOnz9OGJefDEPYSEEGsNa0lkEwQSAUKpEM6oE61SS7u9nWpzNQ3mBqrN1STSCSaDk0QzUaZCU8yE\nZzCrzaSyKZLZJGWGMjbXbGaxbTGCKPDy+MscmzpGjakGg8pAhbECuUTO4YnDIIEacw0nZk/whuMN\nttRtodJUyS7zLjRyDSqZiipjFQqpnFnXODPOUaacffiCLmRyBc3WZjpKO1hTuQZPzINMIqPOUkcs\nHSOWjhFNR4mlY4STYWKZGK6Yix5XD1atlV2Ld/HJjk+iUWjy37EoiiQyCWLpGF21XTwz+AzJTJI9\nfXvoqu3CqrO+h1fg+5uCwPyB+OI+ftL9E4KJIAqZgvVV61leupwsWYKJIP64n4ngBDPhGZ4ZfAad\nQsdHl3wUAKlEik1ny89i7l52N6FkiMngJMdnjtPr6eWs6yw6hY5dS3ZhUOam9jqFDq1Cy6h/lHAq\nTIWxIm8/UMvVqJVqLBoLZfoyPlT/ITJChlAyRDQdRavQEkwE6ff0Y9aYqTPX4Y/78SV8BJNBTjtP\nk86meX3mdbJCFp1CR4WxAoVMQZ2ljkpTJaIg8h9v/Acz4RnimTirK1aTJcuJ6RO8OvUqBqWBalM1\nWxu25uwdlRsZ9A5yfPY4WSFLt6ObEzMnWFW+KieyYgadUsemmk2o5CoAyo3ljAXGeGHkBcZD46hk\nKuxuOyvKVvD65HFGB09T5VNidYgkYxFiGpGoVsSjSSFYkgjEGTlwgOryOJOrNCxffh2LrI0opIr8\nMS6ws2UnA94BhvxD7B3Ymz/319Zdi1wqz59znVKXP/ciIkXqIs65z/H6zOuccZ3h65u/jlxauJUW\nonBW/kBenXiVU7OnCCaCSCQSGiwNC7qPa021SJDgjDiJpqK0WFuwaq1oFBqUUiWnnaeRSWWks2mC\nySA2nY14Oo5ZZcagMiCK4pxpPcCTfU/ii/voqumioagBCRKsWiubajbRXNycu9HN1YSTYfRKPWkh\nTY2phj5PH4cnDjMWHCORTvDhtg8jiAKpbIpoKpp7TUdJZpKU6csQEHhh7AXGAmMYlAai6SiJTAKJ\nRIIr6iKUDKGQKhBEAaVUiU1jY4ltCXqVHoB9w/vY3b+bZCZJjbmGPm8f8XSccCrMitIV3NRwE222\nNvRKPX2ePpCQ/5wpIYVKpqKpuIlWayvhVJhoJkqYOAMZN2erJMiRschvwJpQUpbQ0zWlJKrKYgyD\nY+J1Zl8/yT7N9xhrV2OvbeS+tX9GlamKIk0RRZoi9Co9y8uXU22u5tjUMTxRD2ur1qKUKUllU4SS\nIULJUP68C6LAYz2PEU6FWV2xGqVMiU6hQ1oIJ7soBYH5A9lUswlfwkcqm+Ks6yz1RfW02dowqUwY\nVUYMSgPumJvTztPUmGsYC4xxxnkGnVLHZGgSgOnQNPuG96GVa/noko+iUWioNlVzY8ONVBorcz2l\nkMyZ2vtiPo5PHcesMnNby200FDVQpCm65BM0kUnQ5+nDEXZQZazKLREyMaKpKGsq19BqbcWsMee3\nT2fTuKIuxgPjHBw5yM9CPyOaiqJRarCoLbRYW6g0VFJhqiAjZFDL1Wyo3oBEIiGVTSEIAv6En31D\n+/DFfWgVWpqtzZTqSwkkAqytWotarkYQBQLJAK/PvM6B0QMIgkBjUSPV5mpKdCVYtVa2NW7LL0Fa\nrC34mnwcP7WfI2OvEJOkMcSkdDpNWONqZOLv+m+lJUX0WAOclbhwe7Ng0THgG2AmMpPfRiXL2ah+\nevqnFGmK+MrGr7CpZlP+HETTUaKpaP7cR1NRxgPjnHaeRqfQ8Wcr/4wma9OCfb8K5CgIzB+IUW3k\n7mV3z/u9KIqM+Ec4MHog5zoGVlesZlvjNpbal+ZvwlQ212q3WFNMq7WVHc07KNWXLnixGlQGDCoD\n8XScIxNHEBDY2rCVleUrUcgU87YPJ8N4415cIScTo+cZG+thz/g+XCk39UWL6CxdQlSaIpKKcNZ1\nlvPu85Tpy/KiVqorxZ/wMx4cp8/bR4OlgXAqTEtxC9+78Xv5GQrkxMsZceKMOpkNzzLkH2IkNMLP\nTv+MVDZFuaGcrrouas211JnrMKqMKGVKFDIFve5exgO5ZZBKpkIql6KQKagyVvHfV/x3rForRrUR\nETEfECeKIuMtO/nrff+L7pMvcKbEj1MZpdWpQ4EMhSjDq88wboxQElTQUb+av/zIfVSXN6KWq/En\n/PjiPnxxH4lMghdHX6TH04NBZaDH3UMsHaPOXEeNuQaz2oxZbZ5zbtdXr+fwxGF63D08O/QsKrmK\nWkvtFV5NH1wKAvMOIYoiL4+9zMvjL1NmKAPAoDSwvGw5jcWN8+IoskKWF0dfZG3lWu7puCe/z5sJ\nJoI4Io78TzAZ5JmBZ3BEHRhVRjLdOZfsmH8MIZ3GGlXimBrGMz5CaHKSmNebK9IMCMYYUkMWoaeH\nTHwAmUXDUHOAiQo7Hk0Ck9bCSGCE6dA0lcZKqkxVDPoGcUVdOfdsKsZsZJbP7/s8W+q2sLpiNWX6\nMiQSCfFMPGd3Svhztgq5FovGQiAeoNZcSzSVW3aNBkbnfP5fnvslyWySnS07+fzqzyOVSHHH3Chl\nSvp9/QtGLUdTUY5OHcVLiOrlK5meHsZSosdYUUQqEiEeDXPWME1SJaFi4yo+vPWrbKrZtKBwx9Ix\nbFob7qgbq9aKTCJjIjjBRHAC6UQu1qjOUketuRatIteDPZ1NY9PaGA+M88LoCxwYOcAX136RxuJG\nKgwVhSjrt1DoKvAOEU6G+Yvn/4JEJkFnaSfbmrbNEZZ4Oo4j4sAVdeGM5ty7j/U+hlau5f7V91Nu\nKEcqkaKSq3BEHDgjTuKZ+JxjyKVyPFEP7pibFmsLIiKhRIgfv/ADwrMOls4Y0CYkKNJgENUYRQ2G\njBJdSoYmI0OQQEom4FMn8ciiOBURJouTOIqylLS2YjOWMugfxKqxsqp8FTqljqnQFBWGCkYCI3hi\nHmxaGwqZgng6zoh/BKvWym3Nt6GQ52ZSFrWFSmNlzugsU3Nk8gjeuBelTElnaScWjYVkNkk8Hefv\nX/17ktkkf/+hv6euqA6JRIIj4uCF0Rd4ZuAZfAkfd7TeQZWxChERZ8TJOfc5Ts2cIitmuabiGu7t\nuJc2WxspIee+TmQSDHoHOTByALvejlahxaa1sa5qHXa9fd73dtpxmtemX2OpfSnL7MsYC4wxGhhl\nJjyTDyS88P26oi7qLHVIJVL8cT8HRg5gVBm5vv56ZFIZSpmSWnMt9Zb6D6zY/L73bUFg3kGeG3yO\n12dep0hTxPV11yMg5JcPbzYWAniiHno8PSDCptpN7OnfgyfmYU3FGtpK2gDQKrSU6kux6+yU6ksp\n1hbPmQklM0l+8NRf8+ST/4RJ0NA1aUeXkqMUFjY6CojEFVkiygyD5hCnbF5KIkoMa5Zx4/qPcEvT\nLZx1nqXb0U0qm+K+lfdRbijP7x9MBOnz9HF85jjPDT5Hn6cPjUJDV3UXNp2NTbWbWFm+Ep1Cl7+5\nkpkkvxn+Dc8MPEOvp5c7Wu+gtaSVXlcvPz79Y0wqEx9r/1j+GPF0nLOusxybOkY8HafZ2owj4iCQ\nCFBjqmEqPIVMImNTzSa+ufmblBvL533OC4z6Rzk6dRR/3M9T/U9Ra6pl66KtufFJZMikMk5Mn+DY\n9DE+vfzTbGvaNufcjgfHGfWPMh4Y5xfnfkEik2Bt5Vquq7uORUWLKDOUIUHCiH+EEf8I3rg3v79c\nKkeChGpTNVvqtnxgIoF/3/u2sER6B7mp8SaCySA/fP2H7Onfw/am7XnXqEKqwK63Y9fZsevtlOhK\nUMqUZIQMr4y/glahRavQ0lXbRVtJG6X60jnh7G8lmory3Rcf5JU9P2KRV89ab9kcI2dSliWqyBJV\npAlLk4QkCWLSFBK5DBE4b42QLFJRveUGfnjnj9ApdQBUGCo4MnmEieAE/3j8H1ldsZrFtsXUW+ox\nqU20WFvYP7IfhVTBdbXX0WJrwRFx8NxwTlxvbbkV+F3kazqb5tmBZ+nx5OwbPzzxQ7JClnJ9OfF0\nHKlEysmZkxhUBpxRJ66Ii1JDKesr11NmLMOitvDM4DOIosjmms0ksrkZyjL7Mo5OHeW6+uvm2Uku\nUGepo8pUxa/P/5pwMsywfxhP1INf6s9vc2zqGLPRWQ6PH2ZTzab8OVfJcx6spuKmfHTzgdED1Jvr\nWVa6jGpTdf49Oss66SzrJJgI5sXGEXFwdOooSpmSTTWbkMo+GALz+1IQmHeQcDKcc+MiQavQUmeu\no76oHrvOTpGmaEE7QEbIMBma5Lq669hQvYHFJYsXfO9UNsVseJbp8DRToSl63b38+sTPiWmDGOQG\nXrBN4LBmMYdlGCMSsnKQyGSImQwKnQ59aTUlNTWUVTRQVdOC2V7Os6P7qDHVMOIfod3eDoBMKuNz\nKz/Hc0PPIZPKcEVdTAQnCCVDyKVyFFIFzw8/TyqbotXaikFlwBv3IkVKNB1lJjRDMBnMu7QnAhOM\nh8ZRy9Ssq1qHM+pkPDhOi62FT1d/mrSQJiNk8MV9HJ44jIjIjuYdfGbFZ1DIFCQyidxxZQo+vfzT\nSJDgiXk4OHoQb9zLE71PsK5qHS3WlgXPm1wqRyVXsb1pO4tLFnNNxTVkhWw+fqipqImDowfRKXXs\n7tvNTY03YdXODZxTyBTc3XE37fZ2Xp95nRdGX+C2ltvmCZtJbcqLjSviYjYyixTpgob4/yoUlkjv\nEJFUhKf7nyacCqNVaNnVtgul/OJh5MlMkunwNN85/B3cMTd3tt05Z6mQFbK4oq68oLijbkR+d74y\n2QyD3kHEQASLX+T1sWP0pMawiDo2GVdgq6qjsqqR6rrFlFqrKNYU55MfLzAeGGdP/x4mQ5Nsa9xG\nR1lHfnkTT8cZ8A5wZPIIZ5xn8vEpCqkCm9aGRW2h3d6OO+bGHXXz87M/J5FJsLlmMyvLV5IW0qQy\nuWTEV6deRavQ0ljciF6pJyNk+HDrh6kx1+TjfPwJP4/1PMY55znWVK2ho7SDayquYdQ/ys/O/Iz2\nknZub709P/Z0Ns2RySMMeAcAKFIXcV39dajlarJiNi8ife4+nh95nmpTNXcvu3tBd346m2b/yH6m\nQlMopAq2Nmylwlix4Pd2YORALpVAnQsTuFiqQDKT5OHTD6OSqbin456LXgdXGwUbzB+RjJDBG/PS\n6+7ln17/JxYVLWJt5Vpubrx53lNLFEXcMTdToSkmg5O4oi78cT9P9D2BBAk7W3diUBkIJoI0FTfh\nT/jJCJn8/lKJFLvOTrmhnEpjJTadLb+uD8aD/Pm+PyeairJr8S62NW3LL3kWQhRFZiOzDPuG+XXP\nr3lt+jWKNcXsaN5BRsjw3OBzpIU025q2oZarkUvlmFS5RMtwMpwXuj53H8XaYtLZNL8890sUUgXf\n3fpdGosb8y5emVSW87CNv8yAd4Bedy/lhnI+1v4xKo3zkwWHfEO8NPYSyUwStVzNZHCSIf8QNzfe\nzF3td83bftA7yKHxQ/yk+yfIpDJuaLiBYm1x/u97B/bijDq5tflW/vyaP8egMix4TgRR4KWxlxjy\nDSGTyNhSt4V6S/2C3/nuvt3sG9qHBAmf7PwkWoU252qX59ztF0TnJ90/oVhTzJ8u/9OLfhdXGwUb\nzLvAm4sSuaKu/FPbn/Dn8mrGXmYyNElWyHJX+115cYmlY3lBmQ5Pk8gk8u8plUhpK2ljccliPFEP\nIiJP9D2BM+qktbiVddXrKNYUU2GsoMJQQam+dMGp9oh/hB+/8WP6vf0YVUb88dxMoFhbTLGmOP+q\nkCqIZ+IM+4cZ8Y8QS8cAqDJW4Yg4aCxqxKQyEUwECSQCiIg0FTXRWNxIjbkm/+RPZpL0e/vpcfdw\nxnkGf8KPXqknJaSw6Wy5JEmlfs5NLpFI2FyzmXQ2zeO9j3No/BD1lnoklRIsGkveBQxg09owq8w8\nM/EMaSGNQqrIFX8yL1z8qbG4EU/Mg0KmQCFTUKYvQylXIpVIkSChxlSTs/Ug5dHzj9Jub6ejtGPe\nzEMqkbKldgsauYazrrM8dOohyg3l3Nt575zxyaVyakw1DPgGSGQS7O7bTUNRw7xxxVIxnup7CpVc\nxa0tt845H/+VKMxgLoEoivz09E8ZD45Tbiif47aE3EVpUVuwaCwcmTiCRqEhmspFfC4vXz7Pc2RU\nGXMxJsYqyg3lcwTj+PRxHjn3CDPhGf5y7V+ypGTJnIS7t+KJeXh18lUcEQfemJfx4DgNlgbsevsc\nIQNwR93sH96PSWPixoYbkUllmFQmGooaaLA0YFab8/ahQDzAv5z4FywaC59d+dmLHj+SjHD/vvvZ\nP7KfRksjJrUJi8bC6orVSCQSKo2VrChbgV1vxxPz0OPuYcg7xD+f+Ge8cS+LrYvpquvKB96Fk2HO\nOs9SpC2i3lJPIBHAGXFSqi9lsW0xXbVdaJXaeeNIZpI8cu4R4pk4XTVdtNjm22LCyTAnZk4w6BsE\nQCPXsLJ8JS3Wljl2MUEUGAuM8XT/0zzW+xipbIrr665nScmSvIF+0DvIbGSWyeAklcZK1lWvyyV0\nZpIks8n8qzPs5NHeRxEEgbuX3c2qilW0l7Rf9VG/hSXSO0iPu4d/OPoPJDNJlpQsodZci01nw6a1\nUaIryZcguMB513n+av9f4Y17WWJbwvrq9ZQbyqkyVlFprMSkNi14nJnwDM8MPAPAzY03X3T9D+Ri\nQVznGPYPAzlvzaryVXNullg6hjfmxRv34ol6eHboWV6dfJVyQzkPrHuARcWL5hky3zyWvQN7KdOX\nsb15+0W3ear3KX525mf44j4qjBXc0XYHoijiiuVylGTI8Cf8+fN0wTsTToSZCk+RSCcY9A/Sam2l\nzdbG4YnDDPmHWGxbzL0d99JubyeVTfFYz2P86vyvKNYU87ElH8tniWvkGrQKLYfGDuFNeFlqXzrH\nzbwQ7qibo1NHcUQcQC5mZ03lGqxaK32ePnrcPUTTUQDOOM+QyqboKO3If8dnnWc5PnOcMl0Z39ry\nLZaWLr3k8TJChqOTR+n19AJQbihnS+2WSy5f3+/8UZdIk5OT3H333bhcLiQSCZ/5zGe4//778fl8\nfOQjH2F8fJza2loeffRRzOaFXYnvVwa9gxyeOEy9pZ61lWtz5SLfko37VmYjsyyzL8MRcfC1jV+j\n1lx7yWCrSCpCj6uHbx36Fjatjc+s+MwccRFFkVAyhCeWC67bN7SPAyMHaLe3s6JsBe0l7XSWdc6b\n7msVWrQmLVWmqnyd2XpLPbvadlGiL7nkZ4imcjfYQjfBdGiak7MncUQcHBg9kFv61G7m4+0fJytm\ncUQcKGQKSrQlPNbzGOPBcUr1pTQXN7PUvpSN1RuRS+WMB8fZO7CXcCpMj7uHpuImVHIV1cZqPtP5\nGdZU58qCTgYnSaaTZLK5rPCp0BT+xO9czJ6Yh6f7n0YmlbG1YeslPxeATWdjR/MORv2jvDb9Gu6Y\nm/v33U86k+ba+mvRK/WY1ea8yClkCkRRxJ/w44w40cg1nHefx6q14o17EUXxkjMSuVTOxpqN1Jhr\neHnsZUb8Izw/9Dw3LbqJm5tuvux4Pwhc0QzG4XDgcDjo6OggEomwYsUKnnrqKX784x9jtVp54IEH\n+M53voPf7+fBBx+ce+D38QxmPDDO/pH9CKLA6orVLCtddtl9zjjPcGzqGEqZkttbbr/obMUb8zIW\nGGM8OI4n5uGc6xyvTb+GUWXk1qZbUSvUtFnb8CV8eGIeUtlUft8eVw9Hp49SY6zhW9d+66KuWfhd\nBf2HTj3EstJl3NJ0y5zYjYvx4zd+zJ7+PWyp28LK8pVIkdLv7ef4zHFara0oZcpckqCQ5ozjDLWW\nWjpKO9hdErSBAAAgAElEQVRSuwWJJJeY2efu499O/hvjwXFuWXQLWqWW49PH88WdNtZsJJPNMOwf\npsxQRjKTpNfTi0FpoLOsE7PazIh/hEgyQrW5miJ1EWsq16CQKfKJn7F0jNnwLE/2P0k4GWZrw1aa\ni5tZV7XubbmFs0KWc65zfPH5LxJLx/ji2i+yrmrdJWePABPBCQ6MHCAjZGixtuSTIy9HPB3n4e6H\nOTx5mFZrK1/b+LWrcrn0R53BlJaWUlqaq76m1+tpbW1lenqaPXv28PLLLwNwzz330NXVNU9g3q+M\n+Ed4cfRFBFGgs7TzsuISSoZ4fvB5/u3Uv7GibAWfXfnZOeIiiAKz4dm8qLy57IJCqmBH8w4212wm\nnAyzu383M5EZ2qxtrK1aC4BOocOqtWLVWrlx0Y2cmj2FK+ri2NQxbFobRZoiQskQvrgPb9ybe415\n827faDrKNRXXXFZcAokAx6ePc2DkADORmXxlvKyQ5ZFzj5DIJijXl3NL0y0sti1GIVPkAuwGn6PX\n3cvRyaM8sP4BtAotM5EZVpSv4N7Oe1lTuYZEJoFMKuOs6ywKmYIttVuoNdfmhWB3324EUaDMUIZc\nmis69dr0a+gUOrY3b+eaimsuejPuaNnBedd5Xpt+jX5vP46Ig2vrrsWms13y88qkMpaVLuPmxpsJ\nJUPc3Hjz21q6VJuquWnRTTw3lItklkvlrKtad9n9NAoNFcYKmoqb2NG846oUlz+Ed8yLNDY2xhtv\nvMHq1atxOp3Y7bm8D7vdjtPpfKcO867S5+nj7478HVXGKrY2bGVVxaoFtwsnw4z4R3KRoTEPB0YO\nEE6FmQxNMuQbQiPXEE1HGQuMMRmanDMLuVDqscZUQ7mhPL+EGvGNcHL2JBkhw5+0/wlN1iZsWts8\nQ2+VsYqDowd5vOdxHu95nC11W9Ar9bwVlUzFmso19Lh7yIgZskJ2weVaPB3n5OxJ+jx9CKJAm62N\nNRVr6CjrwKw2I4gC0XSUXncvLdYWOko78vuW6ku5pekW/tfB/8Vp12n6PH1sb9pOr6eXOksdnaWd\nQM5OdPfSu8lkM2TEDFqFNr/8GPGPcGj8EEWaIj6x9BMoZAqurbuWb7z4DQxKQ65kxWVuxsUliyk3\nlHNw9CC+uI/d/btZVb4qn73+5tILkVQkX34hkorkEidjXj6x9BMsKl50yeNcoMxQxtaGrTw/9Dzn\nXOcQRZH11esvuU8ik8ARcVBuKL/kzPODxjsiMJFIhA9/+MN8//vfx2CYG2dwqQvkm9/8Zv7fXV1d\ndHV1vRPD+YPp8/SRyubKGKSz6Tk3ZTQVzYuKK+rK76OUKblv+X2MBEZAAg+ffpjx4DhrKtbQWNwI\n5Orw1phqqDXXYtVa552PZCbJq1Ov0m5v57MrP3vRaF7Inc+VZSv5p+P/hCvmYtg3zPrq9RRpiijW\nFOdetcWYVCZERB7veTxn8+jfy01NN+XtNRkhw1nnWU47T5PKppAgoc3WxoqlK+aJWrO1mf88+594\n416CieCcGVpWyKJW5GY68Uycr7/0dbJClvtW3jcn/0YqlbK8fDknZk5wavYUzqiTAe8A513ncUad\nmFSmvI2r2lTNdz70HXb37c4vqy7UMr4YFo2F21tu57Xp1zjnOsc3XvoGcomcTTWbUCvUC+6Tzqbx\nxX3EMjGe6HuC7U3babW1XvI4F6g0VnJ9/fX84uwv+MrBr7C0ZCk3NNyAWqHOLyOVMmU+NubCtfN2\nl3DvF1566SVeeumlP3j/K/YipdNptm3bxk033cQXvvAFAFpaWnjppZcoLS1ldnaWLVu20NfXN/fA\n71MbzOGJw/mnuSiKLCtdhjvqxhFx5APMLsRCNBQ1UGWsyovQWGCML/3mS0yFprir/S621G6hxlxz\nyZwiURT5v4f+L964l666LrY3bb/kE1sURZ4eeJoeVw8quYrPrfrcJY3PRyeP8tWDXyUtpLm95XbM\najOj/lFOzZ6izFDGmso1VJuqWV2xGovGMm//gyMHc72MhDSTwUmai5tZXLKY6dA0k8FJ9g3vI5KK\nUKYvy+XrjBwglAyxuGQxpfpSdrbsZHPt5lx3BHcP/3HyPwgkA6yuWI1CpsjnLHWUdrCoaO4M4sjE\nEc67z2PX2X+vZcVEcIJ7n7qXaDrK7S23Y9PZ5pS+vPCqV+pJZVKcc5/DEXEgk8qoNdfmREm+sCi9\nle8f+z6/PPdLyvRl3LjoxgXHKIgCT/c/jSfu4dPLP81/W/7f3tZ7vx/5o9pgRFHkU5/6FG1tbXlx\nAdixYwcPP/wwX/7yl3n44Ye57bbbruQwf1Q2VG+gxdrCf575Tx45/wiKcwpubb4Vk8pEtamahqIG\nqk3V80LOBVHg5MxJNtdspsJQwc62nZc8TlbIMuAdYO/AXvYM7sk/bdNC+pKV6rsd3TgiDipNldzZ\ndudFxSWWjnFk4gijgVEMSgMyiQyJmOtxFEwE861TtjVtm5Mx/WZmw7P84uwvSGVTNBY38nTf08Qy\nMdZVrcOmtTHsHyadTdNQ1MDtLbdTba7mf2/63xydPMpT/U/hjrn5wfEf8LeH/5ZOeyfVpmoS2QTT\noWk8Fg+fWv4pKgwVFxWOVRWrcqUTIjOccZ1hmf3yxnbIzS4+VP8hYukYn1/9+YvOYC7QaG1k2DfM\nKxOvMBYYYyo0xYaqDTRZmy65ny/uQy1Xs61xG3e134VGoZkTC/Pm+Jil9qWcmDmBL+bjjdk36Czr\nfFuf5WrnigTmyJEj/PznP2fp0qV0duZO2Le//W2+8pWvsGvXLh566KG8m/pqwqq10mZrQ6fQUW2q\nZnvT9jlGyYV4efRlXDFXzhXasuOi22WEDH2ePk47ThNNRzGoDKypXJPrBRR18FjPY2ys3kiVqWre\nvp6Yh5OzJwHoqu26qLj0e/o5NnWMZDaJQqrg/2z5PywrXYZEIiErZDk6eRSz2szWhq0XFRd31M2z\ng89Spi/DprPlbBlCmkQmgTfuRRAFBr2D6JQ6vrz+y6ypWpPfd3PdZjbUbODZwWd58PCDTIenOe04\njV1vZ7F1MaFkiCOTR9hcuxmD0nBRj5tSpqS9pJ1vH/42j557lL/e8tdcU3HNZWcXiUwi16ZFX3JZ\ncblAQ1EuSPGF0Rd4euBp/v3kv9Nma8u71hUyRT7ZUy6VI5fK2d2/m1AyxOdWfY76ovlpBW/m2rpr\n6ff0c2j8UK6wuphlZfnKtzW2q5krEpgNGzYgCMKCfztw4MCVvPV7SjARZCw4xs7WndzRdsclPRKp\nbIq9/Xv5h2P/QGNRI39z7d/kZzcXWmOEkiGCiSBP9j3Jefd5VpWvwqbLeYA6Szu5b8V9BBIBXh5/\nGVfUxXNDz9Fc3JwvQJ0RMoz4Rvjbw3+LVWPlw20fXjCPJ5QM8cr4K0yHp4GcLWND9YY5RmCZVIZU\nKs25f7UL2zVmw7M83vs4SpmS6+qvo9ZUy77hfdy5+E5Wlq+kubiZicAEcomcaDrKGdcZYpkYG6o3\n5GdfMqmMFmsL25q28Zvh3xBLx9AoNFxbdy0ahQaZREafp49B72CuL1HZ8jlC44vnnvTDvmFCyRCJ\nTIKn+p5i0DtInaWOVmvrnCqAqWwqt2wLTXJ04igHRg9QoivhzrY7F6wWuBB6pZ7tTds5PHEYiUSS\nb3SXFtLzin85I05OzZ5CJsl1xHw7NFubkUllvDT2EqdmT5EVsqyuXP229r1aKUTyLsD+4f2MBkYv\nGeeQyCQ468zVsz0xfYKTsydRyVSU6ktZX70+3/L0zTzd/zSumIudLTv56JKPUm2qnrM8EEWRM84z\nnJg5QTwT56zzLI3FjVjUFo5PH6fb2Y1FbeFTnZ9iRfkK6sx1+fN41nWWEzMn8kW411Wtm2fTuMCe\nvj2cdZ1l1+JdeUP0BWbDs3zr5W+RyCToqs2F8v/w9R9iUBr40rovzfOW9Ln7ODp1lLSQRq/Us6V2\nC2WGMuLpOI+ef5RQMkQkFcGgNLCxZmPe7R9OhnnD8QYD3gEEUUCChIaiBnQKHYFEgPHgOJBLx6g2\nVqNX6fOtXS7YwlLZFKFEiIaiXM3gC6kc7qib16ZfQ6vQcl3ddbTb21lVvuptVZgTRIGfnv4pwUSQ\nT3V+Kte87rclJdLZ377+9v+HJw7z+vTrtNvbuaHhhgVnnQsx6h/l4OhBPDEPFYYKPrbkY8hlV0da\nYCHZ8QpxRpyMBkaRS+ULTmFj6RhnnGdy7t/fCsjNTTeza/Eu/vH4PzIaHMXgNLCqYhVquRqD0oBR\nZcSoMhJKhPAlfNy5+E5qzDXz3lsikbCsdBk15hq+d/R7dDu7Oe8+z662XVxbdy2VxkqUMiX+xO/K\nNRZrinHH3Pn4msaixnzV/oUIJUP87OiP6Js5iyyQYOe6T1Bnqcu7jdPZNMlskqnQFK/PvI5VY83F\nsfy2AtxbabG1UG4s54XRF3BFXewd2EtHaQfeuDffXdGms1Frrp0TU2RQGdhUs4nO0k66Hd30e/v5\n95P/zlhgjBVlK1hRvoJWaytL7UvnxKeEk2H6vf30efry9YmX2pfmawRXmaqoMlbxlQ1fodvRzRuO\nNzjjPMNUaIottVsum3TojrpJZVOUGcryxc0vtjSuNdfSYm3h1OwpDowcYHvz9oumYLyZOksdW6Vb\n+fbhb3POdY4iTRG3NN1y2f2uRgoC8yZEUeTZwWcBWGpfOieLNpwMc9p5mn5PP1kxC0CNqYbOsk5K\ndCWM+kdZVb6KalM1X1r3JYq1xfOMtRfKNVyu3eh4YDyf5Le1YSu3t9yet7dcMA53O7o57TzNi6Mv\nYlQZuWfZPWyq2XTJp2ivq4df/uI7DJx9gZgyw0snfkj/r36NccUSopU6aksbKdGV0FHagSAKxNIx\nastrebDhQc44znDGeYZiTfG8WY9RZWRH8w5OzZ7ijdk3eKLnCcaCY7SVtGFWmVFIc43pFsKgys1s\nOss68ca8TAQnMKgMfHTxRxdMbjSoDKwsX8nysuXIJXJ+3fNrmoua+cTST8yzSa0oX0G1qZoXx17E\nF/fxZN+TrCxfyTL7sosalieCE2SFLBWGS0f0XmBl+UrCyTCDvkH2De3jtpbbFoxLWohaUy3+uJ8P\n1X/obW1/NVIQmDfx6uSrHBw9iEVtYVP1pnwuULejm0HfYH4qX2+pp7O0M/80FEWREzMnMGvMbGve\ndtk1/6WmmH2ePl6bfg2ZVMb/3Pg/55UCkElltNpacw3cRqwcmzxGU1ETuxbvuuiTNpFJ8NzJJ3ju\nob8nNDFBV6aEuoiRgCrFbDjMsZPP4xrLsmLdTdyx5E6W2ZexqXoTT/Y9yaHxQ1g1Vtrt7fR6ejk0\nfgijypgvoJ3OpvHEPLiiLgKJAJ6Yhyf7nySZTjIZnGSJfQn/45r/cdkoWb1SzxfXfpFiTTECApOh\nyUv2+ZZKpHxkyUcQEQmnwjijzgWjlW06Gztbd/La1Gucd5/nsZ7H+JdjP+Qa23JKFEUk41GSiRip\nVIJEIsbTsweIKNOsufWfLzneN7O5dnOumt9vk1Zva7ntsnlr3Y5uLBoLNzXedMnCZFc7BYF5Exkh\ng0FpoEhbxO7+3XS/3I1ZZaajrAOZVEZTcRMdpR3zSiUO+4fxJ/wYlIZLRmm6I2763H1sqNqAIArz\nCkGP+kd5ZfwVINd/Z6E6IxeQSHI2izva7mBR0aKListEYIJHnvz/6H7iV0iSGdoSJZTGckZJbUZO\niUSNWxnDVF3KF9b9BRuqN+T3PTx5mGH/MMdnjlNprMQZyRUvPzp5lJsbb0ZAwB/3z6m0p1PqWFS0\niAHPAH3ePtxxN9+74XsX/RxvRiFT0FXXxQujL3By9iSLihZd0m4ikUhYXLKYY1PHOOc6d9F0CLlU\nzvrq9dSYa/jmwa9z8KVfcTL4CI0uLUgkuR8gIxEYrAqTlgk8q/8pdXfUXbTe75uRSqRsbdjK7r7d\nPHz6YXb37+aTHZ/ErrNjUpvyzfgufJbZ8CyOiAOVTEWr9e0F9l2tFATmTWyu3czqitWMBEZ4vOdx\nRgIj2LQ27lp6F8tKly0YMJfMJPlJ908o1ZeyvGz5RavHj/pHeXrgaSbDk8hlchqLcuUjDSoDBqWB\nEf8I3Y5umoqbWFu1ljZb22XHm8wkUcgUC9aNyQgZDvUf5MmHHsR97hyWrJbWkB11du4NO6uPoxRl\nfHLr/XPEBeBzqz7HltothJIhhnxDlOhKODxxmAHfAKccp/JBbHadHZvOhkFpIJwMY1Fb2NO3h/0j\n+4kkI/zojR/xJ+1/smAg31tpsDTQ7ehmJjTDGeeZy8aLNBc3c2LmBFOhKQKJwCUFodJYSXVUj90n\nY43LTnFChUyQIBMlSMXc6yqvnTeK3JwZ+jn/HEvxqbu+vmC7k7eilCmpMFTgj/sJJAKcnDk5t+gW\nEgwqAyaViYOjB4mn4/mM7Q8yBYF5C2qFmjZbG5nmDI6Ig801m9lYs3HBbbNClu+/9n32j+ynRFtC\nm7UNjUJDpbEyLzTRVJQjk0dy/Z3VBupl9ZTqcwmi4VSYcCpMKpviV+d+RUpIcV39dSwvW/62xhpP\nx4mlYqhkc6fjnpiHX//mXznysx+RjcZoTBRTGdEhYa7dQUBkTO7DXFfHxuXzywdIJdJ82sLqytW8\nMPICteZa3DE3ayrX5IRNhMnQJIO+QSxqS342U6IvYUnJEkp0JSikCp7se5KN1Rvn2W/eikQiYVX5\nKr5w5gs8M/QMX9vwtby7fiEuVP/vcfdw3nX+kjlB4WQYf98gDU41rT7jvPNxgU3OcnrMPo7veYSD\n7iPsuP5ebmy4MW+s1yq082w47qibHk8P25q2saJ8BZXGSoKJIMFkrkLghXCFPncfr0y8glKqpER3\n6dIZHwQKAnMRQqkQy0qX5XsUvZVIKsL+4f14Y16K1EU0Fjcy5B9iyD+EWq7GrrMTS8fwxX1kxSxK\nmZK/WvdXtFpb8wFvkVQkJzLJcK7/TnCcVeULJ1i+FUEU2DOwh+eHnmc2MptvbnZy6nXeePFZONaP\nLqtgcbgcfXrhr9mpTZCWi3TecNtlXayz4VnGgmOsKF/B/avvRyaV5WvsPtH3BDKJjI8v/TiLihZh\nUpkQRIGm4ibu7biXU45TDHgHeHHsRWYjs6yvWn/JpU8gESCcChNPxzk0fohh/zCNRY202doW9AIt\nti2mx93DgHeAVRWrLipG44Fx3OfPY83qLyouADJRwhJ/EYHyDN0zfTxx6pFca9vfPjRkEhkGlSHf\ng1wulfNU31PYdDY2125eMLtaEIVc1nvMh0qey006NHGInbqdc5wJHzQKAnMRgokgACbV/CjT2fAs\nB0YOEM/E6Szr5IH1D6CQKhj2DzPsH8YX9/HzMz9nwDfAIssi7l52NxuqN8wxdMqkstz6/LfBZTcs\nuoGxwNi8cpcL4Y/7eXHsRYa8Q4iIBJPBfCuTfa/+CnHWz/ZUFQ1BA9KL3EgiIuMqP1qbjS3rP3zJ\n400EJnjk3COY1CaWly3Pz2parC101XblUwZuWnQTteZaHu99HKlEyubazRjVRrpquyjTl3Fk8gh9\nnj7cUTfX11+/YASvO+rmxMwJbmm8hSUlS3IBdOFpej299Hp6sevstNnaqLfU50XKorFQYahg2D/M\nyZmT+VIXb+V87zEyySTWzMVzwy4gQUJ1RE+VP8jNi26iubiZUDJEOBUmlo4RSATyvcefH3qeqfAU\n66vWs7pi4cA5qUSaL4T+5Q1f5tnBZ5kJz7B/eD/bmrZ9ILtAQkFgLkow+VuBectNcN51nqNTRxFE\ngUpjJdfVXZf3GFzoieOP5yqgTYYm2d60nRsW3XDZ4114il0o2bgQoihyznWO49PHyYpZtjVvY13l\nOrQKLfFMnLWVaxnqPUm4/wylcc1FxQVgwhBlwhzn5q3zyxQIopBrmRKaZjwwzg+O/4BEJsFXNnxl\nXmyQUWXkkx2f5JzrHN64l0QmgS/uw6A00F7Snt+u2dqMVWvlwMgBvHEv33jxG3SWdrK+ej1GtRG1\nXI0UKXv69+Tbwl5Y7gQSAXrdvfR7+3FGc50yj04dpcXaku/NVKIr4e9e/Tv2Duzlz1b9Wb5U54V2\nLYIo0HP6MAgClvjb89qkJFkqg1pubL91TgxPRsjklzyhZAipRMrjvY+/7SWPVCLl+vrreaI3V+T9\nyOSRt1246mqjIDALEEqE2Nu/F5PaxGLbYiQSCZFkhN+M/IZwMsyK8hUssy+7aCEki8ZCjbmGjyz5\nyNsOoFJIFHQ7uinXl7OkZMm8v0dTUV4aeymfBtBibWFt5do5RsIqUxUP3PJN/vnAXcxqohhScw2e\ncXkWjyaBSxbmUJ2XpE6GtrEGQRDwJ/3MhGeYDk8zG54lLaQByIpZ1HI1KrmKztLOBT9vpbGSc65z\njAZGSaRzM7DVlavnPZWLtcXsbN3Jy+Mv89PTP+Xo9FFmI7MUaYvICll+M/wbXFEXH2v/GGsqf5fb\nZFabWVu1llUVqxjyDdHj7sET89Dt6ObIxBEmQhMIQi6EQBAF+j05IbqAVCIlnAzzzOg+ahSSi7bW\nnXfOSaCxWucZp+VSORaNJf/7dns7ZrUZX9zHgHfgbZV8UMvVbG3Yyp7+PfR5+rBpbW+7VMTVREFg\nFuD54ecZDgyjkWvodnSjkCny2bZGpZEvrfvSJY2VwUSQRCaBUWm8aB+eN+ONeXlu+DlOzp5kJjxD\nIpug2lRNjamGEl0JI/4RDk8cJpnN9QraXLN5wUhggCVVndiXLmX2ZDf1EiNRZRa3Ko5bFiYuzwUI\nqouLaKivJG5V8czwc+wZ2sv6qvVzcq4sagsVxgrKDeUYlUYCicBFkxLL9GWksin2De6js7STanP1\ngj2FIOeKXl2xmmZrM6lMio6yDhKZBOFEGAkSREREUSQjZOYJlFwqp8XaQou1BVfURY+7h70De3l1\n8lWKNcV8a8u36LB3EEwG8cQ8eONevDEvoWSIY1PH8EmiqAwSIt4M+tTlL/2IJInZbn9brurO0k4O\njh7ktPP0vG4FF8OqtbKxeiP7R/bzryf+lbuX3c2K8hWX3e9qoiAwb+HkzEmmQ9OsKl/FyrKVrKzI\nLQnWVa0jkUmgV+ov61oc9Y8yGZy87LQ3I2Q4OXOSs66ziKJInamOCmMFvrgPX9zHiZkTHBw5mO8r\n1FjcyOaazZdsZ2LRWCi/ZhUH3EdwGUawxlWIgLm2lsbOVXQs30JLfSeVxkr8cT/37b0Pd8SNQqag\nqbiJ/5+99w5v877yfD9oRCEIAiwA2HuVWEQVqtrqlqVYtuXIjtM8cdrsJnN3ZpLczN1MdpPZmX2c\nvbM3nnYndXadsR07I1tusmRZ1VaXSEokxd5JEGABSPQO7B8IMKJEFCWx4yj5Pg8f6SGBFy+A9z2/\n8zvne77fgowCClQFSwqP7cZ2nH4n/qB/2dcUC8WMLYxxc+4moXBoiQPjcrC4LbQWtFKQUcCeyj2x\n33+i4RO80PkC3qCX48PH2Vu1N25tQpuuRZuupVJTyaxzlpW5K2Oft0qmWlK09gf9bC7azL+IdQwd\nOsy1jGkaHTqyvPHJcH5BCEOmF7VeTUZa8kWiXFPO1emrWNwW+s39KavWVWVXcX7yPGa3mUM9h2jJ\na7mn5DT/EGBuQddMF23GNpRSJd/Y+I07soQvtHyBi1MX6ZnroVRdesfzXX4X/fP9PHvpWfrMfajl\najYXb142IExYJzg3cQ6Hz4EAAXsq9/CX9/0lIqEIo93IuHWcrtkupu3TSEQSdpTtiNvRuh2hnAx8\nuQrsehUPN3yK5tXbqdTXokvXLbl4dUodD1Y9iMFm4IstX4zLU5EIIwH19uHNKJx+J/3mfuad8why\nBZyfPM/uit1xV/6oM8DtKnUSkYSDKw7yWt9rGB1G3p94n62lWxO+V41cw+bizQk7MRKRhDptHd97\n5FmOlm7lle9/mxuCGVYItWjdkZmtoCCMTerHmubDInAyrnQwnOcB8TRTtqmkXTaBQEBBRgE/u/Ez\nTo2e4kcP/SipCh9EuEzhcJiCjIKI9/Y9FFzgDwEmhgHzABenLgJwX8l9y25BqrOruTp9lSnbFDav\nDZVURTgcjnRw5nuZsE5ElPAIIxfLMbvMvHzzZdbkr4nVcpw+JxenLjKyMAL8e5p86/akQBXJImqy\nazBYDWhkmpSDy6xzFoVEwfaNj/GnG/406UqqSlMhUAmW9WyOIpqxResyUTh9TjpMHVw1XMXsNqOR\na/AFfFw3XcfmsbGzYueygdjitgB3BhiIMIEfqHyAN/rfYMA8QKY0MyHZLjrU6Ql4ktqICAVC9jY/\nSsa3Mnn++9/kXcsgKuRoLUKcYj8CkYhwKIRCq6WoohayvGTpCzk6dHTZmtet7+eq4So9cz04fA5s\nXhs/afsJG4s3sjrvTgnSW9FubMfus3N/6f0Jmdu/q/hDgAG6Z7s5PnwcZZqSDYUbqM5eXslMKpZS\noamgZ66HDmMHKqmKvvk+7D47ELmAyzXl7K3ai1Ki5OLURSZtk1yYvED7dDtZ8izmXHMxS9Q1+WtY\nqV0Z96Zw+BwUZhamZDcCkS7T+YnzyCQynm55OqU0PTq4mahNGi2SRgu4Tp+T66br9M33xaxiv77h\n6yx4FvAFfQxaBrkwdYEOUwer81bHSHmhcIhgOMh74+9hdpl5tHb5rVSOIoftZdt5d/hdrk5fJVOW\nGbemIxKKSBOl4Qv68AV9SWeABAIB99XsIP0//zOf/eHDjFstrM+ppLKymbKqJqpr11CUW4ZeqUcq\nktI128VVw1X65vsw2AyRlvsvZ82sHittxjaGLENApBj9jY3fQCaWMW4dp2euJybuVZdTh1QsxR1w\n4/a7cQfcjC+O82rvq6ikKj6x8hOJv6jfUfzeB5gOYwfPXnoWuUTOF1q+QIOuIeHjq7Orefbysxzq\nOcSDVQ/G2J21ObXUZNcsWa0erHqQ8cVxLk5d5FDPISZtkzTpmvh4/cfZVLQp6QBgVIIhXZKaE2Df\nfH1XDF4AACAASURBVB9zrjnSJekxRf9kiG57bs9ggqGIkZrBbuD1vtdpM7Zh99rZULSBKdsUwXAQ\nAYKYWFR0OzTjiLSQ3xt/j8N9h3mt7zV2VeyKkc8cPkfMOP52K95bUaouZV3BOi4bLnNm7AwZaRlx\nhb/kYjm+oA93wJ00wESxungt+7Z+mlnHDF/f9A1qc2qXzeIadY0UqYo4PXY6YvQ28CZFGUUEwgFm\nnDOEwiFEAhH1ufU065tj3/+iZ5FLU5f417F/ZWhhiPrcejYULuXn2H12guEggXDgI6uN9Ovi9z7A\nVGdXo5apkYqly6rE3Q6FRIHL78IdcKNVaNlRvoP8jPy4WUiJuoRCVSHt0xE/o4P1B9lVkdp4fpQT\nk8r4f9dMF98+/W3yM/L52oavpTzjEg0wQoSYXWambFMY7AZMDlPsb1aPFX/Qz0vdL/HuyLs8vuJx\nVmhXsDpv9R11G51Sx8M1DyMSiHh//H2cfidr8tZQpi5DJBQRCoWYtkfqGqdHT/NY/WNxz7VJ34TV\na+Xtwbf5s2N/xr7qfct+R1EZjfUF61HrU3cQ3V62PSIP8Us2bjxo5BoeqX2EDmMHh/sO8y8d/0Km\nNJMDdQeoz62nJa/ljsVCLVOzp3IPBpsBq9dKk7aJNflrkIvlyCXy2L9bS7bSYergsuEy+2viS63+\nruL3PsCkp6XzZMOT3DDdoHu2OzYnFA83Zm6wuWgzLXktKXNcBAIB1TnVFGcWc3/p/SmfWzSDiRdg\nor5CN2ZucGbsDEaHEV/QlzLhyxfw0W5sxxfwIRfL75CFzFHkUJBRwN7Kvdi9dv78+J+jlqn5TNNn\nEhYwBQIBcknEYF6bruWx+seWSFhsK9vG4b7DWNwWzk+eT1jI3Vy8mZe6X2JwYZAjg0fu6MyFw2Fu\nzNyI+VM16FI3mI8Whl1+V9LHCgVCVuevJlOaybmJc2TJs3hixROo5YkD2raybQTDQUrVpcvOmLUW\ntjK6OIrJYWJscWzZmtXvMn7vAwxE0uDu2W7GFsdw+pxxty4uv4tB8yB6pf6OyeNEWHAvsOBeoEhV\nlFRs6lbMOmaXPZ9AKED/fD+dM52x+s/a/LXkKnKRiWWcHT/Lvqp9SW+0m3M3aTO2IRKIaNQ3kqPI\noVBVGGtV36qKN2wZZn/tfkozS1Pqjsw6Z/GH/Khl6jvOXyQUsaNsB4f7DjNgHqAgoyAurygUDlGh\nqcAX8PH51Z9HLb3zhs5X5nNq7BSBcIDLhstLSHqJEN16phJgoqjMruSppqfwBDwpBbJoi9vutS/7\nd4lIQkteC+cnz3PFcIWSzJJ7qpP0hwBDZCUrU5cxvDBMz1xPXEfH40PHmbZPs6FoQ1zS2e3wBDw8\n3/k8r/a9yoOVDybtdEQxujDK813PY/fZWV+0Hr1Sjzfg5ebcTXrmemIzS5nSTBp1jVRnV+MP+TnU\nc4hp+zTds90J60kmh4mrhqvUZNfQoG3gqaanEr6nBc8CIoEoqSUr/LvYeTAcRCFRLFtD0sg1bCza\nyHvj73Fu4hzadO2yrz+2OEaGNIOHah66o4YRRV1uHasLVvP24Nt0znSilqlTKnArJArmnfOxsZBU\nkZeRx4R1ArPbnPQ6iBItowtBvPPvmu1i0bN4Vxya3wX8IcD8Eiu1KxleGKZ3vpeWvBZEQhHhcJhZ\n5ywT1gm6Z7v5acdPEQqEHKw/mPR4/qCfzpmIzOSNmRuEwiHGF8c5MniE7WXb4/I2JqwTXJu+xrR9\nGqffSTAU5O2Bt/nh1R+iSFPE5B516bqIfu8tK55IKGJL8RbeGX6HS1OXKFQVxmokwVAw5tkzsjDC\n4b7D5Cnz+PLqLye1PYVIFgakxGqddc7iDXpRSpQoJIq4HaranFoMNgPDC8OcHD0Zqd3c9thB8yBA\nUpmH/Ix8thRv4ez4Wc5NnCMjLSOpkf344jhvDbxF73wvVVlVKYt25yhyIgHGZY7b3YpCJpYhEUpi\nHknLFaGFAiFr89dycvQk16avUZlVmbAm9LuEe+Nd/AagU+rIUeTQM9vDO0PvIBVLmbJN4Q16gUhr\nNkeRQygciowMyFTLegoFQ0Fuzt3kuul6LMt4fMXj5Cpy6ZzpZNo+zaGeQ2wt3bqk/Txlm+La9LWY\nLa1apuYfH/xHhAg5OnyU4yPHUaWpeLgmMngXr1ZUoi6hJruG/3nxf3Js6BgPVD6ASCCKtaODoSCH\neg/h8Dn4YssXUzJuh38nx2lkiUWjwuEwl6YucXHyIlKRNGlXZ0vJFuZcc8y75u8Y+nP73UzZphAK\nhFRoknNEanJqsHqtnB49zdePf50vtHyB1sLWO2pY4XCYDlMH5yfPR+bMfA6ODB5Br9SzOm910kCT\nLc9myjpFmjAtbrZ7K2xeG5cNl9lXtS9u0CvXlNM508mca46uma57xpjtDwHmFqjSVBwZPMLp8dMc\nqD2ARCRBLVNTpCqiKLOIr677KmfGzjC6OMrRwaNsK9sWW8GiQ3ZRWj1EzOHXFayLBYP63HpOj51m\nyjbFsaFj1OXUUaYuo93UjslhAiIt12Z9M/W59bHVPC8jj2HLMKWa0pQms0vVpdi8tphebo4iB5FA\nhFQc8UuuyaphzDpGgza1gmjUDVKAIGEGY3FbYlsek9OEAAFdM13sq9oXt66VJkpje9l2/vbC3/JC\n5ws8UvsIW0q2oJFpMNgM2Lw2GnQNKbef1+av5XDvYUYWR3j28rM8tPAQyjQleqUevVJPliyLi1MX\nmXPNUZRZxN/t+TskIgk3Zm7EPKm06dq4gSYcDjO6OMqJ0ROkTaRRoi5hTf6aZWfOwuEw103XeXf4\nXebcc3z/0vcjJm3LZD0CgYDWwlbe6H+Dl7pfokJTgUqWXFbio44/BJhb4Av6kIgklGWWsal4E+Wa\n8jtkMneW7+Ti1EW6Z7s5OXISV2HEUOza9LXYXj5bns26gnV3XKByiZwHKx+kc6aT85PneebcM/hD\nfraXbSc/I58mXRMrtCvuSI8lIglN+qaUhInC4TBXp6+yrXQba/LWsK18G2mitCXHLNeUc236Wlx5\nz9sxaZ3k1d5X466qwVCQdmN7bCu4Jn8Nm4o20WHqAOC1vtfYU7knrmWIy+/C4rLgCXq4YrhCelo6\nvqCPN/rfwOV33VVB3Rf0kafMoya7hp1lOwkTxuFzMGQZ4rrpOkcGjuAL+niy4Ukeqn4o9h2t0EZE\nq26YlgaalryWWKa54F7g7PhZxhfH0cg0yCVyeuZ6GF4YplxTTrO+OVYAt7gtnB07y5xrjkZ9I1aP\nlTxlHidGTlCoKmRT0aY76jeZ0kx65nq4bLiM2WXmm5u/SWVW5e900fcPAeaXMNqNTNmn+FTjp/h0\nw6fjrrgCgYCNRRENliMDR/hPx/4TeRl53FdyH5nSTNbkr6FcUx73ooh6H6VL0nml9xUCwQAbijaw\nsXBjXD5I9PfxZoFuRd98Hxa3hersavZU7Vm2/qGRaRAKhLFtTyIsuBf4QdsPsHgsdJg6eLH7RZp1\nzdTl1iEWijHajbw3/h5WbyTDWZG7IqYqd6DuAMeHj2N0GHlz4E12lu+8g8cyaB7k7PhZVuevZnPJ\nZjYXbWbBE9HTUUgUOHwODDZDysXxrtkuZBIZT658kgerIkX1Rc9ihDRoM3B69DTBcJCNhRuXLABi\noZhGXSP1ufVLAs2xoWOoZWp8AR92nx2RMFLo/uFDPyRdks6NmRsMWYZiPwUZBSy6F3EFXIQJo0xT\n8pW1XyE/I5+++T6uGK4wZZviUM8hmvRNrNKvQigQ0jPXwxXDFVRSFUqJEplExumx07Qb22nJa/md\nDTR/cHYksuq/2vsqZrc55rmTCg73HOZ7F76HXqnnb7b/DXW5dSlnBR3GDk6MnqBEVcLjKx9Pen4/\nbv8xAgR8cfUX4z7OG/Dy8s2X8QQ87CrfRZmmbNnHWdwWDvUcIlOayRMrn4h7PIPNEBPutnqtaGSa\nmAOh0+fE6XOikChQSpURq5eS++4QyA6GgpwdP8uQZQihQMiW4i0xO5KeuR7OTZwDoCWv5Q4xK7ff\nzfOdzxMmHDNjSwRf0MeLXS/iC/p4uObhZcW6rxmucX7yPFXZVeytulOHOIpAKEDvXC83Zm7wau+r\nGOwGGrWNfKbpM6wvXL+EbuDwOeic6aRvvo9Xe19lzjXHuoJ1PLHiCVoLWpcsHJ5AJEvrm+8DIgE8\nFA6hlqkRCUWUqctoLWhlxhmxpo0Jn0kzadY3U6gqTMoA/yDxB2fHXwG9872Y3WYy0jJo0jUlf8Iv\nUaop5f7i+3mg6oGYjGSqGLQMkinNjCvveCsEgsgwYiAUIBgKxu3KtBvb8QQ85Cnz4gYXiFysQoEQ\nm9cW93h9832cmzhHKByiNjcijSkWihlfHI9kMiMvMm4dpz6nnj9p/ROadE3LHkckFLGtdBvKNCXX\nTdc5O34Wu8+ORCjhsuEyAK0FrUsU46KQS+Tsq97HkYEjtBvb0Sv1CTtDN2dv4gv6yM/Ij+sE0KBr\noHM24vRo99rj6vWIhWIadA3U5dbh9Dn5effP2Vi0cVkJDmWako1FG1mlX4XFbeHN/jdp0DYsu7WT\niWXcV3IfNdk1nB49zQudL+AJejhQe4DHVzwe+95UMhWVWZUMWYZoN7ZjdBh56723yFZk872d30u5\nJvXbxu99gHH73bw98DZKqZL1hevvShv1rYG36Df386nGT93Va5pdZhY9i8jEsqSt1CiiAcYf8i97\njoueRW7O3USAIGlnSCQUoZKqYrqyt9ZGojWc66brADTrm1mbvzaWnpeoSyhRl2CwGTg6dJQvtHwh\nacYnEAhYV7COjLQM3p94n2cvPYvT7+SBige4v+T+hEpu+Rn5tOS1cHL0JH936e94tO5RyjRlSEWR\ngrVULEUsFOMP+mM1n0TnIxVLKVOXMWgZpG++L2kXSCwUc6DuAKFwKGkNTC6R89V1X0UpiYiKO3yO\nuCxsnVLHEyuf4MLUBaZsU3yu+XNolUsZ2AKBgKrsKiqzKumd6+Xm7E3C4fBdkTV/2/i9DzA/aPsB\n12eus6loU8JV/3Zcm77GqdFTuAIuXut7jSxFVkqzTACXpi7RN9/HY3WPpbylkggluMNu/EH/EoZt\nIBTAG/DyYueLeAIe1hasTeq/DBAORSavq7KquK/kPkRCEYFQgDNjZxhZGEEoELK5eHNc0leGNIP9\nNfuXzTziIRpIXuh8AV/QF9HUTUEmsiWvhTcH3uTsxFkGLYM8WPXgkr+LBCLajG30zPVwoO7AsvSB\n289j0DJIv7mfNflrktY2chQ5yMQyrF4rbr87ofyCTCyjKruK4YVh+uf7E27rovU8m9eGTLK8l3j0\ncfXaeu4ruQ+r14rL7/qtbpPuBr92gHn66ac5cuQIWq2Wrq4uACwWC0888QTj4+OUlpbyi1/8ArU6\n9SG0DxMrc1fSNdNFmigtpUJilOfRNdvFzvKduAIutEotbw++zUrtSloL7tSihcjee2RhhO6Zbv7h\nyj8QCAd4uvnplM/z0tQlRhZGkIgkpEsiXRZv0Btrj5+bPEehqpAvr/ly0mNNWic5O3GWPnMfP2r7\nUUybpt3YjjZdS4m6hF3lu+JmV26/G0/AQ5ooLWUf5ijqcut4tPZRpmxTrMhNbVspEAho1jfTZmxj\nTf6aGKs5ShwMhoMYHcbILFUK5QG9Uo9apmbRs8iEdSKu/Oitr69N12KwG5hxziSdF6rNqY0EGHP/\nb1ShTiVV4Q64sXltvzMBJrXlMwE+97nPcezYsSW/e+aZZ9i1axcDAwPs2LGDZ5555td9mQ8MO8t3\nsqNsB8FwkAnrRMLHhsIhTo+dpmu2C6FAyJMNT/LX2/6a9YXrEQqEdM9282rvq8y75oFIdjFkGeLY\n0DGe73yecxPnMLvNFGUWkavITfp6URjtRgbNg8y6ZhmyDEVW0oCbUDiEWChGr9SjkWlQpam4On01\n7nH8QT/vj7/P0aGjZMmzWKVfxbqCdYTCId4deZdrxgiD+OGahxNu3cxuMxBpx/8qqNfWU51THRvm\nTAUqqYqHqh/i4IqD7K/Zz8EVB/l046f5fMvn+fyqz/ODfT9gb+VeJCJJjHWcCLU5tTGXhlQQrelE\n+UqJkJ+Rj0qqwuFzMGWbSun4qSBKmbB5bb+xY37Q+LUzmC1btjA2Nrbkd2+88QZnz54F4KmnnmLr\n1q0f2SATbRtfmLzAjZkbcVczf9DPuyPvMmWbQiKUsLtid+wmjFb3T4+exuK28My5Z1CmKdGl62LZ\njFAgpDizmMqsSp5Y8QSv9kU6EwvuhYSWqg6fg3dH3qUlv4VyTTm7yneRIc2I1SCix/9s02d5c+BN\nBswDKNOUd3RkjHYjZ8bORFqtAhEH6w/SqGtEIBDgDXipz63nH6/8Iyu0K5JavJpdkQCTytDjcojO\nJt1NgIneVMvZ94qEInRKHbsqdtE928216WtJJTGqs6v5UduPeLXvVbLl2bQWtibMNKJkyVQCjEAg\noDanliuGK/TO96Y0gpDICC6K38UA82tnMMthZmYGnS4S8XU6HTMzM0me8dtFTXYNUpGUQfMgRruR\nYChIMBQkEAoQCAVYdC/yQucLTNmmkIvlPFTz0B0rfI4ihwN1B1ipXUm7sZ2jQ0eZsE6gV+rZVLSJ\nTzd+mj2Ve6jMqiRLkUVdTh1hwgkzjqiVhyfgYWPRRj7X/DmKMotQy9TIJfIlWzGdUsfuit0IBULa\nje30zvXGjnFx8iJvDryJ3WcnR5HDo3WP0qRvit1QUrGUjUUb+Vj1x5CJZbFxhXhIJHmZCsLhcESB\n33Qj5eckCjBRNOubEQvFjC6OxrLIeHD5XUxaJ1n0LPJ85/O8fPNlbs7ejMs10qXrcPlc3DDdSImP\nVJNdg1AgpHeuF6fPSSAUiIhi+d04fU7sXjuLnkVmnbNM26cJhoJJj/m7GGA+8CKvQCCIuzJ85zvf\nif1/69atbN269YM+nWURHQn4wbUfcHb8LHur9saKr1aPlSODR/AH/Xxl7Vf4WM3H4l7kIqGIZn0z\nzbpmLG4L39z0zbh6IavyVtFv7mdscYxZ5+yyGi7vT7zPvGselVTFjrIdSffyxZnFbC7ezHvj7/He\n+Hu4/C6GF4ZZ9CwiFAhZpY8Ywy1XWBYIBJRryuma7WJkYSShpkw0wKRSTL4VNq+N66brvNT9EmOL\nYxzqPURrYWvSQUZf0Icn4EEsFCfs5CgkClbkruDGzA2uTV9b4lhwK/xBPydGTrCleEtki5mhx+a1\ncX7yPNemr1GfW88K7Yolr+Xyu7hkuMTo4ihKqZJ9Vfso15TH7ejIJXIW3Au80vsKHaaOZTt7/qCf\n1/tex+l3sqt8V9KhU5VUhSfgYdaVeAH4TeLMmTOcOXPmV37+BxJgdDodJpMJvV6P0WhEq13+Yr01\nwPy24fBH0nWhQIhQIEQkECEQRGZvpCIpAgSs0q9KuIICGOwGanNrKcksSShGpJAoaNA20GHq4Irh\nCh+r/tiSv3fPdjNgHkAsFLO7YnfKvIfanFqcPif/cOUfeL7zeTYXR8SxtpZuTSq1cGuAiaepEgqH\nIjWYcPLBR4jcRNP2aXrne5m0ThImTJWmCqlIijJNyemx08w4Z9hQuCEuRSCqpZKKfUiTvomeuR4m\nrBPMOGaW5cO8P/E+i55FSjWlPFL7CCKBiLHFMTpnOplxztBh6qBzppPKrEoadY3MOme5MHkBkUBE\nZlomFldk5urC5AVK1aXUZNfcoWro9rtZ9CzGfJ7EQnHsuhIKhIiEIgQIKFQVYnKYIsOhYimr81Yv\nu5CEw2FmHDO8NfAWYqGYByseTCp29ZvA7Qv/d7/73bt6/gcSYPbv389zzz3HN7/5TZ577jkeeeSR\nD+JlfmOYtk/j9Dn5TONneKr5qTsq9KvyVnHVcJVR6yh12sRtVYMt4ryYCr+lUdfI6bHTvDXwFvPO\neWpzaxEJRIxYRjg5dpIGbQM7q3fe9VZkdf5qZCIZ/pCf/Ix8DtQdSInfo03Xki5Jx+FzLJtVeQIe\nLk5e5OXul6nNqU2pxX5q9BT/2vmv5ChyWKldSXVWNc36ZjJlmfTO9XJh8kLMqXFn+c5lu1KDlsGY\nT1IyyMQyGnQNtBvbuTx1mf21S2Uoe+d6GbIMIRFK2Fm+MzajVaYpo0xTxoxjhs6ZTsYWIz5Pf3vh\nbwmEAzxQ8QBPr3qa9YXrmbZP02/uZ9o+HRsRUKYpqc6upiqrCpVUxZmxMxRlFvG19V/j4IqDcbPP\nJ1Y+wc3ZmxFheGM7Vo+VraVbY99XOBxmyDJEh6kDo92IJ+AhFA7xs86fsaNsx10TPD9s/NoB5skn\nn+Ts2bPMz89TVFTEX/3VX/EXf/EXPP744/z0pz+Ntak/qgiFQ1yYvADAhqINy7b/GrQNdM50LrEr\niYeotWtBRvIA4wv6MNqNzDhnONR7iP2h/QSCAV7uidD9d5TtSKo3Eu89SUQSmnXNfHH1F1MmDy63\nTQqGIt21QcsgE9YJOk2dOPwOxq3jvNT9Eiu1K6nNqY2bYeUqchEJRFRoKvjEyk8sCSB1uXUxv+pZ\n5yyv9r7K9rLtFKoKCYfDsZv8327+G5O2SU6OnGRr6dakn0mjrpHDvYd5qfslzG4z95Xch16px+V3\nxUYTtpRsWXYyXKfUsUu5C5vXRtt0Gy/ffJlAMMDW0q0065uBiDZNVXYVdq+dAfMAg5ZBbF4b7cZ2\nrk1fw2CLtLPXF65nX3VyZcEV2hWopCpOjp5keGEYu8/OrvJdTNomIxYwv6y5aNO1/I9d/wOH18HI\n4gjnJ88zYZ3g/tL7UxqE/W3g1w4wP//5z5f9/YkTJ37dQ38o6JnrweK2oJKqaNQ1LvsYqVhKuaac\nAfMAvXO9tBa2Lvu4BfcCLr8LhUSRtBOz6FnkyMARilRFbC/dzoG6A8jEkazD7rPTZmwjR5Fz1+/H\n4XPw47Yfc2X6ChqZhkAwcFffcrmmnDZjGxcmLhAIBRi2DMc0cYQCIXuq9rCveh9TtikuGy5zdOgo\nn1z5SfZWL59dyCVy1heuZ6V25bLZSW56LgfqDnBq9BSTtkle7HwRqTiyfYpq2DTrm9Gl60iXpnNi\n5ERMoT9e4DQ5TDHBrneG38Ef8mPz2jg9dposWRZfXvNlKrMqE34OKqmKbWXbuG66jt1rX5ZwmCHN\nYHX+alryWjA5TAyYB7huus6J0ROEw2G+uOqLKfNVijKLeLjmYY4NHeOd4Xf4cduPaclroSizKOYN\nVZlVGcsaRxdGeX/ifSZtkxzqOcSW4i13RRT9sPB7zeR1+92cHj2NVCxNeMFCRMtlwDwQY38u99ix\nxTGsHitVWYmLlha3hSMDR3AH3FRlV/EnrX+y1MReVYRGrsHoMKY8RRwOh+md7+Xy1GXC4TDFquJI\ndjB6goeqH0o5i9Gma3l//H3GreOYnCYqsyrJUeRQlRWhrEdZrKFwiOc7n+f06GmU0vhku+hoQyKX\nA6lYyp7KPXSYOvjume9icppYpV/FttJtrNCuoCa7BolIEvMZ6pnrweQwsbN85x1ZyMjCCKdGT7Em\nfw3rC9ezJm8Ns65IDcXsMhMOh6nJrknps4h+Hulp6Qm7PAKBgLyMPPIy8thYtBFf0Bfh19wlvy7q\nXnB2/Czz7nlcflcsi739GijTlKFT6jg7dpZJ2yTvjrxLhaaCzcWbP1JzSr93ASbq9zNlm+Kfrv4T\nA+YBvrruq0nZnNp0LTmKHOZd84wujsZWwEAoELPh+PvLf8+EdYKVupVxjzPnnOPtwbfxBr0UqgrZ\nXbH7Dv2X3PRclBJlzD7kVkX+5WD1WHlv/D2MDiMAjfpG/qj5j3hn+B1mnbOcHT/L9rLtqXw8WL1W\npCIpMrGMRm0je6v3LlsDEgqEtBa04vQ5E9588XyXbodAIKAlr4U9lXt4c+BN9lXt42PVH1tyY9Xn\n1qNL13Fi5AQWt4VXe19lS/GWWBdqwDzA2bGzkenr/NVLCtV7KvdQlVXFhC1i2ftI7SMpBe5oYI5m\nU8kgEUn4bNNneb3/dfrNkVGBVMdBIJLxPVb3GFKRlM82fTah26NCouDBqgfpmevh0tQlXuh6gZ93\n/5zvbv1uyjNuHzR+LwLMgnuBKdsUU7YpjA4jgVCAUDiEzWtDKBASCsU3ALsVdTl1nBg5wfvj7+P2\nu5m0TUZ4M+EgwXAwRhy7ZrhGriL3jo6AyWHi2NAxfEEfpepSdpTtiJtZCAQCnr/wE85ee5NP1n+C\n4rJ6tJp8suRZaGSamGZw50wnbcY2AqEAColiyUzVnso9vNb3GkOWIdQydUoyFNemr7GuYB2fb/l8\nUouVqMRAIl2Z6AR4qhqzUVa0XqlfNgBkK7I5UHeAcxPnGLQMcnrsNAa7AbVMzRXDFYBlJTcEAgFP\nNjzJv/X8W0SWcrYr7pb4VogEvwwwKfBUotApdWTJs7C4LYwtjt11HU0j17BCuyLloFafW09BRkFs\nmj4V3eQPC/dkgAmHwxwbOobBbkCA4I4vKlueTaGqMCaQ7Q/5Y7WTRKjMquQvT/0lBruBIcsQJeoS\nBETmVIpURRyoPRCZN5rtpt3Yzoxjhu1l25FL5BhsBt4ZfodAKECFpoJtZdsSrmymmTFsY+NMO6d5\n8/gA4WCQNJUKpV6PuriYYLaSCckCebnF1ObUUp1dzYbCDUvSY41cw47yHbwz9A7Xpq+hlqkTXuxz\nzjlGFkZQpCnuYAIvh+iFvOhZjLuVGzQPcmX6Co365DczRLpAAoEgpme8HCQiCdvKtpGfkc/5yfP8\nr47/hcEesXV9uObhuG4KEpGELcVbODp0lGvT1yhVlyalHYiEopjl7d2gLqeO85Pn6Z3rvesAIxKI\n6J3rTXlWCyBTlkmDtgFPwJNwGPPDxj0ZYAQCAceHjzPnmqMlrwVtujbm91OoKlzyBRgdRkYWRuic\n6Uzqp+MJeJCJZUhFEY/q+0rvo1BVuGS6WafUUaIu4eTISQx2A6/0vEJdbh3XTdcJhoNUZ1dzzmbG\n3gAAIABJREFUf8n9CdNzm9fG9IVLrB5Jp9VaQEAUxiEOYDd7sFtGsPT1M6b3Y8r0smPbkzy4/sG4\ndPTizGLWF67n4tTFOyxYw+EwLr8Lh8+BxW3h+c7nsbgtfG7V51IqTkrF0pjTpcPnWFZbxeK2RBwW\nTJ1sLNyYdFtyq5l9MtTk1JAtz+btgbdx+BxUaiqTWv8WZRZRlVXFoGWQ98bfu4N/BJH60oJ7gVnn\nLCf6jtFvHmBryda7KrpXZVdxqOcQ7wy9g06pi8tvuR3egJdXel/hwtQF/EF/TB0wGULhEAKBgPS0\n9Lvakn3QuCcDDETaoxnSDJ5Y8UTC/egq/SpGFkbomeuhWd+8JFjcjg5TB62FrTyd+zQ7ynfEfVyU\ne3Jy9CSnRk/xg2s/oC63jqean2JT0aakF9rVofNMXblCsU9Dpi9ycWUjBSI3fYgwIyEHF4Iz3Jdz\np/bv7WjQNbDgWeDIwBGODh1lT8Ue5BI5Lr8r5g89ZZvixOgJ0iXpNGgT36S3Qi1T4/K7WPQsLhtg\nPt34aUTCiKtB33xfUnmG6Od/u8tkPOSk5/B0y9OcHj1NS35qSoRRf+1p+zR9833kZ+RHKPvz4wwP\nXGdspJv5kSEWJifoyJ7DLYMXNT/m2488k7Ilr0QoYdw6zpQ9UpvbWb6TMnUZFVkV5Cnzlr0GjHYj\np8cikp4ZaRmECfNG/xs8UPFAXGGsKFKtdX3Y+GidzW8IwVCQnPQchAJhUm2QbEU2xZnFMe+jeFsD\nh8/BgHkAuVie0vYhPS2dj1V/jA5jB/6wn0JVYUri1W6/m9PHniccDFLsXL47I0RAlkdKkVWO2JNa\n/WhT0SZ+2vFTJqwTnB0/GzsXhUSBMk1JcWYxi+5FAqEAJocp5ZanRqZh2j7Ngmdh2UCnkWvYU7mH\nEyMnuGy4TIm6JOFW9G4ymCiy5FlUZVfh9qcWlGRiGRuLNvL/nPgL/uXUP1BtyUAwOod3cRGBSEQ4\nGEQeEKENK9jtyGdEvkj/8y/zqraej2/6o5Q6cl2zXVRoKpCL5awtWIsn4KF3vpfe+V7kYjnlmnLK\nNeXolXrChGmbbuO66TphwrQWtPLVtV/lwuQFLG4Lr/W9xu6K3XFV+uAPAeZDRdQ2JF2SnlJaukq/\nKkIim+mkUdcYS0kDoQCegAdPwMOb/ZFJ5T2Ve1J2dRQKhGwp2UIgFODJlU+m9Jwbk22MvneWXL8C\nRSD+1yMJRd6Xw55cmgBgyDJEXU4dGpmGP1v/Z2jkGtIl6UtuloKMAi5OXaTf3J9ygFHL1DFafDyU\na8opySxh3DrOhckL7CzfGfexMrEMX8CX8HjLPQfuLihVZFXgNS9gGhtAPa2g0pZJYSgHlV+C0idG\nEvr3bUa5OIM2lZEjf/83yGTp7F/zRNIt7rXpa+Sm5/LZps9SlFmExW1h2DLM8MIwNq+Nm3M3uTl3\nE6vHyvDCMAUZBeiVelryWmjJa0EoEPJw7cOcGDnBlG2KtwbeYmvp1rhdpWgROlqU/qjg3gwwvkiA\nSZXdqFPqkIlkvNj1Ijdnb9KS14I36I2tCvOued7of4M0YRp/vv7P7+pcbF4bRZlFKXnc+IN+Thx/\nnqDPR4kr8SChJCgkHAphs1mSHtcX9HHFcIUseRYH6w/GbclXZVdx2XCZSetkQo/uWyETy7huus6c\na44NhRvibiE2F29m+uY0N0w3KM0spTJ7eaJbOByOFd4P1h1Eo0g+7/SrBJhgKEipU0VoQsFeUzmi\ncPyAIQ+IWGXX0yYw8m/f/zb+r4V4qOmxyPn+ctbo1v8funkIh99Bg7YhltVlybPIKshibcFa5l3z\njCyMMGwZ5t3hd5mwTSASivhCyxeWUBLSRGnsqdwTG6c4OXoSq9e6bDcwEAoQDAdTmvT+MHFPBpio\nmfndqH75Q34WvAt0zXRRlVWFUBgZTJNL5GSkZVCfW4/da2doYQh9xvKuissh2rpOZVCvZ6abgRPv\nkBmQofIl3utLQkLCwSAOR/KVvt3YjjvgJk+Zl5BXIRPLKFWXMrIwwoB5ICV3wQHzAP6Qn0AokLA+\nkZ6Wzur81Tx76Vn6zf18YsUnWKlbuWTeyeQw8Vb/WxHTuJCf/935v9lfvT/hOUPErG7eNZ/S8GUU\ni55F/BMz5LhlCYNL7Pz9Yprteo6ox/mLn3+FV0beYFv5ndyituk2rs9cp0nXxJdWf2nZY+UocshR\n5LCuYB2FqkL++do/s75g/bJ8p6h0aaY0k0tTlyL+Wx5rTObUH/QzaZuk3djOpclLSdX2PmzckwHG\n5DBFCG+58QlvtyJqEXtf8X0xzRWZWLbkhtlTuYdXel+hd66XmuyalEzgg6EgLr8LoUCYNJsKhUP8\n9Mjf4nTZqfMkJtYBiMIChCFw2xbxB/1xb+5FzyLds90piYFDZBp7ZGGEfnM/zfrmhFsBg83ApG2S\nLcVb+GTDJ5Meu0xdRp4yL7ZFGFoYitRPsqpw+BzcnLsJwBdavhAxpnfNc3L0JJO2STYVbVr2PfqC\nPi5NXeKtgbcozChkX/W+lDLXedc89ulpssOpt3RVPgm5fgVjngUyZepY5iTg3yVJtOlapCIpCrEi\npXpIa2ErffN9eIPehN9jg66BTFkmJ0dO0j3bzenR06zUrsThdxAIBWLzSuFUNEM/RNyTAeaN/jc4\nM36GOeccFo8Fbbo29nP7xecP+nlv/D3EQjGfbvw09dr6ZY+pkWto0DZwY+YG5yfP83DNw0nrO3af\nnXA4jFKqjPvY6FDfT9p/wtsDb5OTFWTnbGqditnMAAZnN33zfUto/LfiwuQFQuEQ9bn1Kem3FGQU\noExTYvPaMDqMcYvkwVAwNji4rmBd0i4HRGZ3/sv9/wV3wE3/fD8D5gHmXfM8d/055lxz3F9yP4/V\nPxZzMeid6+Xi1EUGzAMxTlE0sAdDQXrmeugwdWCwGWIG86/0vMLeqr1J36txfgKfw0FG6O7mvdJt\nYbYXNPBX2/8qrmbOL27+gkXPIn3zfazUJl7k0kRpaNO1zDhnMDqMS/zKb0dxZjH7a/bzzLlneG/i\nPa5OX+WR2kfIy8hjQ+EG/njNH9+1RvIHjXsuwNww3cDsNqNKU5GtyGbaPs20fTr2d2WacknAuTl7\nk0XPInnKvKTMzpa8FoYsQ8w6Z+k398dV3IdIN+ji5EXe6H+D+0vuZMQGQ0H6zf10zXRh9VoJhoJk\n5eQhnpqiM8tM40JO3NQ9RJgRlZ2pLC9CiYMXul6I2dzq0nXolDp06TrsXjsT1omUO18Q4RDVZNdw\neeoyN0w34gaY66brMTO2u3EWkIqlSMVSWgtbWVuwlvHFcdqm27B4LOyu2M26gnWxx9bl1qFX6jk5\nehKL28Lr/a+zNn8tcrGca8Zrse1ng66BTzV+iuum65gcJl7vf53tZdsTbhd6B67ilQlQOlIL5gBe\nURC3JMiKumZyFfEz2NaCVt4ZfofOmU7qc+uT8lIKVAXMOGcw2AwJAwxEup4bijZwc+4mj9Y+yicb\nPvmRFgC/pwLMieETHBk8wur81Xxry7fQK/XMOmeZc80x45hhzjWHw+fA4XMwsjBC33wfl6YuUZ1d\nzfcf+H7SjEQikrC+cD0nR09yxXCFMnXZEuas1WNlbHGMces4M44Zrk5fZd49zxXDFW7O3mSFdgWe\ngIebs5EOQrQoqZKq+EzTZ/jTDX/Kv77y/9L28vO0q2dosmpJCy29OL2iIN2ZZqxCN6sKWli19SGq\ntNVYPVZsXhs2r41ByyB2n50TwyeQiCT89+3/PSG/53ZUZ1fznTPfweazMWmdpDCzEIVEQbokPUas\nO9x3mIKMAraUbPmViV1CgZAyTRkHVxyka6Zr2c6VRq7h0dpHuWy4zPmJ8/zpsT9FKpbyUPVD6JQ6\nWgtaY4XUgowC3p94nwHzAMeHj7OuYF1MYiGKWecs3bPd/O++F7DobGycTb2etijzg0BATf26hNdK\ncWZxbFRgwDyQcCECKFQV0m5sT0kgPBwOY/faeaT2ER5f8fhHOrjAPRRggqEgbw2+xbxrnt2Zu2MX\na9QoDIj5FM86Z5l1zjJlmyIUDpEpzUwqrxBFRVYFvfO9GGwGLk5epC63jnHrOGOLY0taq0KBkD0V\ne2jQNmD32jnUc4ifd/8cXbouFpRyFbk06ZsoU5fFLtg//sR3+FlGJuf+5Z9pU5tYZdUhC0Zaj2ap\nlx7lHIE0Ies+8Xk+9fCfxbgR4XAYi9uCyWFixjlDl6krRn67W6r68MIwvqCPYCiI0Wm8Yyr4lZ5X\nWPQu8vSqp2Ni2L8O0kRpZEgz4nZAREIRG4s2opQoI9080thRtoOanJolN7pIKGJr6dbYXNIVwxUW\nPYs0ahsZWRxhyDKEzWvD4XOQlqFCIBbTkTnDaqs+aVEdwCx2EUoTUVuT2KwtarNyavQU103Xqcmu\nSRiQtOlaJEIJC56FpN07k8OEN+hFLVOnTJf4beKeCTAioYj91ft5d+TduPMlAoEAjVyDRq6hJqeG\njUUbyZJlIRaJU27LQoS09q2T3+LFrhfZVLwplopLRVKKM4spUZdQpCqKFeyGLEN8/fjXMTqMtOhb\neLj2YZp0Tct2DTKkGTz90DeQKzI4+YP/j2sYabLrmJN5GJNaUGi17P/yN3io9RNLshKBQEC2Ipts\nRTYrWMH2su3oMnQMmgcZWRxJWguIYtI6yVXDVfZV7WNXxS606Vpcflfsx+Fz0KRvot3YnpKoViqI\nFkOTDRSWacoi9RV5NrW58bOCZn0zapmao4NH+W9n/xtioZh91fuQiWUoJAoadY08ufJJzlw/wrF/\n+h7tISMrnVpyPMtneR5REIPSxYkSExJdFvkpTCpXaCq4Nn0Nm9fGyMJIwk6YUCAkLyOPCesEBruB\n6uzquI+NWt0k20p9VHDPBBiAlbqVDC0MMWGdYBOJBZQhEpRWaFcwujga8VnOXb7AezsyZZkECeIJ\nenD73TRoGyhRl6BX6pfdLlRmVbK7Yjcnhk/wVNNTrC9KPPMkl8j5zK6vkq5Q8fI/f4efFQyS5Uhj\nVe1GPvnF77C6aG1KBMJ1BeuweqwMmgdTCjA2r41To6cIE2ZzyeYYrT+bpQXTquwqXut77a5sRxIh\nSg5LxuEIhUNkK7LJlCZfuUvVpeyv3s9LN18iGAxSm13LCu2KJdq5T2x+mhy1nl/83bfpnJqiRpxL\ngSPSBPCIgswpPJhEduwSHz5RCL9aiiI/l35zPznpiYvD0Szmtb7XONx7mD/f8OcIhfG3koWqQgbM\nA4wujCYMMOPWcQBKMhPLi3xUcE8FmFxFLjKxDLsvYgmRyth6ibqE0cVRxhbHUg4w/fP91GbXUpVV\nxdc2fC2lm70qqwqxUJyQ7n0rJCIJH9/8R3TZ+ul6/6fommr4+tM/IV+VePThVpRkltA718vr/a/j\nC/pYnb+aHEUOmdLMO845EApwfPg43qCXUnUpq/TxOTC6dB3pknRsXltSX6dUEM1gkgWY6ERzquJZ\naeI09lbuRZuuZXfl7jv+LhQI2dXwMdTfzuG5Z/9vrg1305kjQ2UHrzByLulaLbVr1tHS+gAaXT6X\nDZfpne+lNqc2aaeqKquKrpkuhhaGmHHOsK96H8WZxRSqCu8YYMxV5HK49zBioRiz24w2XUtGWgbK\nNCUqqYoMaQbBUJBZ5ywZaRm/ka3ph4F7KsAIBAKKVEUMWgaZtE6mFmAyI5IL0/ZpfEFf0snVYChI\nh6mD9LT0lKxEoogOFd5NQVQkFPHx1Z/EEJjjiRVP3FVwib7WvHses9vM6bHTWL1WIHJDZ8sj26ls\neTY5ihzajG3Mu+bJkmexrXRbwvclEAgoUZfQN9/H2OLYhxdgfrmFSvUztHltaOSapJ7ha0vWo/rP\nP+Lz//8jTM6OUpWrZ/OKB1nd+gArK9dSlFkUO0eBQEDPXA9nxs7waN2jCc/F7DajkCjISMtAJVUx\nYB5gwDyAUCBEl66jKLOI4sxiMqWZXJy6SCAUIEwYk920bHZ41XCV3vlePl7/8d+YHe0HjXsqwEBk\nbxoVqE42ug+Rtmluem7EhW+uN+Z2GA998304fA6y5Fl3VTz9VQIMROaq8pR5SVXtlsOAeYAGbQM1\nWTXsqdzDgneBedc8Dp+DGecMM86IId7FyYv0zveyJn8Nf739r1OaGC5Vl8YCTCqM30RIVTUu+hmm\nOm8TJZ+lwtGpya3lkw/+X7zd/xZfWvfH7Kvat2ym1FrQypRtCrPbTNt0G2sL4hd8L01dYk3+Gr60\n+ktUZlUyYZ1g0jaJyWHC6DBidBi5MHGBs+NnCYVDfKrxUzxa8ygCoQC7147dZ4/9a/PacAfc+EN+\nzC4zoXDoIyXLEA/3XIApVBUiQIDRYUzIjLwVDq+Dk6MRhuRD1Q+RnpYea8ump6XH/pWKpBwbOkaa\nKI01+WvuahWJMizv5qJw+pz8pP0nkZQ8t/au+CahcIh2YzsauYZtpduWmJt5A17MbjPzrnnMLnPM\nYbFJ15SyGlpBRgHhcJiu2S52le9KqMubDGKhmHA4/BvfItl9ET+lZKJSUWwq3oRYJF5i+Xs7JCIJ\nW0u38mb/m1w3XadEXbIs4W5scQyTw4RCoqBZ34xEJEEjj3CGfEEfBpshNmA7bh0nTZTGwfqDsW3X\ncsf8eN3H+WHbDwmFQ3TPdqekyPfbxj0XYKRiKdmKbEYWRpiwTiSdY1lwLzBhmyBdkk6eMo8w4RhX\n5nZcmLxA73wvm4o23fXMR3T1TTUoGWyGWMFVKpLSb+5n2DKc9P1E0T/fj91nRyPT3KGgLxVLyc/I\nj5Ho1DI1FaMVKXeaIHKTuwNuBswDHO47zGeaPpPyc2/FgnuB3rle3hh4A4fPkVDSIhgKEg6H7zqD\nSTXARFne0Wn8eNAr9TTqGrkxc4MzY2c4UHdgyVhAKBzi8tRlIOJRdfsilyZKi/kwbSnewrx7Hn/Q\nn7SmIxaJ2V+zn6NDR2mbbqNCU/EHHsxvA3KxPDLh65xjU/Em9Ep9jOF6a2vXG/DyzvA75Chy+Mst\nf8n28u2x+aFoS9bld+H0O3H6nBhsBkYXRsmS3b0n87BlmAHzwLIKarciHA7TZmyjw9hBmDAH6w+i\nlqu5OXuT02OnY+S0RAiGgrQb24HIBZ4sqKWJ0lBKlXclC2nz2nD5Xahl6pQEqqKSmjavDYPNgNFh\nZNo+jcsf8Xued81zbuIcj694PK6A1qB5kNf6X+P+kvt5sOrBlM4R7j7ARIdlE2FN/hrGFsd4qfsl\n2o3tPFDxAGmiNERCEdcM17hsuMwDlQ8kJdkJhUIKMwpjk9jJvquizCLK1GWMLo5ycepiQumLjwLu\nyQCjU+pQy9QIBAJMDhMmhyn2N7VMjV6pJ1eey2XD5UiNIyMvJnAtEorIkGaQIc1Ax9KOz30lEYnM\nMBE2ZSp7e4gwfI8PH2fePc+P2n7Eo7WPUpdbd0dB2elzcmr0FEaHEQEC1uSvYZV+FQKBAKlISrux\nnZOjJ9kl2JXQBaF3vhen30m2PJsydXJdl+h5+IK+lN4PRMTBcxQ5bCraRHNec9LH/+LmL7gweQGd\nUrdEelIhUbC3ai/V2dU4/U6ODx9nV8WuGM8jGAoyaBmka6aLs2NnsbgtnJ84z4B5IGE7NxgKsuhe\nBAEpz+dEs4Go3EciiIQiStWlTNunmXHMoE3XokxT4gv4eLnnZXxBH5+UfTKlLbFQICQYDhIKh1LK\nzjYUbWDSNsnIwgiT1smkioa/TdyTAaYlr4VV+lX4gr5IMdMxg8lhYs41x6JnkUXPIj8c+yFDC0Os\nyVvDU81PpbSvl4gkVGRVxOxCUyluOnwO3hp4i5LMEjRyDWqpmsuGy7Qb26nNqWWldiUZ0gwmrZOc\nHjuNJ+BBIVGwo2zHksLumvw1BENBbszc4MTICXZX7F72wlp0L/Ji14tky7PZXbE7pS3Z3QaYedc8\nQ5YhRAIRq/NXp/Sc0cVRzG4zxZnFlGvKY1u0W2s+FyYv0D3bzTvD73B/8f3YfDZ65npiIxUt+S1U\n51Tj9rs5M3YGX9C37LbO7rVzZvwMh3oPUZJZwn9c+x9TOsd0SSTApJLBBENBhheGaS1opbWwlVX6\nVTFxcIlIwvnJ88y6ZgmGgkmvLZFQRDD4ywBD8utQmaZkdd5qLhsu8+7wuylfv78N3JMBBiK1Dqk4\nwqyNroahcIh513ws4ExYJ2jUNd7VBGplVmXKAcbtd3Nk4AhOv5M9VXvYW7UXo91I12wXU7Ypuma7\nuGq4yoxjhpAgRJm6jEJVIdtKty07Gd1a2EowHKR7tpsXul5gfcF6shXZLHgWWHAvsOBZ4OzYWXrm\ne1ilX5VynehuA0zUHmSFdkVKn53da0culrOuYB3/Yc1/iFt4j8pJ/Lj9xzx3/TnW5q+lLreOXEUu\nDboGyjXlCAVCuma6uDh1kQuTF/AGvKzOX40n4GFkYYRB8yAzzhnGF8dx+V0YHUb65voSMn+jkIgk\nzDnncAfceAPehAZmnTOdOHwOtpRs4bG6x5YE8gZtAzmKHMxuM50znUmvk2iWEwwHkZDa8GWDroFL\nhkucGjuFP+zny6u/nNLzPmzcswFmOQgFwtgUdZY8i2x5dsrEtyiiLgILngXMLnPcwpw34OXI4BGs\nXis5ihz2VO5BLBRTlFlEUWYRZpeZrtku3uh7g/NT59HINBysO8iqvFUJs46NRRsJhoJ869S3eL3v\ndfZU7lmS6VRmVWJympCL5Ywvjic1lIO7CzAGm4Ep2xRporSEZLxbMbIwglwip0JTkbSrt7FoI6/1\nvUbvXC85ihz21+y/g1TWoGsgTZTG2fGzPHfjOV7sepEydRlp4sj7kAgl7KrYxX2l99E318e5yXNo\n5Jqk37Uv6ONU91GmpgZYuNnHtqZ91NSsoVBVuITr4/Q56TB1xM739u9LIIho77w58CYdpg6qs6sT\nFmOjASbaCEgFQoEwJmImFnx0b+OP7pl9wMhWZCMRSVhwL6RszwqRL7ZcU07bdBt9831sKr5zJMEf\n9HN06CgWtwW1TM3eqr131FuyFdlsLd3KytyV/MnRP6FEXUKTviml86jQVJAjzyFMmPtL7ker1KKR\naVDL1MglcjpNnVwyXOK98fc4qDyYdJI61QATDoc5O36WYChIc0FzyhalIwsjkfNOsQPWkteCSqri\nS6u/FFfYqyanhjRRGi/ffBmHzxExnSveRGVWJaXq0lhXJyMtg+7Zbt4deZdHax+Ne6OHw2HeuvoL\nbG3dSMM+DJ2nOXT0fURpaWRXVVFY30T9yg1UlTXRM9+Dy++iNqc2rpxFXkYe5ZpyRhZGuGy4nNBZ\n81cxd7N6rDh8DloLWvlU46dSft6Hjd/bABMdfHP5Xdh99pQ7DRBh//7XM/+Vo0NH+crar1CqLkWn\n1JEtj2QzUcvWjLQM9lXtS3iD56Tn8PH6j2N2m5l1zqZEqBu0DPJA5QM06hrZULThjr836BqYsE0w\nbZ/m/fH32VWxK+HxfEEfFycvIhAIllWmc/n/D3vvHR7nQaZ7/6ZrNKPee7ea5SJ3K7blbiexYzts\nEiAnBAjJ0gLs2QO77HI++Lawh8M22GWB5cuhhFRC4thJ7Cju3ZaLbFl91NvMaJqm1/f7Y5iJZUsz\nrwKGsD73dekaJxq9U9/nfcr93LeLYdswr9x8hcN9h9lQsoHPLPtM3OcJYHaZOT8alnIsSo7fjIx4\nNWVrsuNuC5emltKY24jZbearTV+dtem+unA1FreFMfsYb/e+zb7afbP2K84NnGb/D/6Oar2KldYy\nJITlGUxeF6ZrNzHcvMmVV36JJVvOSJmUhtq1PLnkyZjPb3XhaoZtw/SZ+6jLqpuV3h8MBRm3j9Nt\n6uaRukdiHu9W3DDcAIhrtfOHxj0bYCDs8OjyuzC5TKIDTDAU5OLYRfxBf1Q0KuIJ7Q14wzYlIT/b\nKrbxwIIHRPEU8pLyMLlNjNvH4wYYf9CPzqJDIpHMuTslkUjYULKB1zpfY8A6QK+pdwbRDsK0/EHr\nYFhZbqqHzqlOAA52H2RH5Q5MbhMj0yMM24aZck0B4U3egBDAE/SItsd4s+fNqLWrmEakw+eI2uDG\nW9tw+p1UZVSF6fhzTPSkEilbyrfw48s/5p/O/RMv3HiBBxc8OENassPQwaGzL6MRptnnKI3KY+Q4\nZeSQAKTjVASwqHx02Cx49Ebkua64/SetUsvinMVcnrjM2ZGz7K3ZGx08TDommbCH2bwHew7iCrg4\nP3aeHZU74r5H3oCXHlMPwLy4S38I3NMBJkWVwqujr1KQVCDKpkMQBI4OHMXkNvF4w+Nsr9yOJ+CJ\nTqo6jB3cnLpJoiKR7RXbRQetPG0e7Yb2aKCKhX5LP4FQgDxtXswrfJIqiTWFazgxdIIzI2fIT8pH\no9SE1fimuqOaLwDJCck8XPswU64pfnrtp/zw8g/ZWLoxetLKpXIKkgpYW7iWlv4WEhWJosejm0o3\n0WfuQyqR0j3VTXVmdcz7RzR1xDCKxfJcVHJV2IZVEg6svpDvjnGw3+VCHZSR4Z297NP45Wj8cgoc\namRuP8lau6hFz8W5i2kdb+WX13/J5fHLd/TEZBIZy/OXM2of5br+OlXpVbOWkoFQAJvHhs1jY3/3\nfs6OnOXxRY//1ntgdxt3LcAcOnSIL3/5ywSDQZ566im+9rWv3a2H+kDwBrycGD7BTeNN9E49giBQ\nl11HaWrpnNyFU8OnGLAOoJKp2FW9i3R1mHAXOWm8AS8qmYpp33R4I1Y7u2br7YhkLQZn/LFmt6kb\nICYHJILqzGqGbEO0jrfynTPfoSazJkqfhzAdfUHGAirSKlDJVZjdZp54/QmmXFMICCzMXkhRchH5\nSfnR5xQixPnR81yZuCIqwBSnFvOJxZ/g2OAxzo+epyilKKYodyTAiHEImA+RTq1Qs69mH+uK10X3\nhyQSCRIkBEIBZB1jDLcfwScN3aEieCskSMgPpKDv6qXf1MeywtjiU3KpnCRVEqP2UayC/vReAAAg\nAElEQVQeK6VppeRocsjT5oUJoNoclDIlbZNtnB89z/PXn6epuImsxCymvdPYvOGgEmEXh4QQb3a/\niSvg+lCXRhHclQATDAb5whe+wHvvvUdBQQErVqxg9+7d1NbGtg39fWHKNUWLrgVBEChPK6couYhx\nxzjjjnHUcjXVmdXUZNbM+OJeHLtI11QXcqmcHZU7osHlVqjkKj5S/xGODhylc6ozrk1qBAnyBDQK\nDZ1TndHJz2xBxuaxMemYRCFViF60XFe8jv+49B+MO8YxOA00FTdRlV7FgowFd1z90tXpPFj1IGP2\nMT6x+BOzNlhrM8M+23qnnnH7eFznTAjrx+gsOoZtw5wePs22ijulEyK4GxkMgNFlJCUhhYLkgjve\nW4VMwYrGrYy8dxxTgpc8V2yngWxfIhMqB9euHo8bYIKhML+lPquexxc9zoaSDbN+totzF+P0O/n5\n9Z9zSHeIh6ofmvEdk0qkJKuSSVGlsLdmL9cN1z90Hkiz4a4EmIsXL1JZWUlpaSkAjz32GPv37/9Q\nBJgeUw+nh08TCAWozazl2VXPopQp6TX10jnVidlt5trkNa5NXqMwuZDazFpsXhvXJq+F9UPKt8Yc\nd5allpEgT2DKNcWUa0q0YfqgdZCW/haGrEOsK1mHXCpHJQsLZCfIE1DJVFwcv0i7oZ0nFj0h2iNZ\nJpVRnlZOUAjy6aWfpjG/MSa7ND85H6lUOufagEKmYGH2QlrHW7k6cVVUgIFwoHu141UGrYP0W/rn\nDJB3I8BE+E8w+xIhQH3dGg6o1Ux5XeQRO8CkepRI1CE6r57GtePzMTOyHlMPLr+L+6vujyuDsTBr\nIdmJ2UglUpqKmkhXp5OsSiY1IRWt8n1niqbiJl648QKTjklREiN/SNyVADM2NkZR0fvpc2FhIRcu\nXLgbDyUaU84pTgydYMw+RoI8gdrMWtYWrY1eTeqz66nPrkfv0NM51Um/pZ/R6VH2d++ny9jF0ryl\nfGHlF+KWBTKpLCw0ZLhB11SXKD9qp8+JxWNBq9SSl5SHTCIjEAoQCAWiqXEwFKSlrwV30D0vvkS/\npZ/qzGo2lm5keUF8ZwEx2iz1WfVc119nzD6GwWmY86S9FRqlhlUFqzg1fIozw+Ge0GwpfuSk+V0G\nGLPbTCAUIDUhdc7RemlqKdkLFzJx7gIh0pHeLkR8C2SChIyQBv316wxaBue0ugkJoShfpjGvMS4F\nYco9xfbK7ZSklLCuZN2c99MqteQn5TNuH2fAMhC3r/WHxF0JMGI5Jd/85jej/25ubqa5ufluPB0A\nXmp/ifNj5ylPK+fjDR+f80PJ0YaXItcUrqHX3Mul0Ut4gh4q0yrv2EqeCzWZNdww3KDP3MeqglVx\ns41zo+eoSq9iW8W2aPkQCAXwBrx4Ah68QS8ev4eUhBTe638Po8tIIBQQNcnpNfUCsCAzfs8GxHEy\nIk3Tq5NXuTpxle2V20UduyazBp1Fx7h9nLMjZ6PckJAQYsI+QZu+jV/e+CVpCWmimKlnR84iCELc\nAKN3hHVvYgVCjVJD1eLVjF+6hC3BT5ondlaQ5dNgdBq40n6Cuk2zB5geUw8On4O0hDRRO2FGpzFK\nBo2HqvQqxu3j9Jh67mqAOX78OMePH//Af39XAkxBQQEjIyPR/x4ZGaGw8E5VsVsDzN1GYXIhaoOa\nHZU7RH0gKrmKhdkL+dLqL/HSzZdYmCN+HJimTiNHk4PeqY9mEHNhxBZeWlPIFDOcF+VSOXKlfMaY\nuyytDLVcjdFlpG2yLe4ekMPnYMIxgVwqF/UFB/HiTw05Ddww3GDINoTZbZ61J3U7JBIJ60vW86uO\nX9E61ooUKQICw7ZhvEEvk45J/CE/dp+dA90HeGDBA7NmHBEz+FPDp1BKlYxNj8Uk8RldRiB2gAFY\n0riJE3yfKZUnboBJ9yjprnAxeP57JOaFm7ZJqiSSlOFFWY1CE12pEJO93Po8xbiGlqeVc6T/CAd7\nDobLqcT5b/iLwe0X/m9961vz+vu7EmCWL19Ob28vg4OD5Ofn8/LLL/Piiy/ejYcSjQRFAsvzls9b\nCT85IZnilGJRC3C3oiazhp9c+Qlnhs/waP2jJKmSUMgUKGVKFNLwrRQpz994nmRVMlvKt8TlVUgk\nElYXruZAzwHa9G3UZNbE5NlEspfS1FLxPRuRrNJImXlt8hpnR87GlaGIIFmVTF1mHX9+5c850HOA\nvbV70Sq1pKvTacxr5LGFj3Fm+AxT7ine7H6T+6vuj77GiNfUuH2cYCjIwqyFSCQSjg0eI0GeQMEc\nav9iMhiA8qxKjLXJDE1OUuhIRB2c/fQQEBhKsuNWCoSk/lnHz1cmrtBuaGdj6UZRDXlBEKJ9olim\nbhHIpXI6pjq4pr/G/2j5H3xp9ZeozawV/Tn/vnBXAoxcLuff/u3f2L59O8FgkE9/+tN/8Aavy+9C\nIpGI8i2+FZF9j/kq6KcmpGJymzC5TXSbumcNBCeHTtJr7mVZ3jK+kvMVUcfNS8qjLLWMPnMf50fP\ns7l88x33EQQhWv+7A27RpR28n8GImVAsylnEG11vcHHsIiUpJaIkSiF8oicqw1q1awvXUptVO4PT\nU5BUwNu9b2PxWNjfvZ+1hWvpNnVHFfVVMhWrClbxzPJnOD96ng5jB4d1h9lesf2OIOMNeLF5bcil\n8rhZ1qhtFGu+iimvj0P5Q5TbUyj0JpHuViK5pSfTmzLNiMLG1tLN/LfH/5psTTbT3ukZEpfegBd/\nyI9MIhOVvdi8NnxBH1qldtZF19txavgUScokshKzyE/K5/zoea5NXqMhu4GF2Qs/NIHmrvFgdu7c\nyc6d8UWBfl8Ytg0z7Z2ef4D5DdnM7rXPa2ep39LPhpIN1GbW0lTchC/owxf04Q/5w7dBf3S6kapK\nxR/0i97tWVW4ihduvMCL7S9ycugkpamlCISDSqQBPGgd5NjAMUpTS/niyi+Kfr0yiSzMUhYhPmV2\nmwkJISQSybz2aLpN3exasIvm0uZZg5JGqQkrt/W+w/M3nueHrWHiX0lqCYtyFrEoZ1F0ctJUFN4F\niwSZHZU7Zky2Jh2TOH1OKtIrYk7POo2dtE60srFhJ6n1ahw3ehk5dxaTx4AyQUJhIJU8l5phrYNR\nhZXyDRv53Of+cc6m/57qPXzv4vdQy9VMOibjugAYnb8pj0RkLxHKRFVGFV9e/WV8QR9XJq6gd4Yz\nvNbxVrISs1hTtGbey7y/a9wTTF6zyxxVeLN5bPOSGZRL5ajlatwBN+6AW1SACgkh+sx9lKWVsbNq\n55w19YbSDRQnF0dZnLEEpG+FRqFBQMAX9DHtncYf8s/4vQQJSpkyrHX7G3EssS6AHcYOXrn5ChCu\n8+d6vd6Al5NDJylJLeHR+kdFiU5BOFCPTo+SqEiMSRZUyVU8WP0gb3aHVw2KUor46MKP3nF1l0gk\nNBU1ERJCdE11cajvEDsrd5KXlIfBaeAHJ/+Flt7DPLnmM3OSGLumujg1fAqAJ5c8Gbb43eKh62Md\nnDr9BjdPHKZ/YIBDJU78MoENZRv57Ge/G3OiqJQraS5t5srEFa5NXou7AiC2/3Jdf31WykRRShFj\n02NcnbzKdf11TgydoHWilb/d9Lcxj3e3cU8EmJSEFNaXrKd7qptjg8fYV7tPVBoagTvg5tjgMXZU\n7KA4Nb6j3rBtGHfATbo6Pe4XZln+Mka7R7lpvMminEWispg+cx+NeY2sLVrLJxZ/AqlEilQijTJT\nI1lWc2kzNw03aR1vnbWUuh0ml4nTw6fxBD20TrSikqsoTS2lLqvuDr7L2ZGzOP1OilOKRYtOQTh7\nEQgTHOO9VrlUzu6a3VQYKthSvmXOz0wikbCuODzW7TB28Lcn/5YslwrT+SucNrdiSQyw/+Z3kI7Z\neHDLk5Smlb7/fKa6OTUUDi5rCtdQn10PhHtMSwoaWfzIUibu/1NO32jh20f+XyQygac/9W1R34OG\n7AZu6G9E97licaLEZDA9ph7Oj54Hwp/t7QGuILmAguQClDIlE44JUVKmdxv3RICRSWV8aumnONhz\nkEnHJEcGjvBA1QOiyp1B6yBv977NhGOC71/8Pl9t+mrcoNE11QVAdUb8aVWONofC5MKoANXy/Nhc\nFUEQaNO3kSBPYGPpxpgn6Yr8FejMOnQWHYtdi2N+we1eO+/0vcPy/OVsKN1AdmI2k85J+i399Fv6\nSU1IpTazlgUZCxi3j9Nr7kUulbOhZIPostEb8HJs4BhBIRhXqzaCJGUSWZqsuCVYJMjozDqOXnwd\nr9HMyv4ktnvzkSNjTGHj9HM/oP34ITY++hm2rdjHlGuKk0MnERBYXbh61nJNIpGQn5TPw6sfZ0gw\nYHKbRPeaVHIVtVm10axjLv3ckBBi0DqITCqb8zMasg5xcugkENagidVXk0qkNGQ30JjXKOp53k3c\nEwEG3t+qfa3jNS6NXWLaM82jCx+dc+9HEAQujV/i2uQ16rLqyFBnkK3JZn/3/qgk52wnlsvvYsA8\ngEKuuGODeS4sy1vG6PQo7YZ2GrIbYgaNYdswVo8VrVIbV19Fo9RQn11P22Qb50bOsat616z38wa8\nvNP3Di6/i/K0cnZW7UQqkeL0Oema6qJrqgurx8q50XO83fs2XVNdFCUX8ejCR+dlwH5u5Bxt+jYK\nkgpE+zyJHZtDOBiUJhSQMDJNvS2DDaZcZEL4MyokkQmtG13fAL/+9l/wyur/hMo8mis3sb5kfVwL\nEJffFV01mI9dzaKcRdw03GTAMjDDbVQQBExuE6PTo7SOtfJS+0sUpxbzSP0jZMtnTrsm7BMcGThC\nSAjRmNcYd4Pa4rYAfCgWIe+ZAANhgekt5Vt4qf0lDukOcW3yGk3FTWFy3W9cBxIVibj9bo4MHGHc\nPo5UIuWxhY9Rn1XPpfFLXNdfp3W8lWHbMBtLN0ZPsIiux8/afkaLroVnlj8jehltPllMmz7sYdSQ\n3SBKUHpJ7hJebn+ZF268QI+ph+bSZjISw26OWqWWYCjIYd1hrB4r6ep0tlZsjR5Xo9SwLH8ZjXmN\nDNmG6DB2cHr4NN2mbhLkCaKtdiOILE+q5WqcPqeoXth8xJiCoSDnTu2neiKRldasaHABkCKhwJFI\ntiuBviQbByfakHj6eLjhT0T5TUVoCvMdEiQqEqnOrKZtso0TgyeozqxmbHqMMftYVGtYZ9Yhl8rx\nBXy80fUG5WnlrMhfQUpCCiaXicO6wwRCAeqy6uJmuMFQEJvXhgSJqIXRu417KsAAeIPeMB9CAvlJ\n+TMcDiEsCdlj7qE8tZzarNoZ4turC1dTlFzEiaETGJwGnrv6HNmasJqcwWXAG/ByfvQ8nqCHTmOn\naOM3CJOxOo2dvNbxGpnqTJITkpFL5SikijDpTirH4DQwbBsmSZkkusRQyVQ4fU48QQ/dpu4ZuikR\nixSn38mOih3srNw5616LRCKhNLWU0tRS8rX5fOfsd0STx25FpiaTzeWbo2WXmFJjPmPzQesgfWdO\noA0o0fpn/2orQlJqbWk4h4O0O8wUqcVlUh80wEDY0O67Z76L0WVkW8W26PcpSZlEQXIBW8q38PV1\nX6fD2BFdUxm0DlKgLaDL1IVGqaE8rTw6MYsFq8dKSAiJ1t+527inAowgCFwau8SaojWsKVzDgowF\nGJwGDE4Deqceg9NAu6GdUfsoVelV7Kvdd8cXqiC5gIdrH+bMyBn+7eK/MWYfY3HOYpbnLyczMZO/\nvO8vOT18mtSEVI4NHmNr+VZRJ2KuNpcJ+wSnRk4xYhthfen6Gb8PhoJR65NvrPuG6MDVb+lnSe4S\nqjOq2V2zG4vHEnV0jDgLKmVKtlVsE5VR1GbV0lzajEwq+0D2pRVpFfRb+tFZdOICzG8yGDH7Vxfb\njuAyGKj2x18wrbKlYMdN29XjrKvaGPf+v02AcfgcyKVyZFIZBckFrC1aS0FSwR3l5ZqiNSzKWcTl\nictcGb/CP7T9A4FQgGeWPxN3UTICi+c35dGHIHuBeyzA9Jp7sXgsJKuSqc+uRyqRRkW4IRyAUlQp\nHOo7xANVD8z5ZVLJVWwq28T50fM4Bh3srNzJlvIt0exgYfZC3uh6g0HrIJcnLsdNa4EoDyZVlUpD\nTgPp6nT8QT+BUAB/KKye5/Q7RXNUIq/nysQV5DI595fdf0dPyOV3IZPKsLgtOHyOO3yg5nrtyapk\npr3TWNyWuG6Et6M4pRiFVIHBaWDaOx13j0hsBuPwObhy6i0kIYFsV/zSNMkrR+IPobt+kemH4j8P\nm8fGkHVoXva9EA6MZ0bO0FTcxNqitawqXBXz/hqlhvUl66nLrOPyxGX0Tj2NuY2isxGz2wwganXj\n94F7JsAEQ0Fax1uBsMfQbFdeiURCjjaHZfnLRF2pGrLDgWB14eoZpUdKQgpbyrfwdu/bYX/ohLS4\nDdkOYwclqSWsLFjJQzUP3fF7QRDYU7OHn7X9jDH7mCjjtwHrQHRLe7Z9qERFIg9UPcC50XMMWAdE\ni3JHxJCMLuO8A0zEsKzX3IvOrItr6SEIAla3NW4Gc3PiBuOtreQEk1HEEIyKQIqErFASxps3GbIM\n0pA7s8nr9DmjWa3eoecX13/ByPQIlemVrCqIHSQEQcAT8GD32nmr9y0ujV9ifcl6UReaCDI1mfzV\nur/i3f53GbQNit6Fm7BPYHAa/m+A+X2jw9iBw+cgQ51BRdrcJ9J8LCQ8AQ9SiXTWqU9BcgFritZw\nduQsJ4ZOkJKQMucIMhgKcl1/HWBOTolEIiEvKY/VhavpMfVwYexCTNvQSPYCsDR36ZylTHlaOedG\nz4X1dkVuaGdpstBZdBidRtG9oFtRmV4ZDjCW+AHm0vglXut6jS5TF0O2IbRKLVqlFo1CE75VatAo\nNBw98Qr+gJ88j/iAlxlIZNxnoO3GKbK1OTMCyu3+1GkJaVjcFtoN7XQZu8hPzsfutUd9zG//CQpB\nvAEvL7a/SFAI8qWVX5p3T6QivQLtqJZx+/isFxSHz4HZbY7+jNvHee7qc/iCPj65+JPzeqy7hXsi\nwPiD/qgux4qCFTFr2fkGGGDOadHC7IWY3eZo83ZP9R4kUgluf5gV7PK5sNvNHO56m0vmNh5Z/BiF\nyXdund+KFfkrok1SvUM/JxV80DqI2W1Gq9TGZMxqlJro5vewbVjUYl6EDBZhn84XBckFOH1OTg+f\npiazhvqs+lk/E51ZR7uhPdqHiZxIt6N7qpsDN39BRrqPzQbxOzjpbiVdlQ50F/+FcbWTVPX7GjQq\nmSrqoZWjzeHJJU9y03CT75z5Dp/a/ynWFK2JuSWfIE8gXZ1OfXb9vGyGb4VCpqAstYxLY5c4PXya\n0tRSzG4zJrcJs9t8h81MMBREJVMRDAU5P3qefcn75t2I/13jv3yAEQSB/V37uTB2ga3l73sez4X5\nBBhv0AvMHWAgvCvTa+rl+8e+y3+8/nesNOcQcDjxOZ0E3G4QBG4Uu3CpwV+9J+5japQaFuUs4srE\nFc6NnuOh6ofu+BLdmr0szlkc98pZllYWFS8SE2AyEzMxOA10GjvZvWA3ctn8v0Z95j66Td38/am/\nD09WtHlhJmpSAWnqNIasQxwbPMaS3CU81fgUdVl1OHwOnD5n+NbvjGYLw7ZhpDIpgiAQlAjIBZHE\nP3mIgBQkBElUJFKbWRsNKCmqlDve16V5S0lRpSBIwr26PG1eNKOK/ESkGiJN+GRVMoPWweh3Zb7I\n1eTyRvcbHOw9yCP1j8yY8iXIE8hQZ5CuTo/+fKzhY7zR9QYmjynMqxJJCrxb+C8fYHxBH0cGjmD3\n2aOb0bEQCTC32lrMddyQEEIhVcScpMikMtYWreW7+imUBgfB0SBqQU4KclRCGipBTsGAnyvpesYv\nX8a7MrZlKYSDRtdUF8PWYXRmHZUZM1mdQ7YhTG4TGoVGVAlTnlbOt09/m0N9h0hLSIvpLhkJXiO2\nEZz+sMOh2B2qCM6NnCMtIY3qjGpW5K/AF/QxZBuKbkv3W/rRmXXUZdfxQNUDUUZqgjxh1jJzd/Vu\nKgJZHPyXv2FM66LELs4KWKexUm1O5vNf+Xe21sVfzPUFfSzKWURNZg1fWPUFUeVkpHls89pEPafb\nkSBPQCFVkJmYyYKMBeRqc6OupHOtTjSXNnNYd5hTw6fI0+aRqREn23o38F8+wKjkKp5d9Swvtr/I\nkG0obroqlUjxBX1xpxbxyqNbIZfKWTqcRKZRw0LbbB+2GrfgZfDoUdp2X2VlyeqYx1PIFKzIX8Hn\n3/48B3oO8Ej9I2QkZqCSqZBL5bze+TohQnxplbi63xfwYXAYcPqdvNH9Bl2mLmoza6nJrJnxJfYF\nfRwdOMqwbZiS1BIa8xrjMmBvR9dUFzeNNylLK+PZ1c+SrcnG4XMwbh+P2tLeNN7E4DSwvmQ9KwtW\nijru9jV/QutbrzLU2UOBJBG5ELvRa1P5McldLG3exboF8cfUEN7MlsvkFKYUivaFSlYl4w/6Mbvu\nLO3EYMA2wKP1j7K2eC1LcsUtlJakllCXVcfz15+n19TLX6//63k3439X+C8fYOB97kafuY9Tw6e4\nv+r+Gb/3BDwYnUYMTgOH+g5xqO8QLp+L1YVzn+jeQPzyKAKb20rI5iBRmJubUOZO5bJigncP/Yyl\nTy2Ly3NRyVQEQgFCQgirxxrNuAatg1zVX0Wr0IpyUgRonWhla/lWklRJZCZmYvPauDR+icsTlylP\nK6c+q54EeUKU8ZsgT+DJJU+KFvyOYNIxyenh0wCsK1kXFYCK9IkivSKNQsNh3WHWF6+f81i3Iz8p\nnzW7P8bBnm+KymL6Ei3IExPZufszohnX4/bx6GOJhSfg4c3uN2k3tLOpfG772NkQDAUZsg4hl8lF\nu0hEUJRchCAIH7g0+13hnggwEN6UHbGN0K5vJ1GRSFpCGkaXEaPTOMMraGR6BF/Ix9XJq3RNdc1Z\nYkQyGDHbz1PGUQDUobnf7hSvgpRAAt0th7jxQBuNhXOPNCMM3D3Ve1hTtIbarFq8AS/eoBe3341G\nETZYuzh+MeakCcJjzUHrIDnaHB5d+ChquZox+xgdxg6GrEP0mfs42HOQHlMPNZk1rC5czfaK7fNu\nWjp9Tlp0LYSEEA3ZDTEbz7lJuSzLX4ZMNr+py6aVezi34IW4WcyU2otR5WLFzo+ytFD8JviEPWyM\nl6cVx/7tNfXyru5dbF4bnVOdXJu8JjoLgfB30R/yk5WYNS9rY4B2Qzt1WXU0FTX9wbIXuIcCjFqh\npjGvkc8e/Cxv9rzJ3pq90ZMkUuNmabJYX7yeMfsYPaae8KatIMzqbzSfEskwOYREJiMhEPuEKXen\nclU+Scu7v2DRk0vmTMP7Lf1RY7fl+cvDZdAtce7Lq7/MKzdfiTojzDWZEgQhuv6/OHdxlPtTmFxI\nYXIhdq+dzqlOzo6cxegysli2mIeqH5q3WlogFOCw7jDugJuCpIKYmSGIczaYDZEs5s2e/4dRrZMi\nhxaPPIhbHsQtD+CU+LDKXJwvthLUKvmr7eLtX3xBH1OuKaQSaVwRJ3/Qz+nh0/Sae0lLSOPjDR8n\nKAS5NHaJDHWGKMM6CE/HgkJw3tnLlGuKMfsYKQkpLMqdXwn7u8Y9E2AgvFSoVWpRyVU05DRQklJC\ntiab1ITUGU3NmqwasjXZnBs9x6nhU2HjrN/ohETg9ruxuC2iavEp4xiEQnEDTJpHSbJaScehg3Ts\n/BSL8u5kjQqCECUMNubNzvDUKDU05jVyYewCZ4bP8JG6j8x6P51Fh9FlRKPQzNpLSVIlsbJgJTJk\n/LTtp2wp3zLv4OL0OXmt8zXG7eOUppaypXxL3NHpBw0wEM5iftjwXa6ZB6meTEQrhCNvKBBArlYj\nzUhHla9AmZ2J3i1+zD7pmERAIEeTE/MzNzgNHB04yrR3GrlUTlNRE9WZ1bSOt3Jl4gpHBo6wu3p3\nXCLc+PQ4/3r+X0lNSOXjCz8u+nkCtE2GF2JrM2v/4J5J91SAGbQO8uCCB1mat5Sm4tiLYw05DUgk\nEs6OnOXMyBkEBOqz6jG6jIzYRnjhxgucGTmDVCLlvuL75pwkeQNeWiZOMp3kYoMhPsO0zJNGm11P\ny3vPU//xhXcEhh5TDzavjRRVSswyoyGngR5TT9SBoDF/pjZIhCsBYWZzrJMmRZ1CQ05D3MnabLgw\neoF3de+SlZjFM8ueEVVS/jYBRqvUollQimzYQ15NIwvzF5OTW0JeUSWZqbmkqFLwh/y82fUmo/ZR\nUX7ZAAOWAdx+95zlUUSnp3W8lZAQIjMxk81lm6P7RsvzlzPtnabP3MehvkPsrdk76xQoGApydfIq\nb3S9gdljxhsMKwfuqNoh6mJm99rpt/QjlUjjyjr8PnDPBRilXCnK6B7CRDkJEg7rDvP1I1+nMKmQ\nRbmLkEqkmN1mJBIJOouON7vfZFPZphl1siAIdE11caDnACMBPa50PzfMZupsaTGp7OluJZoEBW3v\nvMGNzR9jSf77TNdgKMjlicvA3OsOEUglUpqKm3j2nWd5qf0lHqh6gOKUYmRSGXKpnPOj52mbbOPh\nuofj+lyr5eETwe13i3rfbsWCjAWkq9OpzqwWrU8il8oJCaEPFGBax1tZv2AzC9Z8lo/UfWTObGlH\n1Q6ODx7nzMgZsjRZc2YUISGEzqzj+xe+j9FlnJXu7/Q5OTZ4LNoEXpSziBX5K+64OGwo2YDda+f4\n4HGO9h/li6u+SEFyAWkJaciksvCy6/AprB4rxSnFfHnVl5l0TDLuGOdgz0G2V2yPq8R4XX8dAYGq\n9Kp5ScPeLdwzAcbqsWL1WFHJVKKbdBB2fOw19fKy82XsPjtritZQnlbOjsodSJBwcugkBqeB1zpe\no6m4iQUZCxiyDnFx7CIWjwWNQsPe1Y8zevUypqErXEh1U+fMIt07+5VcgoRibyqvagb5yqt/yl/t\n+jvyk/LJSsxi1DaKxW0hR5sjqi6PvE5/0I/D54g2syOOA9PeaYKhYNySJdJncuDCra8AACAASURB\nVAfmH2BS1akszF6IRiH+y25xW3i141UcPocoZ8wIBiwDvNXzFtWZ1eys2hnzdS3IWMCEfYJuUzfv\n9b/H3pq9M8o/t99N51QnHcYOLG4LZo+ZgBDgzMgZ7D47a4vWkqxKZsg6xImhE3gCHtRy9axSlhFE\nOFE/uvwjTG4TP2z9IUvzlhIMBTk9chqXz8XWiq1kJWaxvmQ9OdocrB4r7/S+g8FpYH/3fnZW7pxT\n5CtSniUqElmcM7+lzLuFeybAXBy7yHX9dfbU7Jk3fVqtULOqYBX3V97PjqqZ4s0fqfsIp4dPo7Po\neL7teUbsIyzKXoRGqSFZlczKgpWUp5Vjv8/O/sbnOfL//SvXZHqKfKlU2JLusCj1yoIMq6y45UGm\nAw7ODp8lNykXm8fG231vo1Vo+f7O74t6DSa3ifUl61FKlTyx5AmCoSBBIUgwFGRDyQZ+3vbzqFh2\nLEJe5KoZaWzP672Tz+9vx+3jvNbxGg6fgxODJ6jPqmd9yfo5r8Yuv4sh6xAD1gF+cOkHGF1GGnIa\n4npMQdjj2egyYnabOTV8ik1lmzC5TNww3EBn1kW31vOS8vj3+/8ds8tMr6WXYdsw3VPdOP1OlDIl\nyapkipKLaC5tjplhhIQQZ0fOsiJ/Ba6Ai23l27B6rEw6Juk3h8ualfkrWZq3NJr9pCaksqdmD4f6\nDmF0GdnfvZ/tFdvJ0ebgD/oZt48zMj0SFivTh43wluUt+1Co2cE9EmAEQaClvwWrx8qwbXhOdfnZ\n4PK7GLYNsyhnERtKN9zxe5VcxebyzRSbivlqy1cZd4yjlqn57IrPUpdVF32cJFUSH9/4p1RXNPLq\nz77N8LmzmNOd1Duy0PrCH4Nd6adNqyegkvJU87Psan4CJOGpQLuhHX/Qj0/mE90LGbYNR5Xnbt8O\nz0jM4NONn+bowFHOjpwlV5s7px90NIPxu+dl3QLhq7ZCqojatcRqOnYaOzkzcoby9HLyk/JRypSM\nTI/waserrCl8f/dn2jvNoHWQQesgeoceAQFBEMhKzMIX9IneJJZL5Wwp38KvO3/N652vc2Y4XC5J\nJVIkhEW2FmYvnMF7acwPN89/1Poj+q39LEhfwFebvhoup+O8LxfHLqJ36qnOrGZf7b7o+xoIBsIk\nPql8Vv9wtULNrupdHOk/Qo+ph6+1fI3S1FIKUwpnrLTkanNJUiXF7S/+PnFPBBiJRMLnV3yeX7T9\nAm/Qy/HB42wq2yTqROkx9SAgUJpSGvPqVJVRxZdXfZkfX/kx60rWzSkgvaJkFWV//hN+1fJjzvz8\nx1ySjlPhSUcVlNGZaESRmsyuz32NfU1PzGiINpc2s6pgFe8NvMeZkTNR9fhYGLGF7XvnItxVplcy\nOj1Kj6mHI/1H2FOzZ9bAK5VIkUvlGJ1GvEGvaGJaBGqFGr/Xj9vvnvU5C4LAudFztBvagfBC58qC\nlbgDbk4NnWLINsSvOn6F1WOlNKUUhfz9UkYmkVGYXEhpainNpc0cHzw+LxGs1IRUajJq+PHlHyOR\nSHi84XEW5y2mPrt+Vu6JWhEug5w+J9+78D12VO0Qte8zZB3iuv46UomUzWWbZ7yHMqnsDmfI2yGX\nytlWsQ2Hz8HzpufRWXQ8tvCxKKWgKKWIrMSsP/hy4+24JwIMhO1TP7ficxzoOUCfuS8qoAxhjoM3\n6I2ao3kD4X/bvDZ+3vZzfEEf/7z9n+M+xn0l9zFoG8Tus2NxW+ZMUzMTM/nMrq9RvWA5rz/3DxzW\nX8KpDLJUXs5/+8J32FS/Y9aTZHn+csbt4+idei6OXYzZn/AEPBicBmQS2ZyWqhBextQ79JjcJi6O\nXWRN0ZoZxxibHmPENsL+rv0YXcZwoIsjmnQ7Ju2T9Fv7acxrZFneshkngS/o473+9xidHkUmkbGu\nZF206ZyoSGR75Xb6zH3807l/4vLEZQaSB3hwwYMUpxRTmlpKUXJRtHfiDXiRSCToHfp5ZalZmizK\n0sqoSKvg6WVPixrFL85dzMN1D5Oqmj3ruxWRxi7AyoKVd/BoxAYFiUTC8vzl1GfVU5NZw1ONT4k2\n6/tD4Z4JMBAuC7ZVbOMbR7/Bc9eeoyG7Ieaui9ltRmfRoZapRdHDZVIZ5WnldE510mvujXlsmVTG\nxtptlH69iraf/gmuaQMP7/smWxbeP+ffRMzjX+t8jQ5jB5XplXM6Bo7YRhAQyEvKizneVMgUbCrb\nxP7u/ZwbOUdICCGXyhmzj0W9kkNCCAEBmUTG231vo5Kr5sVIjfQ53tW9Gx0LV2dUExJC0fUDtVzN\ntopts5LYKtMr2VS6iSnnFB9f9HEeXPDgrMFDJVeRrk7H7DZjcBpEOxdEBNzXFq0VzfNJUibhC4SN\n72IhGApyZOAI3qCXkpSSee9u3Q6LxxK2WInjPvFhwT0VYCDM9lyRv4LOqU4UMgUZ6gyUMiUquQql\nTBn9UcnC/y0IAtPeacxuc1w/JAhPJzqnOuk19bIiP7b2DISlEj6+7ml6zb1srtoa9/hp6jSW5C7h\nysQVTg6d5OHah2c92Uamw+VRPHkKCF/Bl+Qu4SuHv8KvOn/Fvtp9JKvCouO52lwKkgp4uOZhhqeH\nuTxxmYtjF5lyTdFc2iyKm/H0sqfpMfWgd4aFnK5MXOGl9pcYsAxQk1nD0ryl7KjcEbMxK5fJ2VKx\nJUz8i5GZ5CflY3abmXBMiAowISHE6HR4lUPMexWBVqnlQO8BBEFAKVNSkFxAakIqKaoUUhNSo+X0\nhbELGJwGkpRJNJc2xz1uvB6X1WMFPhyWJGJwzwUYgJ1VO/GFfCzIWBDX0rOpuImuqS4mHZOiAkyO\nNieqWTtuH49ZnkSQqEykKqNK9Ibu0tyl9Fv6sXqsXJu8docKniAI9Ez1IJVKRS881mXWReUsluUt\ni0oD3HoyZ2mzyEzM5Njgsejji9lLKkktifYYJuwTdE118a7uXUbtoyzJXRJ3/UAQBNFeP3naPNoN\n7eG9IREJjN6hxxv0kpqQOq99nx5TD06fk5AQispj3AqlTEmfqY8uUxdLc5eyt2ZvzIxDgkRU8z7y\nPszVkP+w4Z4MMBqlhgR5Ak6fM+59czQ5dE11oXfqaUCceE9VehWXJy7Ta+4VFWAihDKx6blMKmNd\n8Tq+ffrbHOg+EJ5ipRQTCAUIhoJhPkjvW9Rl1fH0sqdFHdPkNrGzcifFKcVsLJtbvqAktYQ9NXt4\nV/cuZreZ71/8Ps0lzawuWi2quZqXlEdeUh5Ov5MD3Qfu4J/MBofPgT/kJ1GRGLfBnJeUR0gIiZ4W\nDtuGgfllL26/m4tjF3m49mHWFK6J8lVsXlv41mPDE/BweeIyZo+ZPTV74l6cJBIJgiAgICBhbi2e\nD5trQDzcmwHmN6Sv23VXZ0OkJzDpmBR9/Mr0ynBD0jLAfcX3xc1MIgFGbAYDvzmRQiEMLgM39Ddm\njKENLgNBIci0d5orE1dEWYhOuaZQyVVRCYVYiHAzWnQtnBw6SfdUN3VZdTMkJ+MhUZHIsvxlojzC\n53NSJcgTGLAMcG70HGWpZWyv3B6z5Oi39BMSQpSkxJ7i3Ipzo+fwBr3h7fKi2Rc33X43SaokTg2d\nYkmO+H5VLDj9TgKhAImKxD+K/gvcowEmQZ6ATCLDE/DEFbpOTUglQZ6Ay+8Sra2akpBCijKFk8Mn\nyUzMpCazJsrVuP02JIS4OnEVpUw5r/GqN+ClPL0ctULN55Z/jqSEJGQSWdR/p8fUw6mhU7SOtyKT\nyGLabQRCAdr0bbQb2tlYKk58SSlT0lTUxJmRM6jl6nkFF3jfqVHMaxZbHoWEEGeGz6Az6/AGvbze\n9TpOv5NVhavu2CgXBIHWsVZ+cvUn1GTUiM70Rmwj9Jn7kEvlMad4aoWa0tRSHD4HcyQks0IQhDnv\n/8dWHsFvEWBeffVVvvnNb9LV1cWlS5dobHz/Kvntb3+b5557DplMxve+9z22bdv2O3myvytIJBJU\nMhXj9nEcXkfckyNHkxMmdTn1onVQfCEfrROt6Cw69tXum/N+ZreZ1olWlFIlI7YR0av8A9YBtEot\nG8s2UpZ+527VktwlJCoSOTF4ggtjF8KG6DkNeANeplxTYfM1twmTy4TBaeCVm6/gDXqxecRLOzr9\nzrDb4zyFp+B9zWMxAWbKNUUwFIyZwXgCHlp0LUw4JqJ0fafficlt4u3etylMLmRVwSrS1ekMWge5\nMnGF44PHcfgcDNnCqx2rClbFzHb8QT+nhk8BYcpAvO9ChPMTESeLBb1dT5DYfld/bOUR/BYBpqGh\ngddff51nnnlmxv/v6Ojg5ZdfpqOjg7GxMbZs2UJPT7jh+GFBMBSkpb+FblM3Nq+N0tRSZFIZMols\n1ludWcd7A+9hcBr4xoZviHoMb8BLriaXFfkrorwOCRIkEsmM26AQxOqxMuGY4F3du+yo3CGqb6Mz\n64BwOTYXFmQsICSEeOXmK3zj2DcoSCqYNZNRypTUZdUx4Zjg0tglqjKqRJnaR3abxNDyb0ckwMTr\nkfiCPn7e9nP0Tv2c1qlmt5nDfYex++zh3a+avWRpsgiGgrQb2rk6eZXR6dGw+JPHRlVGFZmJmawu\nXE1TcRMT9gmu66/j8DnYWLpxzud0ZvgM095psjXZNGTH78epZKroa4iFm4abvNv/LoFQgJX5K1lX\nsm7W1YheUy8dxg7WFK6Z5SgfTnzgAFNTM/vuyv79+/noRz+KQqGgtLSUyspKLl68yOrVsUWGfl+Y\ntE/y4s0X0Tv0KGSKaLkSCAUIEGC2i8ikYxKz28zZkbO0jrfeQRaD9822nH4nNyZvcGH8ArsW7OKT\nSz8Z9yRaX7Ke08On6TB2cFh3mPur7p+T3wLh9YVx+zgySdjELBYiY+C3et/C4XWwNG8pWYnhaVBG\nYkZUlf6pxqd4r/89BqwDHOo7xJ6aPXHrfIfPASBKTP12OH1OnD5nzAxmwj7BYd3h6F7Q231vM+mc\nZHn+8ug6wJB1iKMDR/GH/GRrstlWsS3aj5JJw6VhTWYNVyevsr9rP1PuKfKS8nio+iFqMmuQSWWM\nTY/R0t9Cv6Ufl9/F9ortM1673qGnRdfCjy7/iIXZC/mbTX8jihwnl8jDxnuqNJglMXX6nJwcOonO\noiNVnUooFKLH3MOYfYzarNpoFuryuzg3co4jA0eilIk/FvzOezDj4+MzgklhYSFjY2O/64f5wDg/\ndp7L45dZmL2Qv1z3l2QkZiAIQlTfdrZbf9BPQ04Do9OjvN75Ogd7DrIyfyVKuTJ8oviduPyuMCFN\nEPh156+xeq0szV0qmk3aVNREMBSk29Qdta6da/LQb+lHQKAopUiUoNC28m0cGzhGnjaPJxc/OafN\nSHNpM9Pd05jcJo4MHGFnZeyNZLv3g2UwgVCAgz0H0Vl0FKUUcX/V/TOa1BEXzoj0wDPLnyFBloDd\nb2fQOsiQdYjilGJUMhW95l4EBCrTK9lQsmFOAt7C7IWsLlzNmH2M/7n+f5KgeH8aVZBcwO7q3bzT\n+w6TjklevfkqTcVNGJwGdBYdDp+DyxOX8YV8mN1m+i39c5roRWB0Gnmt6zWuTl5l3D5OemI6i3IW\nRT/THlMPZ0fO4gv6SFIm8Y/b/pEMdQZXJq6gs4T9oK5NXsPutaOQKtCqtJSlllGYXChaCP3DgJgB\nZuvWrUxO3jk9+fu//3t27dol+kHm+pJ+85vfjP67ubmZ5uZm0cf8oGgubeb08GkWpC+IapVKJJLo\nqFTF7FftJxY/wej0KF9t+So6i47R6dE7PugEeQIahYat5Vs5M3oGl98V0xztVkRYuoFQgB5TD//7\nzP9mZ9VOilKKCAkhgqEgISFESAjxyxu/xOF1sLlss6jXrJKrWF24OixZ4bXOeXIoZAq2V27n9c7X\nGZ0e5fzo+RmrA7cjmsHMQ5/X5XdxqPcQeqeeoBDkhv4GVo+VyvRKGrLDIl9HB45idpuRSqQ05jay\nNC/sTOn2u7k6eZUOYwfPXX2OIdsQy/OX81TjU3GZxQOWAXK0OawpWjMjuESQrk5nT80e3up5i59c\n/Qk/uvwjtpZvJTcpF41CwyeXfDIqRXlt8houv4v1JevvyMC8AS+Xxi/RaexEEATKU8vJSgw7Yeos\nOkKhEE6/M2xHIlNQklLCupJ10QC7uXwzS91LuTJxhV93/prLE5fJSszi2VXPsrZo7QcqR38bHD9+\nnOPHj3/gv48ZYFpaWuZ9wIKCAkZGRqL/PTo6SkHB7D2FWwPM7wupCaksylkU9Q6ez8lRmFzIyvyV\n+II+9tbspSazJmpdmqhInHH1vG/0Pq7rr3Nk4AgP1z4saqwokUjYWLYRvVPPieETnBs9x6MLH52R\npRgcBo4NHkMpVc5LUChDnYHVY8XsNse8+mqVWrZWbOVgz0EO9R3C5DaxqmDVHb0pqUSK0WkMj2NF\nlkgml4nDusM4fA6eWPwEi3MWMzo9ypBtiO6pbn567aeYXCYa8xqpy6pjY9nGGWNztULN2qK1NGQ3\ncEN/g5HpEXZW7hS1tjBgHQCIqaOjUWrYVb2LX9z4Bd6AlxUFK1iat5QcTU70IjliG6Glv4UeUw9u\nvzsqIyoIAt2mbi6OXYxaCm+r2MZf3PcXeINe2g3tdBg7eLnzZaweKxtKNvCZxs9QlVF1x/NIV6ez\npXwLbr+bYdswe6r3sK3iDzMouf3C/61vfWtef/87KZEE4X0G4u7du/nYxz7Gn/3ZnzE2NkZvby8r\nV364UrpsTTbDtuEwhXue6vg52hy2VWzjvuL7YjZCVxasZNIxicFp4MTQCdFfEKlESkVaBXnaPMpS\ny6jLqkMqkUZ/FmQswBf0MWof5djAMfbV7hMVvNLV6egsOkwuE8QRmc/V5tJU1MTnb3yew7rDbC3f\nesd0y+6z83rn68ilcj634nNxH//WXkmuNpdtFdvCUhLZddi9dtoN7RzoPoDRbaQ8rZyH6x6ekz6Q\npEpifcn68GRIxOKl0+eMyiHEYzbbvDa2lm8lRZXCzqo7zdiKUorYtWAX7/S9w8j0CG/1vsXy/OW0\njrdicBqA8LpCU1FTdKyukClYXbiaZXnLuGG4Qc9UD19c8UWKUuNPDHdX72Zb5YdrCjsffOAA8/rr\nr/Pss88yNTXFAw88wNKlS3nnnXeoq6vjkUceoa6uDrlczg9+8IMP3Qr5rQGmIr1C9N+FhBAOnwMJ\nkriBKbKW/1rnawxaB2k3tIvWSJ1yTbGzciebyjbNeoVbV7yOAz0HMDgNonolQLQcvJ3SPhdCQojs\nxGz8IT/12fXIpfIZglUR/pAgCFwav8TaorVzHuvn137ONf01ilOKWZK7hHXF62Zke0mqJNYUrWFH\n1Q4GrYM8Uv9IXNKh0+8kJSFFlFLeoHUQCGeg8VjDeoeeBHlCzO9FliaLh6of4mDPQV648QL/fvHf\naS5tpiS1hDWFa+b825AQojazlobsBgpTYnuQC4IQXTaNeIH/MeIDB5i9e/eyd+/eWX/39a9/na9/\n/esf+EndbUTS7sgVRywcPgcCAlqlVhR/I0mVxIaSDbT0t3B+9Dw5mpy4lHFf0MeEYwKZVDYnfV0m\nlbG1fCuvdb7G6PQolycuz6oVeysy1BmcHj4dVbqPRVrzBX1cnrjMxrKNbK3YOmdZ8Uj9I7zW+RpH\nB44ik8hYWbDyjkDnD/q5NHEJi9vCnpo9rC+Z3UzNE/CglClZmL0wLrs3GApGyxAx2jTX9dcxOo1s\nKotvfBZhbOdoYvfNUhJS2Fe7j5dvvozD56A8tZyP1H8kZgC7lccS74Jg89rwh/xolVpRbOcPKz48\n5JTfI7I12ZjdZtr0bVFGqRhMe6fxBX3zarSVpZVRn1VPSAhxZOBIXE7EiG2EkBAiR5MTs/TRKDVs\nLtuMBAlXJq4wZB2Kedwh2xA6s44OYwf/cek/eKPrDTqMHbOSwNom2/AEPOQl5cXsWWQmZrKqYBVd\nU1388PIPZxjYRSCTyqhIraAus25OHgsQJfilqOLzbyIrHomKxJgn6rR3mlfaX+F7F7/HmZEzovaN\n9E49QEyaQAQhIURzSTMPLniQxxoei5sdRcbLYhT3jM6wpcofc/YC92iAkUqkjE2HzdWev/58uC8R\nA5GV/l93/pqX21+mz9Q3r8dbXbiazMRMpr3TnBo6FfO+keW7eApnEB6vRiZZxwaPzalNYnQaOT96\nnqaiJh6ue5gcbQ4Gp4HTw6d5/vrzvNf/HsO2YQRBwOlzcsNwI/q846EouYjMxEyq0qtmDbx2r51E\nZSJlaWUxR/YRc3gxBD+H10GnsROZZPbjmVwmjvQf4eX2lxmaHopKbzi8jpjHtXqseAIeEhWJonpz\nBqcBrUrL0rylotoAYlceIKyhA4ja4P8w457cRZJL5eys2knrWCtWj5Vfd/6ahpwGluW97wkdCAUY\nnR5lwDLAkG0oWjb4Qj6u6q/SNtkWc7/nVsikMjaXbeblmy/zf679HzqNnawuWo0ESbTUkkqkCAi8\nfPNl0hPSebT+UVHHXpy7GIPTwKWxS/yv0/+Lp5c9TWFyYfRkdvqcHNYdJhAK8GD1g9FR+KB1kB5T\nD2PTY/Rb+um39JOoSGTIOoQn4KG5tFnU4qPNa6M2s5bS1NJZy0axgSMSHONJJjh9Tn7W9jPOjp7F\n4DSwLH8ZFWkVSCQSxu3jXJu8FtV3iYhoV2dUMzY9xpBtiPTEubMHvUN89gLvl9hi3ieYH9X/v0oG\nc08GGID7q+5na/lWWsdbaTe0c11/nbbJNtIS0tAoNeid+hm+POnqdD6/4vOYXWb6LH1cGLuA3Wen\nqahJ1NUrJSGF4pRies29DFoGCQrBO2rrXlMvVyevkq5On5cnUHNpM/u79nNp4hI6i44t5VtIUaWg\nVWh5q+8tcrQ5LM1dGl3Ok0vlVKZXUpleidPnpNfcS4+ph5uGmxzWHUYlU/GlVV8S9dhWjxWJRDLn\nAl6k9IkXOOKVSBGfqQtjF7B5bGSoM0hSJnGk/wjP2Z5Dq9SSrk5HKpGikCqozQo3UzVKDcO2YSYd\nk+gsOpbmLZ31+CC+/xJBh7EDm8cmOsBMuaYICaG4JVJICDFgHSAQCsQl9H3Ycc8GGAiPD9cUraEq\no4pTQ6f48ZUfY3abWVOwhrrsOrI12ZSlllGaWjrjCtxv6efYwDE6jB24/C42lW2KO/UQBAGrx0p9\nVn1U1Pr2zeqy1DKCoSCugIu3et/iwQUPiqrXFTIFRSlFDNoGWZ6/PKobsr97P73mXkpSSvjva/77\nrBmGRqlhSe4SluQuYTB/kLHpMbxBLwaXgUxN/C93NDDMkaFEMpN4vZVYmY7NY+Pk0EkmHGHz+U3l\nm/jr9X/NmH2Md/ve5cjAEWQSGU8ufpIV+Suoy6qb0b8qTC4kQZ6A2W3G7DbP+Z6OTY8REkJxMxhB\nEGg3tPOzaz8DSZgpHa+/023s5sUbL1KQXMBTjU/Neb8R2winhsNb8Lna3D8aWYa5cE8HmAgyEzPZ\nU7OHG/obnB45zdqitTyw4IE5iWzlaeUkKhI53HeYowNHOdB9gObSZvKT8qP6tRHWbUSS4dzIOc6N\nnmNn5U6eXvb0nP2IzeWbadG1MGQb4mDPQXYt2BW3Zje5TKSp03i0/lEeX/Q4ISGExWNhWd4y/vn8\nP1OWWsZ1/fW4PZXStFL+av1f0dLfwtWJq1RnVMdddYgEhjkzGG/8DCYYCvJm15soZAoeq38s+v9D\nQoi2yTauTFwJZ3xyNU3FTdHGc7WqGq1Sy6XxS2RqMvlU46dmDfRSiZSy1DI6pzrRmXWkF9wZYPot\n/fznlf8kLymPB6oemFO60uQycXr4ND2mnvDJL4FTI6cYmh5ibdHaOzKOEdsIVyevcmb4DFavlaAt\nyEvtL7G2aG30dQiCgM6io22yDZPbhMPnIEuTFV1WnY+Mx4cN/zfA/AYSiYTdNbvJ1mZTnFoclyWb\nq83loZqHONNyhjZ9GzavLaY+yNmRs5g8JpRyZcyTViqRsqV8Cy39LQzbhjnYc5AHFzwYM8j0W/qB\n8MRKIpEgk/z/7J13eFv3fe4/2JsACO69N7W3ta1hy5aX4pk0TpMmaW/bNM14btrbNKNpVlO3dTPa\npHUSJ3adeGtYe29K1OCQxD1BgAAJYm/g3D8QnojmkJy2aeTqfR4+JMED4PDgnPd8f9/xvjIytBlk\naDN4butz7OzYSctoC7n63Fsmj0tMJVg0FkYDo7Q72pmXM7dI9aRG7GwRyomBE0TiER6ve3zGv4/6\nR3nrxltcH7+OXCLn560/pyK9AoPSQL+7X6xMVVuqWVGwYtod3R/1s7p4NZXpc0uOVqRXcM15jY7x\nDpbmLxUfn9Tjee3aa4TiIcaD4+zu2o1ZbaYmo4YqSxVahZZoIsrFkYu0O9pFMfXvbvsuCSE1N2X3\n23nz+pvUZNSwJG8JjoCDS7ZLYrK2NqOW5fnLcYVdBGNBDvUeQqvQkqPPwRlwiv+nVqFlef5yajP/\n543r/ytwl2BugkFpQCqRikN8t4JJbWJd0TpCsRCP1DxCZXql2HErkUhEAy+pREq1pZrXrr+GTCK7\npZTjZJ/L/p79DHuHxeXSbFHCJMHMVFLO0mWxPH85Z4fPcqz/GI/VPjZnhUQikbA4bzF/eegv2d+9\nn7/b/HdUZczsXR2KhYgmoqhkqmn5pHgyzpG+I6JdxxvX32Bl4UqqLFXIpXKiiShN1iauOa8RT8bZ\nUrYFg9KAQqpgf/d+Tg+dJkObwYfmfYg1RWtmlbAQE6e3iPKyddm0O9u5ar+KTCJjef5y1HI156zn\nGAuOUWYuY3XhalRyFY6gA2/ES5O1ibNDZ8WootSUqoQ1ZDawOG+xSABl5jIu2S7R5mjjSN8Rvnr8\nq5Snl7ModxEauYZ52fOoy6wTRwpujN3g/PB5fnrlp/iiPtYVr2NR7iLm58ynMr3ytgdk7wTcJZib\nMHnhzdTPMRtMGhNritewLH/ZNNW0m1GeXi6KPPVM9NzScF4mlbG1fCv7kZDnwwAAIABJREFUuvdh\n9VnF5dK7cxTjwXE8EQ8auWZWz+3G7EZsfhv97n4O9x3moeqH5gy7Q7EQ9oCdYCzIi1dfZHnBchbn\nLZ4mLOUOu0kKyWn71DraSruznbHAGPOy5yGTyIgn45waPMUF6wU8YQ9SiRSlPKXit7xguTh57o/6\n2dWxiwsjF6i2VPOBug/MGZmIpd85KjP+qJ9j/cew++2EE2EO9R3i7PBZLlovUmYu48HqB1lXvE50\nIRAEgWHvMDfGbnBh5AK7OnehlCpZlr+M9SXrp+VwlDIlKwpWUJNRw7dOfQtv1EsgGmBV4SpqM2qn\nEIZEIqE2s5Z8Qz77e/cD8OF5H6Yuq+53ruP9vwJ3CeYmTOYJbuV1czMmDeHfbc06ExqyGjg+cJzW\n0dZbEgz8imQqUiTTOtrKXxz+CzaWbKRAn08sGiYSDnJs4Dgt7mt8YtkfznmCriteJ6rXnR8+P+uU\n9FhwjLPDZ9lavlVMdtr8NnZ37iZHn8Pi3MXkp+XjjXjZ372f1669xmM1v1bsu2y7zD+c+wc0cg33\nlt3LNxq/QbomnT53H62jrZwdOsvRgaOoZWo+veLTrC9ZPyX60CtTfSVP1D1BXVbdLZPnl2yXkEll\ns0Z3N8sibCrbRLm5HJPaxOvXXydJkvL0cnbU7pjSJCeRSCg0FlJoLGRV4SpujN1Ar9DzaM2jcx5j\nrUJLZXol0USUTy3/1JzLUWfQybrideToc6jPrp/zf7yTcZdgbsKkVu+ku+PtZPAH3KkemUmT97lQ\nkV5Bk7WJ8dA4I76R25KalEvl3FdxH5dslzh4/D84/saPqR/WIZVISEolXC7yE1dCk7qKe0vvnbWt\nfNJDe2fHTvb37EculU/JRUCqXf9AT0pZbWXhStYWryWWiNHmaKPV0Yrdb+drJ77GWHCM2oxauie6\n8UV9nB0+y6K8RSzNW4rNZ0MulbMod9EUz6Yycxll5jIkSGgfa2dF/goeqXlkxgs2moiilCtveUwv\nWy/xy1MvIBFgnqGaNTWbxCg0HA9zcuCkOEVdaiplTfEacbTAGXRiVpvZXrV9zg5cnVLHprJNhONh\nwvHwnG37HWMdxIU4G0o33DLXNeQdQiqRztkp/X7AXYJ5FyYFhVYUrJjThW88mLJafePGG8ilcp6q\nf2pGbdybIZPKqM+q5+LIRVpHW29by1YuldOQVo3BEaXWk0lpTI9MkCARoKDXRItpjGs/+Tn/Jhj4\n8PbPzFoynszH/OzqzzjQc4DH6x6nPL0cs9qMSWViT9cedEodhcZCsa1fIVOwMHchDVkNtDnaODFw\ngkHvIPlp+fzevN/DGXAyEZmgZbSFjrEOJsITLMtbxofmfWhaLiEpJPFEPDxY+SA76nbMGg3EEjHx\nvWeCIAic6z3FD7/7OZJeG1JBwov/7484vmIl67Z9CI05nWHvMKF4ygt7VeGqaRGjK+TCqDbeljmb\nVqElHA8TjAVnJRhBEGh3tgPccqhVEIRb+oa/X3CXYG7CZK+KL+pjd+duBtwDLM1fKi4VkkJSnIy2\n++34I37SlGlIJBL2dO9hXvY8VhasnPOOWJtRywXrBfZ27aXKUkWpeW5SmoR3ZJjqsTTmuU2Yw7+u\nLuShodyt56rRyekf/wtBn4ePPvn/Zm0xLzWVYlKbiCQiKKQK7H47dr+dEwMn6HJ1UW2p5qMLPzqN\nHCaJ5iPzP8Lurt18oPYDrC5OVc0cAQdH+o6Ijo+byzbPWIWzeq2E4iHMGvOcDWSx5K8IRjr9OMYS\nMd5pfp23v/s3hBwOHg2XYI4oGdT6GDx1mq92HMZTkcaK+ZvZUbeD9SXrp40wRBNR/FE/cqn8tszW\ntAotrlCq+mOZReti0DOIN+IlTZV2SwuUseAYoXhKR+dOcWj8TXGXYG6CRCLhU8s/xfWx6/RN9GHz\n29jZsROjykg0HkUqlYqDdkqZkpWFK/nYoo8x6BmkydrEjbEbjPhGWF+yfsZmLU/YQ8d4B822Zq6O\nXsV73Mvn7/k81RnVcyZdBUFgYOAGQjyOPjr9I1MkpSx0Z9FmGufyL1/inz0TfOKjfzujJIAn4uG+\nyvvI0+expXwLE+EJXCEXKpkKh99Bjj6HzvHOWTtey9LLqMusIxgPio9l6bLYVLqJZlszkBoY/GHz\nD9lUtmnKEqDblZrhqkyfLkFxMyYjmHeXaf1RP68c+heO/eh5hECYBYEc0iOpZWytx4xRq2IgPgSx\nBOtK1vFA5QMzRkmukItgNEixqfi2EquTS7XJfNtMaHO0AVCfWX/L15y09b1dB4k7GXcJ5l3I1meT\nrc/mnsJ7aBltodnWzHebvkssGWNz2WYasxtpyGqgMr1SjFQa1Y0UpBVwtP8oY8ExdnXsYn7OfBbn\npixd+939XB+7zohvBEgJEtn8NvQqPScHT3J19CpL8paIMzU3QxAEusa7ODl4Eq0iiSI5MxHJBAmN\nExZuGGV07H+H530ePvF//o6KjKkX83hoHJlEhkVrQaPQoFFoyDPk0ZDVwOqi1RzpO8KFkQukqdJm\n1DWZLRHe5myjMr2SJblL6Brv4or9Cna/nb9e99dAijQm8yFzOSHAr1X4b44ER/2j/OSX3+Dya/+B\nNiZjvi8fTfzXUVZInqBbM06tspgnn/k2m2tn18g52HOQ166/xgcbPzjnfkxiMoEfjAVn/PtYcIxh\n7zBKmZLqjOo5XysSj/DCpRfwRr23LXl6J+MuwcwChUzB4rzFNGQ10OPqodXRSkV6BU/UPzHj9maN\nmUdqHuGS7RKXbZc50nuEf7/07+Qb8skxpKIZuVROubmch6sfJlufTd9EHxdGLuAOuznSd4Qr9iss\nzF6IUq5kLDgmLl+aRpoYSDrQWyJ4XDGMkZmXYFIk1HpMqNJkDJw5zfO+T/LRP/sOCwp+7Vk1KRlg\n0UwP9cvTy1MK9r/qmdEpddMisZkIxhvx0u3qRiqRsq1yG/5iP18/9XWMKqPYiTrgGSCejJOjz7nl\npPJ153Uu2y9TkV6BBAnH+o5yce9ruE41Y0noqPekTyHauCTJVcMoaFU8/CdfnJVcBEHg4shF9vfs\nJ5aM0Wxrvq1k+yTBhGKpCCaejOMJp2xiJ8IT/KzlZymVumV/OmtznCfsodXRygXrBS7aLgIpoosm\noreMYO9k3CWYW0AlV/Hl9V/mlbZXiCQiWL3WWZu+pBIpS/KWUGQs4u/P/D1XRq9g89v4SPZHqMmo\noSK9YsoJWGpOzTl1jnfSbGvmsu0yf3/m70nXpLO9ert40s3Pmk9icZjBg4e4ZLBRLc8gLzBzWVyC\nhHJvGkq9jK7WVv7l63/E733m29xTsQ5AlKaYbR6nMbsRb8RLu7OdAz0HeLj64SlJY6VMiVquFpOe\nWoWWy7bLJIUkNRk1GFQGUWjLFXJh89nIT8una7wLmDt6meyq3dezD2fQyb7ufSSFJHvP/ZLIkJ3V\nihwax9KR3aQyIiBwzTRBUJFg0x98hvsXPTYjuUTiEY72H2XQM8ja4rWsKlxFUkiyvztlEzOXMHso\nFuJw72F6Xb30u/tF4TFIRWaXbZeJJCK0OlopTy+fEsXY/XZaRlsYcA8gIKBRaHim4RkmIhNIpVJO\nDp6k1dHK0rylt52Pu5Nwl2BuAxqFhoW5C2myNnHeep5HDXP3Q2Tpsthcvplh7zBPNjzJQ9UPzbqt\nRCKhOqOaivQKDmkOcaz/GHqlnoasBnL1KaN4rUKLsOSTnF50jJef/3/c6OoiIDdT7jEgncVntNCv\nQ5GUcr2nl+e//gnOffD32VR/P4d6D2HWmOccolxVuApf1MegZ3BGj6Q0VRrheBhP2IMj4OCVtlco\nMZdMEd8uMZXgCrnod/djUBpoGW3BpDHNWpZ1BpwcHziOK+SiMK2Qaks1q4tWE0/E6S/pwuO+RnjY\nwwWznepQhpjo7k3z4ZT5mf/YUzy56ZMzJtgnQhMp07WIB7VczaayTeTqczk+cJzO8U72du+d1SYm\nmohyeug0/Z5+JkITlJhLkEvlmFQmTOrU12SntEKm4PjAcdod7ZSnl9Pn7hMlHWQSGZWWShqzGsXE\nbu9ELxesqQj2YO9BPGEPG0o3zOi7dadCItys2P3bfGOJhP+ht/6NkEgmRHnEDSUbZtTKvRk7O3Zi\n99t5oPKB23JqhJQ4048v/xij2sizC56dcZsbjuv85N++SN+J4zMuF94NlyrC2yX9OHJk1Cy8h7Hw\nGHqlnv97z/9lce5iUav33YglYuzq3EXnWCcT4Ql+f8Hvo1VqkUvlnBk8w2X7ZR6ve5wbYzfY3bWb\nYmMxf73ur0UicgacvH79dUKxEM6Ak8P9h1lZsJLPrvwsBWkF4gUUT8bFsr2AgFFlZG3x2inlY0EQ\nGPQMsuvgj7nw+ktEPB4yYzoMCRU9qjGKVqziM5/91xlLzv3ufo72HSWWjGHRWNhSvkVcogmCwOG+\nw/S4evBFfawsWEmZuUzUHe5393Ok/wgSQcJ4aJxtldtYWbiSNFXajEuablc3x/uP83Lby4RiIbaW\nb6XUnBJur8+sn7HEnRSS3Bi7wYmBE5waPIVapub5+59Hq7x14+b/BN7rdXs3grlNyKQyluQt4bkz\nz3Fm6Ay/N+/3yNHnoJarU8lSuQa1XC02ck1qi7wXPQ+lTDmjZ8/NqMmq5c8/9T1+mvdNLv/yZS6a\n7Mz3ZqGNz/xRpkdU5AV0BOJR1pWuYywwxkR4gn53P/3ufkpMJSzKXTRtPxUyBZvLNvNa+2v0uHsY\n8gyxvnQ9ABesF2hxpKxWv7L+K3gjXkLxEKeHTrOxdCOBaIABzwBXR6/ii/hICkkUUgWxZIy93Xsx\nqU1UWaowqoyct57HG/EiQcL87Pkszls8rXtXIpFQbCrmj3Z8kVUrHmTnm9/jzJlddJtGKFbn88VP\nfm0auQiCwCXbJbGyVZFewdritVNeWyKRsLF0I/0T/bx+7XV2duzkoeqHxDzT7s7djAZG2Vy2ma/f\n+/Vb5o4q0ivI0eWwq2MXgiDwYNWDzM+ZP2c3slQipS6zDlfIxbB3mIr0it9ZcvlNcJdg3gMqzBXY\n/DbsATu7O3dTm1k7bRsJEvxRP7s7d1NpqeQTiz9x268/mZ+JJqKzygVAqtL1f575G36RXcjRH/4j\nFxihIZCNJTK981hAQBVIsMm0kj9e+sfolDpCsRBXR69yzXlNJJpiYzGL8xZPIZqW0RZKzCVEk1Ee\nqXmENHUa8WScYmMxQ94hQvEQb9x4g3k582gbbWN3x26uOa6hkqtEqYoeVw9ri9fy/H3Pp/yPxjtw\nh91858x36Hf3syR3CauLV7OueN0t5SFlUhmLCpdQ80ff4ztVBfRe/HcyyhZg0BjpGu8ilowRS8Tw\nRX387OrPMKgMVFuqWZa/bEb1wVgixqnBU8SSMcwaM5naTEpMJSmPK4ksZQTnkEyJem6FJEk2l29G\nLVezOG/x7T1HSNI30UeRsYgHKh+4refcKbhLMO8Bg95BGrIaqEpU8UTdE0STUULxEOF4mFAsRCge\nIhKPMOgdxB/ziwm+uTqCb0ZSSHJ19CpjgTE+NO9Dc7al65V6nt36KbIyC3jrn7/K6YlhspJGaibS\nkAopYpKQKt+OGePML60Um980Cg0rClYwP3u+SDQDngEGPAMUG4tZlLuIseAY7c52ys3lfHrFp6eo\ntj1Y9SDheJgzQ2fodnXTMtpC53gnR/uPcnzgOCsLV6JX6pEIEpIkabY1c6T/CAtyFvBE/RMMegY5\nPnA8ZfZesIzHah97T1UUrULLk4s/xGu9b2MN2XnrxltTjlWzrZkro1cwqUzsqN0xI7mMBcc43HsY\nT8SDSq7iO5u/Q21m7RRSFxAoNhXf0v/7ZrjDbhQyxW11CE+ib6KPfnc/NRk1d7wG77txl2DeA5qs\nTaL3TWN244zbCIJAKJZaLjRZm9jbtZch9xDbqrbNGpEkhSQdYx2ct56ndbSVSCLCD5t/yFMNT81Z\n3ZBL5Ty4+HGyvpzP53/4Edp8Q1xLd1Pq+vXFNmgKYTWFKdN5p0VFNxNNy2gL7c52BjwDnBw8yRX7\nFVYXrWZH7Y4ZJSHVcjUbSzdSbi5nd+duzg6dZcAzQF1mHTWWGpRyJfpsPYXGQuRSOe6wm2P9x2ge\naabMXMaqwlUszF7I0w1Pv+eEptVr5fTwaXINueQZ8ig3l6NValHKlCikChblLOLtjreRSWW0Odow\nqU1itDmpRnfeep6kkMSisXBv2b0zDktOypbOJi4+Eyb1cWYbvrwZsUSMdmc7L7e+zIhv5LZM5O40\n3CWY20TXeBe7O3eTb0jN4MwGiUSCVqllc/lmioxFfPnYl3njxhu80/0Om8o2YdFasGgsWLQWjCoj\nN8ZucH3suujzfF/FfYTjYeRSOTs7dtKY3ciSvCWzruMlEgkLCpewcM39SPov8FD2vZjkBpLJJMlk\ngg5fDxd97Ug0Kg71HmJj6cZpYwAahYblBcuZlz2PltEW3u54m7HgGK6Q65ZNcSa1CY1Cg0VjIUef\nw7zseawuXk2JqUS8yJJCkh5XD5ftl3GH3ezq3IXNZ2N10WoSQgK55PZPwyHPEAd6DpAQEvzlmr9k\nbfHaGQlqSf4SLtkucXHkIicHTxKKh6jLrONY/zHRuaEhq0G0xZ0Jk5Y2t5rovhm3EuCCVMm8zdFG\nm6ONSCKCXConU5t5y2N9J+IuwdwmBtwDSCVSkkKSPV172FS26ZZ3qSpLFRatBZvfllIuCzpFhTOb\nz8ax/mOo5WoeqXkEi9bCotxFlJpKSQpJLtkucXX0qthDsb5k/azRzI2xG9RnN7ClYisPVE1fwzsC\nDt7peoc+dx8Heg6wuXzzjBfNJNH86MEf8dXjX6XUVEqTtWnWO2s4HmZf9z7iyTjPLniWblc3Zo2Z\nMnPZlBkfqURKpaWSivQK+tx9fPHIFwnEAvRO9PIXh/6CxbmLebLhyVtGMq2jrZwaPIVMKqMus+6W\nguuTgk+nBk/xUstLeCNeGrMaMWlMrCted8uJ52AsSCAWeE8CUCf6T2D1WVmSu4RQLDRl6RaOh0Wt\nnMlu5Rx9Dtsqt5FvyH/flKZvxl2CuU1sKt9ETUYNR/uP4gq5eOP6G6wpWjNnudrutzMvex4rClbw\nRP0TjAfHcYVcjIfG0cg1HOo9REJIiNtMnmAyiYyl+UspMZWIvSGT0czN1iqQCvknfYxmy/Vk6bLY\nXrWdPV17GPIOsa97H1vLt846lJmXlseX1n+JPV17uDp6NSV+/q4msEQywe6O3bjDbjJ1mWyv2s6Z\noTN0jHdwzXGNFYXT9X/9UT8XrRfFrt9qSzXD3mHiyTiP1z8+bSkSjocZ9Y8yGhhlT+ceDvYepD6z\nno8u/OisejbvRm1mLTKJjJdbXyYYD1JtqWZH7Y5bSqKOB8d588abjPpHWV24+pbVQEEQaLY1c6D3\nAJFEhL3de7lou4hSlhLVah1tJRgLivmgfEM+i3IXvadczZ2IuwTzHlBgLOCphqc4OXiSblc3R/uP\nMuIb4Z6ie2aMCCalLKssVShlSnINub8+oYpTF/I1xzWcQeeMd69MXSaP1jwqRjNvd7zNN099k/sr\n7qfYVCzKL+7r3se9pffOqahn0Vp4qPoh9nTuYcQ3wp6uPdxfcf+smje5htwpUptmjVmM2ARB4Gsn\nvkaXq4sNJRu4r+I+FLKUVchLrS+xv3s/39/2fbINqYgrEo9w2X6Zdkc7zqCTwrRCVHIVJeYS7H47\n8WScC9YL1GbWYvfbGQ2MYvfbxeUGpKKJpJAklozddnXm5v9lRcEKHAEHn1n5GaTSudX8Jq1sXCEX\nsWSM/T37GQ+Ns6pw1YzT14FogCN9R7D6rFRbqklTpVGXWYcn4iGaiNLv7ufE4An0Cj3bKrexJG/J\nnLm19xPuEsx7hEKmYGPpRvIN+ZweOk3HeAeOgINNZZumjN4LgkDHeAeQkkiYCWuL1mL1WrH77Qx6\nBme0vpBJU9FMviGfzx34HDa/jZODJ0VCOjFwAnfEjdVnxRVyzdo4B6l8yUPVD7G7czeOgIPdnbvZ\nVrlt1mpVY3YjzqCTjvEOvtv0XT69/NPoVXqSQhKJRJISrcpbilahJRAN0GRtotvVTSAW4Ntnvs3m\n8s1o5Vr63H1EEimL2uX5y/mTZX9CJB7hku0S48FxTgyc4Pff/n1WFa6ashybzE3k6HO4r+I+GrIa\niCQiXLFfER0tbwfD3mFKzaVsLN04K7kkhSRtjjYu2S4RTURRyBR8ef2XUUqVtDvbGfQMMuwZxqg2\nsjB3IfFkHG/Ey4mBExztO0p5ejnL8pfxlQ1fmTLbFIqF8EQ8hGNhVHIVlZbK/zXkAnc7ef9TmAhN\ncKj3EL0TvTTbmqlMr2RFwQpiyRg9rh7e7nibKksV/3z/P88akreOtnJ2+CwWjYXHameeowHEYUhX\n0MWH538YtUKNBAmReITXr7+OUqYkXZPOtspttyx1BqIB9nTtwR12Y1KbeKBydouWeDLOXx/9aw73\nHSbfkM/HFn6MgrQCRnwjXHdeZ0PpBnRKnShLORGawKAy4Al76J3oJRQPka5JZ1neMu6rvG/aUsPh\nd/DBNz9It6ub5XnL+diij5GjzyFbn02GNmNK+doZcPLmjTeRS+U8Wf/kLZc5k/jmqW/S4+rh2fnP\nsrJw5bScyoB7gHPD50SLlSJjESsKVogRWygW4rz1PAe6D3Ck/wh6ZUo+UyFTcH74PG3ONpblLePb\nm789K1l3jndyrP8YFo2FHXU7bmu/fxdxt5P3twizxsyjtY/yH63/wRs33mAiNEGBsQCZREbPRA/x\nZJxQLMQrba9Ql1nHgpwF007Ausw6Wh2tXLVfxaAysLls8zSS6RjrSCVQ1WY+tvBj0xTrPrfqcxzu\nO0y/u589XXu4r+K+Oc3DdEqdmJMZC47xlWNf4ZnGZ2jMbpx28V2yXUIhVaBTpCarrT4rVp9V7PHZ\n2bmTpflLqTBXUJBWwKbSTbQ4WlIlYK0FT9hDniGPYDzIueFzLMpdRLYum0AsgCPg4NzwOYxKIxma\nDErMJWwu3zzrfmfqMik1lfLC5RfodnXzWO1jYmlaKVNO+UokEzgCDjrGO9jTuYdoMsqJwRPcGL+B\nSW3CorGIJKhVapFKpJjUJlYWrJym06JRaGjMauT88Hl0Sh3VGdU0ZDVgUBmoSq9ib/deVhasnLNv\nqdxc/p7lUt8P+I0jmM9//vPs3r0bpVJJeXk5P/7xjzEaUyf+N77xDV544QVkMhnPP/88W7Zsmf7G\n74MIZhKDnkGeO/McxaZinmx4UjzpnQEn18auiWMDcqmchqwG5mfPRyVXkUgm6HP3sadzDy+3vYxe\nqefphqfJ0GaQrkknXZNOLB7jUN8hjGrjnDNQSSHJsf5jdLu6RR3fW53E4ViYr538Ggd7D6KVa3m8\n/nEytZlkaDMwq82ppRgS1Ao19xTeQ4mphBHfCFaflYM9B/nX5n8lkoiQb8hnXfE6nAEnNr+Ne4ru\nYV72PJbkLaHYWEy7s502RxvheJiDPQcJxAJsKtuERq7h4shFwvEw0USUqowq/mbD38xZFt7fvZ8v\nHfsSEiQ8WvMoJs3MlbxDPYcY9A6yJHdJinTkShblLMIb9ZIUkiLxJ0ny0YUf5Z7Ce6jLrJux4c8f\n9fPWjbcIxoKUm8tZW7xWTJB7I15eaXsFnULHB+fNrS9zyXaJJmsTJrWJpxqemnPb31X81iKYLVu2\n8K1vfQupVMoXvvAFvvGNb/DNb36Ta9eu8Ytf/IJr165htVrZtGkTnZ2dcybW7nTIJDLqsuooSCuY\nclEb1UYqLBWMB8dptjXT7+7niv0KJ/pP4Iv6yDPkidFKpjaTTG0m4VgYR8CBI+AgFA+xq2MXgViA\nP17yx3NWrKQSKRtKNiCTyLgxdoO/OvJXbC3fysbSjaRr0qdFJtFElKP9RzGpTOQZ8qjLrEMpUzIR\nnmAiPCFKaBanFfONTd8QxadyDbl0u7rJ0GZQklaCJ+qh3FxOIBZgyDuEIAgszFnIB+o+IF6ES/KW\nMC97Hu2OdnZ3pipPoVgIBMhPy6faUn1LczlIzUD1uftYkreEVYWrqLZUE0vGiCaiU778UT/RZBSZ\nRMaa4jU8VvuYuC+JZILx0DhjwTEujFwgEo/wgdoPzJq7isQjvNP1DsFYkDxDHutL1k85lgalAZlE\nRiAWIJaIzSmXWpFewU+u/AR32M3CnIW3FKd6P+A3JpjNm38dyi5fvpzXX38dgLfffpunn34ahUJB\nSUkJFRUVNDU1sWLF3LaldzLiyTixRGzWjk+LNjXF6ww4uTBygX/t/FfsATuNmY1sq9pGbUYtf7jk\nD1HJVUTiEdFDedQ/SvNIM4OeQeJCnEA0MGfeQSKRsLZ4LZdtl2l3ttMx1oHNb0On0GFUG7FoLKRr\n0kkKSU4NnkKj0JClz+L7275PriGXRDIhltG1Ci1jLWMUm4ppc7RRkFZAv7ufs8NniSaiGNVGfvrY\nT6nNrGXYO8yh3kPEEjHkMjnL85dPu9CUMiULcxfyhXu+wOG+w5SYSgjHw5g0qcTzbELlk7hku8Rl\n+2XkUjmfXfnZObVTLlgvsLV8K4XGQh6senDK32RSGVm6LLJ0Weyo3YEz6BQ7dt+NRDLB/p79uMNu\n0jXpbCnfMo2oJRIJRrURV8glluxnQigW4lDvIZQyJQalYdb3fL/hvyQH88ILL/D0008DMDIyMoVM\nCgoKsFqt/xVv8zuFH1z4AZFEhMK0QrrGu9jVtYt5WfOYlz1v1t6GTF0m2yq3EY1HebElZWj2WO1j\nU7ZRyVViObs+q551Jet488abuEIu9nXv46Hqh+ZU2z87fBa5TE5DZgON2Y3kG/LxRFLqa+6wm4sj\nF9nVuYukkOSTSz7JozWPioN8MqmMTF0mmbpMajJq2FaxjX09+xj0DPLlY18m15CLWq6myFjEmqI1\nItkVpBWwumg1l2yXiCfjHOo7RENg5i7ZFYUraHe089OrP2VB9gK+Pd2hAAAgAElEQVSeaHhiTnKZ\nVKG7bL+MBAkbSjbMSS7RRJR2ZzsyqeyWlSaDyoAz6MQf9ZPN1MqOIAgc6TuC3W9Hr9Rzf8X9s6rV\nmdVmXCEXE+GJGQnGG/ayt3svnoiHhTkL2V61nTT1rcXG3w+Yk2A2b96M3W6f9vjXv/51tm/fDsDf\n/u3folQqeeaZZ2Z9ndkqI1/+8pfFn9evX8/69etvY5f/5+EOu7kwckG8C434R8Sk4q7OXZjVZuoy\n66iyVM1IBtuqttHqbOXc8DmW5y+f0/9ZJpWxvWo7b3e8zXhonIO9B9lSvmVankIQBE4NnuL62HU0\ncg1fWv8lseydSCZwh92Mh8YZD47TMtrCRHiC2ozaOaeE07Xp1GbU8m+X/w1P2IMr5OLjiz7Okvwl\n07b1hD1UpVeRpk4jmojSOtpK80gztZm1qaVMIsawd5gedw9vdrxJ62grw95htlVumxaZCYKQUsPz\n23i1/VWODRxjU+kmnmp4akad4JtxxX6FQDRAialkxhmqm6FVaEkKSQKxAIIgEIgF8EV8+KN+Xrj8\nAt6Il2X5y7i/4v5ZI8ekkMTqtbKvex+D7kHWlaxDQEAQBAQERnwjvHX9LaoyqlhVuIr7K+6fMxn8\nu4Zjx45x7Nix3/j5cxLMwYMH53zyT37yE9555x0OHz4sPpafn8/Q0JD4+/DwMPn5Mwsu3UwwdxKa\nrE2Up5dTmV7JmqI1KGVKwrEwA54Bet29TIQnxGHHSkslJaYSlDIlo/5RrD4rNp+Ndkc7fe4+nm96\nni3lWygxlVBqKp3xDqiSq9hctpkfNf+I1669xi/bf8lHFnwEgzIlT6mWqTk1eApf1IdCpmBL+ZYp\nTXcyaUrk26K1gCUVcbzT9Q7XnddZkLNg2p158mI7MXCCYe8w9Zn1jAXHSNek0+5sJy8tb0quyRfx\n8YOLP6BrvItn5z9LtaWa5pFmft76c6RIWZa/DH/M/+vhQWTi83557Zect54nS5dFXWYd3ogXu99O\nJBEhKaQmscPxsBhpzCRjIQgCjoCDFnsLz517DrVCzfe2fe+Wn+OAe4C3brzFDecNGrIbSApJAAbd\ngxzpP4JCqmBV4aoZRwVcIRed4510jXdx2X4Zq89KPBmnyDS1l+nU4ClGg6PovDo2lm68o8gFpt/4\nv/KVr7yn5//GVaR9+/bx2c9+luPHj5OR8evehmvXrvHMM8/Q1NQkJnm7u7unnRR3ahXJ5rOxq3MX\nCqmCpxqemnbCTHonXXNeY8Q3woh3hKP9RzGqjWyr3CZWKSZCE9j9djJ1mVN6Q/RKvUg2OfocxoJj\ndIynytTD3mH2dO5BIVOwo3aH+N5H+4/SO9FLQ2bDlMhlLuzu3M2Ib4TFuYundcYe7jvMSy0vkaHN\noCGrQawgHek7wgXrBY72H+Wx2sfYULoBu89O90R3qhU/FmRr+Vby0/IZcg/x/YvfRyKRsLVsKxm6\nDExqE4XGQrJ12RzrP8Z4aFwc+Oyd6MWsMfPh+R8W8xS5hlwytBm0jraKfuH5hnzWl6xHKVMy7B1m\nwDPAoGeQcDzMiHeEA70H0Cg0PLfluRllGiC1jGqyNvHG9Tc4PXSabF02D1Y9iFahxaA0oFfqaR5p\nxhF0UGWpQi6VszBnIUXGImx+G53jnYwFx8TXk/xKtrQ+q55cfS4SiUR8TBAEXmx5kWQyiVwm5wur\nv/Cehid/1/Ber9vfmGAqKyuJRqOkp6e0XVeuXMn3v/99ILWEeuGFF5DL5fzTP/0TW7du/U/v6O8K\nvn7i68hlcu4tvfeWLesToVQ15u/O/B06hY4P1H2A9SXryTPkiSG3IAiiMX3fRJ/ouzToHqTZ1oxF\na2Ft8VogVWnSyDUUG4uRSCX4Ij58UR/7u/dzdvgs9xTew/yc+bP6Mt0Mu9/Ozo6dKKQKnml8ZsrI\nwN6uvbzU+hLL8pbx8cUfF4ksnojz5/v/nKaRJtQyNaXmUuLJODqFjtqM2lSiWEgQiAbY1bGLc9Zz\nJIQEawrX8NlVn2VZ/rIp7xNPxml3tPOP5/6R89bzlJhKWF+yXpSQ0Cv1YvQw7B3maN9RUcd2Xs68\nKTotk4ZnkXiEZnszRpWRByofmJYPG3APcGrwFIFYgGAsSLo6nXUl6yhIK5gWqUw22N1w3uBI/xHG\ng+PcW3YvGdoMVDIVFekVVFmqbtnY2O3q5tunv00wFuTxusd5uObhObf/XcZvjWD+s7gTCeZ4/3F+\ndOlHqGQqPr744yzPX35bE7BX7Vc5MXACtVzN1oqts0YYgiDgDDrpd/dzsOcgOzt3UmIs4dMrPk1N\nRs2cZdxhzzDnrecZD42TSCZSei0lG0GSumNHEhEi8QihoI+A30Mw4OXE0EkuOC+zvPQe/ureL4mv\nf3rwNGeHz4rt+ZP7drDnIGeGz3DVfpWK9ApRVqLQWIhOoeOtjreYCE1Qnl6OBAk2vw0hKVCeXs7S\n/KUopAqqLFU0ZDWIid0zQ2doHW0lKSTJ0mUxHhpnyDPEsG+YR6ofmXIx+iN+Pnfwc1y2XybfkM9H\nFnyEYmMxRcaiKcemydrEFfsVNHINj9Y8il6lx+azccl2CasvVXDI0mWxtnjtnOLnkMpfvdr+Kj+5\n+hM8YQ/PLniWLeVbKDYW39aU9aBnkIM9B5kIT2BQGvj4oo/f0S0bdwnmvxHxRJxXr71Kj6uHLH0W\nBqWBzeWbb0t397LtMicHTtLl6uKRmkeozqhGJVOhlClRyVWoZKopZNXt6ubFKy+yMHchj9Y+elv7\nNynz8Pq119l59mVk7hCLR9NJhCPEIxES0ZREgEQqRSKRMGaI05UVQB2VMt/SgLQqj4UVqwgnwowG\nRpmXNQ+L1kI8Gedw32FODpwkR5/DA5UPUJ5ezvL85eQachkLjmH1Wnnh8gu0jLaglqvJ0mXxJ8v+\nhGX5yxj2DtPqSCV1IbWkKDYVk63LpsnahESSapqzaC3Y/XZ2d+zm2MAxVhamZD4ncXborFi2/9yq\nz5GlnzmJKwgCv2j7Ba9ff51oIsr87Pkc6T9Cpi6Th6oeYln+Muoy6255c/BH/RzqOYQj6CAaj7I4\nb/FtT3EDtDvaOdJ/BJVMRUNWAysLVt7xkgx3RwX+GyGXyXm68WlsPhtH+o5wqPcQB3oOMD9nPtm6\nbHRKHVqFFp3iV9+VOvFnpUxJr7uXppGUxeyOuh3TukaVMiUqmQqVXEX/RD+X7Zcxa8xz6vPeDKlE\nyuLcxew++XMSw07y3Bp0Y2HkSFEIOuSSNOSCFHlSgjwpReaVUOcOERfitLs76Pe2EJUJBCQRPBEP\nMokMf9TPNec13GE3kUQkJT8glVKfWS82Ck72lTyf8zyvtL3Cwd6D6BQ6bozdIFufTYmphEJjIa6Q\ni9bRVrpd3bSNtvF8//NkaDJ4qOYhMQLJ0efw7IJniSQiSJHiCXuQSWW81PIS+7v2saRgKZ9Z+ZkZ\nyWUy/9XuaBeb6ULxEBPhCZJCkkQyQX1WPfVZ9dOe54/68YQ9eCNePBEPg+5Bft76cwQEnq5/msfr\nHr9lI2AimcDutzPkHeLiyEXOD6eS10/UP/G+VKu7HdwlmN8AuYZcdtTt4MbYDSbCE6jkKnxRn5iI\nfDeu2K5wyX6JAkMBZaYyVhetpshYRCQeEZcuN3ei+qI+2hxtOIIOmkeaeeP6GyzOW0yOLueWrgPX\nRtsZ3HOQZbY0Vk7kTTEpmwnpv/IXyoho8KuHiHi8jCl8JEhgVptxh93Ek3Eq0yt5ov4JVDIV7oib\n4wPHaXO0saJghWjLcnLgJD2uHpblLyNLl8VYcIwDPQeoy6xjRcEK5FI5Fq2F8eA4uzp3cX3sOkaV\nEUfQwT+c/QeW5i9lddFqAPo9/RzrPcbbTa9Q4VBzaPwsYSFKgKtEr/bQuHAd9VXLKDYVE0vE6J7o\n5przmmjvqlPq+INFf0B5ejmNWY10jndybvgcb15/k/6JfvLT8kUy8Uf9YgVpEmOBMTxhDxKJBIMq\nlfidCZ6wh2HvMEPeIUZ8I2KlLJaIoZKrqMmo+V9LLnB3ifSfxmQeIhgLEogGRBW0yd8DsZSMweG+\nw1SnV/Nkw5MzKsoJgiASTCQRYdQ3StNIajguTZXGod5DBGIBtlWkXAglSMRqxWR0E01E+d7+bxG8\n0sm2gULyZ3F/vBlJBBy6CNcyPBzPt6PMTGdV7UbqM+vZXr0dCRJebHmRTG0mD1Q9QH1mPd2ubk4P\nncbut+OL+NAqtJhUJl69/irheJgn659kQ8kGnEEnLaMtjPhGaBltoT6rnnxDPiq5ihHvCB3jHWRo\nM+id6KXX3UuWLgtJEvCHiTjHGYyNokxIKBxTkZZQIUdOjlNCWJ6SspSm6bHX6xFyjGyrT3UDm9Vm\n6rPqp3iHQ6rl/7tN3+WX136JWqbmsdrHxOS1BAk6pQ6jykiaKg2jOvW9a7wrZQs73sn87PmsLFyJ\nXCpHLpVzdvgs/RP9VFuqqbD8WurSorFQaCykMK2QNFXabU983ym4u0T6LWPSBylNlTajGBHAQ9UP\n8SHnhzgzfIYh7xC7OnaxtWKr6HkMqQ9OJU8tjwwYyNBmUJ9dTzwR5+XWlxkPjhOMBXEGnLN28l53\nXmc85CKpTtClGiMiNVEY0M9ozBaRJpjQxrhh8WLVBPDLokgUcgx6MzUZNeQacsVmvD9d9qe81PoS\nz519ju1V2wnGgoTjYQLRgNj/EU/EkSARZ3N2de5iX/c+tAotCqmC7oluhrxDbC3fSqYuk2JTMfNz\n5qOWq2myNhGMBcnQZtB+9RR4Qyzu11OqzUCXVAASfmWUgFItIzeoxKeM0R53MGQdQa8uJlObyZaK\nLTMOePZN9HF66DRahZZcXS5L8pawoWQDRrURo9qY2uebEraukIsr9iv0u/sxq81IkIgDmZNSl86A\nE3vAToWlgor01CR5QVrBlM/0Lu5GML9VuMNudnbs5LrzOja/ja3lW1mctxi9Uo9eqUen0E050QVB\n4Fj/MbpcXUQTUWozalmUu2hKp+jkMZwM8dsd7VztOEvf0SM4WltBEJCqVVROpKGPp4jJqgtyuNyB\nNJZEGQO1VMWSxZt5eOsfkGcupNfdy5BnSPRfnhz4cwadVFmqxD6UDG0Gaco0RgOj2Pw2Lo1cotPV\nyZLcJQRiAc4MnyFdlY5epU8ZkVU/SLGxGF/UJy5lAM4Nn6Pd2Y48IuC51E6d28zGgSykv1rexaRJ\nrIYQ1rQQY+oIY+oQyXicLG0Wa7d9kI1LH2Jp3tIpxzqRTNDqaOXV9lcxa8ykqdLI1eeypmjNrBPY\njoCDy7bLDHgGgFROq8pSRbGxmEJjYYpIk/HUjFL3ftqcbTxY+eCMnc3vV9yNYH7H4Iv4uD52nXgy\nzohvBF/ER7+7n153L+6we1reRiPXoFfqUcvV7O7cjVahpS6zju1V229LvzVbn83Gso04136CE1fe\nYeeuH3Lc38z5fBeLBwxIkHClwMuwKYI6LmNVzjIeW/sRNlRuojCtEJlURlVGFb6Ij2ZbM7s7d2P1\nWhnxjTAaGKXGUoNKpiJNlZa6syfCCILA6aHTTIR+lUwVEsSTcRozG3FH3LgjbmosNeQb8ikxlVCR\nXoFark7lrSI+MrWZeMNezg8cRimLY1MH+EVFH4agDF1YgiAkEaQSYjFoLfARViRZlLOIugVraPX3\nEevaT2NWo6jfa/fbcQac7Oncg9VvJU+fx466HawrXodelcqlJJIJMf91vP843oiXcCIMpGQ1ajJq\nmJ89f8oSZ1JrBlLyqa6wC6V85vmku0jhLsH8N8IddvNne/8MiUQiDv5pFBq2V22nz90nihb5o34x\nXxOKpwzcrtqvctF2EZ1Ch1quZtg7TJoqDa1CO2dFKZFM4I14CcQCVJQvILgoD/3oBEvTGli3bQU3\nvN1EvT3g62JJ0XJWlawmJk1yoOcAMomMDG0GWrmWM8NncIfdqOVqEkIiZZOrUKNX6okkIqI7AsCB\nngMMeYcoMBTwwcYP0uZoo2mkiQpzBSsKUsONaao0mm3NtDpaUUqVGFQGNIqU3W40EUWtUKOKStAq\ndciVBhIqKX6lkk6VH61cQ5W2hBxVOobAJUxqFY/d8zEO9RwSJSJevPrilOMgITVZ3u5sJ9eQS5uj\njZ+3/Byz2syG0g3idpPHOUObwSPVj7AgZwENWQ1ztvS7Qi66xru4Yr9CviH/to31/jfiLsH8N8Kk\nTmmteCNesnRZrCpcRZYua9YGLUEQxCTx+uL1vNz6Mp2uTg70HuDEwAker38cjVyDQWXAoDSIxl3l\n5nL0Kj2ecKoiMrm0sflsDHoHMerMrGm8D4VcRaZfoFQ5n38o34pOqaNjvIOu8S563b3YfDbC8TBj\nwTFaRlsIRANUplem3BFz51NiLCE/LV8U344lYsSSMbJ0Wbza/iqxZIzDfYdxBBxIJVLMGrOYm0gK\nSSZCEzgCDsZDKX2cEe+IqBZXkFbAquUP0pjdSK4+l3A8TPdEN6+2v4pPIkFbVIQnGSEwGEchkfDC\n5RfocfWQEBIopAqsXit1mXWUmcvI0edgUBoY8Y9Qnl5Oj6uH3olUxBiNR0kKSeRSOWq5mkW5ixjw\nDKCUKrliv0JhWiE9Ez1IJVJkEpnYSnDeeh6NXCNW+QbcA3gjXkZ8I7+18+lOxN0czH8zOsc6+faZ\nb5OpzWR79XYytZlk6bJQypSz3iUFQWDEO8J563m6Xd1csF2gxFTCvKx5hOIhcbuLIxe5OnoVk8pE\nQ1YDBWkFIvkY1UaMKmNqdmasE41cwy+u/QIJEvGiubfs3ilJ0Ulf51gixs6OnQx6BtEoNGgUGtYX\np0YcMrQZJIUkkUQET9jDvu59hONhtlZsxe63MxGawBfxkaHN4A+X/CEGlQGVXIVMIiMYCxJLxmhz\ntPGDiz9gxDuCXqkXFfzm58xHKVXiDDlTCWSvlS5XFxq5hobsBtQyNYOeQfSKVBQ16B1EJVexNHcp\njTmNeMIeQrEQ+YZ8UcUOUoJgBWkF6BQ6cg25FBmLUMgUuEIuelw9XHNc4+3Ot7H6rBQbi9lUtmna\nZ3hy6CQmlYnHah9Dq9CKqn9VlirStXN3A7+fcDcH8zuGHH0OiWSCEf8IzSPNqOSqlC9y32FRw1ZA\nICkkxWYwb8TLWx1vIUXKupJ1/NWav2Je9jwkEolIAr6Ijzx9nig5MCmQnWfIY1HuIsxqM0qZkmgi\nysbSjZwdPItUIk0p5cVCRBNR8vR5FKUVIZFIqMusw6BMLVucQSeFxkIO9x7mku0SrrCLtzveJhwL\nk65NZ2neUjEK80a9xBIxvBEvC3MW4ov62Nu9F6vPyhX7FdLUaSkpiaFTdI13UW4uxxFw4A650Sl1\nGFQGccp8LDhGQkiJXmnkGmottRSlpcYATCoTGrkGo9rIBesF/DE/dZl1LMlNuV7afDaO9h3FHXGT\nrk5Hr9CTn5ZPpaWSp+ufRq9OuSG0O9o5MXAChUwxJdG8qmAVVp+VtSVrydZlkxSSRONRwvEwva5e\njCojq4tW82jto2RqM+/4jtzfFu5GML8FDLoHU0uE8ATOoJNzQ+d4p/sdtAot87LnUW2pnrJs8oQ9\n7OvZhxQpD9c8jFKmRC1XU2wsJlefi16pJ9eQK57k/qifltEWbozdIBQLsbd7LwCbyjahlClT3aWe\nISKJSGofAk4SyQQNWQ2oZCpana3k6fOosdTgjXpFdX0JEjQKjShk5fA7KDIVsTBnIVm6LPL0eaIM\naI4hh/Ul61MkFnTgDae8sE8PniacCBNJRLD5bOiVerL12Yz6R/FFfMikMkKxEAkhgU6pE0vCk4Sr\nV+oxqo3ivgx7hwlEUwOhGoWGNGUa9Vn12Hw2PGEP4XiYYDxVRlfKlBSZithUuokqSxVJIclLrS8R\nS8YoM5VhUBrwRrxUWipZW7xWTPqG46n9jSdTKoLNtmbMajPf2fKdWX2k/rfg7izSHYBEMkHLaAvH\n+48TE2IgwIaSDVi0FjRyDWqFmlgiRkJIMOQZos/dx1hwDLvfzvH+4ySEBI/WPIpRbRQbv+RSOb2u\nXt7pegdHwIFepWd90Xqa7c3IpDIi8QgyqYxVBaswKA10T6R0dfvcfaLJWDwZp9RcSo2lhipLFfWZ\n9al9UmhwBV30unqRSqVcsl0iEAvQ5+6j13qdQDiALi6j1KtHLlcilcuRyhVMKMJ0qBxI5HKKjEV4\nIh5xqFEpU+KP+sWEtICAWW0mU5uJP+rHEXAQjoeRSCQoZUpkEhn5afmpAUpBIJFMEEvGSNekk2/I\np2eiBwkS0pRpWP1WEsmEKPmgU+gIxoMioVg0FirSK3CFXHSMd4jt/O/uL5JJZEQSEQY8AxQYCvjT\n5X/6P3TG/O7gLsHcQfCEPfz0yk9pGmlCr9SzKHfRtG0UUgVnh87S6+7FoDSIjW2rC1eTn5YvNvoJ\nCFyxX6F1tBWTykSFpYJQLMTZ4bOE4iGkEql4t6/JqCESj2AL2EgkE4RjYc4Nn2MiPJHqx1HqUMlU\nLMhZIEZW8WSc8wNnsXttKKVyckknmkz5IEkTkOlX4FHFiMsENGEJUpmMiELAqY+SlIAeNbmZRajk\nKjK1meiUqepYLBFjLDiGWq5mRf4K6rPr8UV8nB46TSweQyqVEogGkEqlrCxYiTPgZDw8Tt9EH/6I\nn41lG5FKpFx3XieaiKJRaLhqv4qAwMNVDxNOhrlqv8qQdwidQodOqeOBygfQKrScGz7HeGicZ+c9\ny5riNajlatRytTh8ejPhJIXkjI4D/9twl2DuMAx7hnml/RVKTaVoFVoxTJ/8LiCwt3svI74Raiw1\n1GbWcnbwLG3ONjJ0GVSYK1LLCVJLivHgOAqpgiv2K+LA4uSxniSPxqxGgrEg3RPd+CI+FFIFGrmG\ncDyMWq7GEXSQFJIUGYvQyDVixcjus+EP+RAkoIhD2YgSdVyChNR0dldumIQMKqQ5lORUYbBkMRYe\nZyLqId9UwAfnfYgycxnZ+mzMajNqufo/lcu4+aIXBOH/t3d3MU2kaxzA/1CK5UM5qMfioSLJQIVS\nMiVxrdmsUYNVo7FhITFIYjBypfGCGySEeOFF+dAryUbvEKIXEqOxXGADMRrJ7gWGD81aQjDb5pRC\nWT/5UKSFPnvRdXJYXA4Fpx3Y5xcmmbwzHf5h6JPp+76dkSbCjU6O4vdPv0PYLGAuOIff3v8G1ztX\nqK8LQXz3n+9CH7cmRhCnisP3O77/Vqdz3eMCs44QEQLBAEYmRuCb9iElIQWf/J/w07Of8Mz7DLpN\nOuxM2QkC4c9vJSH0E4NfPL/AO+XFZs1mJG1IgjpWHXr6QTCA/Rn7MUdzGHw9CPeEG+pYtfS8aI1K\ngz5fH2bmZiCkCtBv0QMIHZNAeD39Gs+8PdgUlwxr5jGkJP4LyQmbkJy4Cb2+fszOz+LH3B/xQ8YP\n0CZpuTN0neEC8w/wZdRmg2pDqGP0K2/imcBM6PYKsfFATGi6/9jUGKb8U9I9ggHA/cGNeFU8tiRs\nwez8LCZnJ/Hzf3/Gr69/xf6d+2H4t0H6KoMmToN4VTxmAjNIik9a1g2X2PrCBYYxJptw37fca8UY\nkw0XGMaYbLjAMMZkwwWGMSYbLjCMMdlwgWGMyYYLDGNMNlxgGGOy4QLDGJMNFxjGmGy4wDDGZMMF\nhjEmGy4wjDHZrLjAXLp0CaIowmQyobCwEB6PR9pWX1+P7Oxs5OTkoLOz85sEjbQnT55EO8KSlJxP\nydkAZedTcraVWHGBuXjxIp4/f46BgQEUFRXh8uXLAACn04m2tjY4nU44HA6cP38ewWDwmwWOFKWf\naCXnU3I2QNn5lJxtJVZcYDZu3CitT09PY+vWrQAAu92OU6dOQa1WIzMzE1lZWejp6Vl9UsbYmrOq\n5yLV1tbi1q1bSEhIkIrI6Ogo9u7dK+2j0+ng9XpXl5IxtjbREg4dOkRGo3HR0t7evmC/+vp6OnPm\nDBERXbhwgW7fvi1tq6iooHv37i06tiAIBIAXXnhZQ4sgCEuVjEWWvILp6upaarOkrKwMx44dAwCk\np6cv6PAdGRlBenr6ote8evVqWcdmjK1dK+6DGR4eltbtdjsKCgoAAFarFXfu3IHf74fL5cLw8DD2\n7Nmz+qSMsTVnxX0wNTU1GBoagkqlgiAIuHHjBgDAYDDg5MmTMBgMiIuLw/Xr1/nRFYz9Q0XtqQKM\nsfUv4jN5lTxBr6qqCrm5uRBFEcXFxZiYmFBMNgC4e/cu8vLyoFKp0NfXt2CbEvIBgMPhQE5ODrKz\ns9HY2Bi1HABw9uxZaLVa5OfnS23v3r2DxWKBXq/H4cOH8eHDh6jl83g8OHjwIPLy8mA0GtHU1KSY\njJ8/f4bZbIbJZILBYEBNTc3KsoXVJfwNTE5OSutNTU1UUVFBREQvX74kURTJ7/eTy+UiQRBofn4+\notk6Ozul31ldXU3V1dWKyUZENDg4SENDQ3TgwAHq7e2V2pWSb25ujgRBIJfLRX6/n0RRJKfTGfEc\nXzx9+pT6+vrIaDRKbVVVVdTY2EhERA0NDdI5joaxsTHq7+8nIqKpqSnS6/XkdDoVk/Hjx49ERBQI\nBMhsNlN3d3fY2SJ+BaPkCXoWiwWxsaE/idlsxsjIiGKyAUBOTg70ev2idqXk6+npQVZWFjIzM6FW\nq1FaWgq73R7xHF/s27cPqampC9ra29tRXl4OACgvL8eDBw+iEQ0AkJaWBpPJBABITk5Gbm4uvF6v\nYjImJiYCAPx+P+bn55Gamhp2tqh82bG2thYZGRloaWmRLr1GR0eh0+mkfaI9Qa+5uVkaeldatr9S\nSj6v14sdO3ZEPcdSxsfHodVqAQBarRbj4+NRThTidrvR398Ps9msmIzBYBAmkwlarVb6KBdutlXN\n5P07FosFPp9vUXtdXR1OnDgBm80Gm82GhoYGVFZW4ubNm189jhyjT/8vGwDYbDbEx8ejrKzsb48j\n18jYcvItRzRG7tbaaGFMTIwiMk9PT6OkpATXrl1bcIUPRN0MDvsAAAGySURBVDdjbGwsBgYGMDEx\ngSNHjuDx48dhZ5OlwMg5QU/ubC0tLejo6MCjR4+ktkhlW06+r4lkvnByeDyeBVdWSqDVauHz+ZCW\nloaxsTFs27YtqnkCgQBKSkpw+vRpFBUVKTJjSkoKjh8/jt7e3rCzRfwjkpIn6DkcDly9ehV2ux0a\njUZqV0K2v6L/mV2glHy7d+/G8PAw3G43/H4/2traYLVaI55jKVarFa2trQCA1tZW6U0dDUSEiooK\nGAwGVFZWSu1KyPjmzRtphGhmZgZdXV0oKCgIP5vMHdGLlJSUkNFoJFEUqbi4mMbHx6VtNpuNBEGg\nXbt2kcPhiHQ0ysrKooyMDDKZTGQymejcuXOKyUZEdP/+fdLpdKTRaEir1dLRo0cVlY+IqKOjg/R6\nPQmCQHV1dVHLQURUWlpK27dvJ7VaTTqdjpqbm+nt27dUWFhI2dnZZLFY6P3791HL193dTTExMSSK\novQ/9/DhQ0VkfPHiBRUUFJAoipSfn09XrlwhIgo7G0+0Y4zJhm+ZyRiTDRcYxphsuMAwxmTDBYYx\nJhsuMIwx2XCBYYzJhgsMY0w2fwDZKBIgaJa00QAAAABJRU5ErkJggg==\n",
       "text": [
        "<matplotlib.figure.Figure at 0x7ff48c09d150>"
       ]
      }
     ],
     "prompt_number": 73
    },
    {
     "cell_type": "code",
     "collapsed": false,
     "input": [],
     "language": "python",
     "metadata": {},
     "outputs": []
    },
    {
     "cell_type": "code",
     "collapsed": false,
     "input": [
      "mean_rho = eptm.rhos.a.mean()\n",
      "thetas = np.linspace(0, 2 * np.pi, 60)\n",
      "fig, ax = plt.subplots(figsize=(12, 4))\n",
      "num_rows = 12\n",
      "delta = 60.\n",
      "for n, cells in enumerate(apopto_sequence[1:]):\n",
      "    \n",
      "    if len(cells) == 0: break\n",
      "    dx = + (n % num_rows) * delta\n",
      "    dy = - (n // num_rows) * delta\n",
      "    ax.plot(mean_rho * np.cos(thetas) + dx,\n",
      "            mean_rho * np.sin(thetas) + dy, 'k-', alpha=0.4)\n",
      "    ax.text(dx, dy, str(n + 1), fontsize=10)\n",
      "    for cell in cells:\n",
      "        ax.plot(eptm.wys[cell] + dx, eptm.ixs[cell] + dy, 'ro', alpha=0.5)\n",
      "\n",
      "ax.set_aspect('equal')\n",
      "ax.set_xticks([])\n",
      "ax.set_yticks([])\n",
      "dx = + ((n + 1) % num_rows) * delta\n",
      "dy = - ((n + 1) // num_rows) * delta\n",
      "\n",
      "ax.plot(mean_rho * np.cos(thetas) + dx,\n",
      "        mean_rho * np.sin(thetas) + dy, 'k-', alpha=0.4)\n",
      "ax.text(dx, dy, 'all', fontsize=10)\n",
      "for cell in apopto_cells:\n",
      "    ax.plot(eptm.wys[cell] + dx, eptm.ixs[cell] + dy, 'ko', alpha=0.7)\n",
      "ax.set_title('Sequence of apoptoses around the joint')\n",
      "\n",
      "plt.show()\n"
     ],
     "language": "python",
     "metadata": {},
     "outputs": [
      {
       "metadata": {},
       "output_type": "display_data",
       "png": "iVBORw0KGgoAAAANSUhEUgAAA1gAAACjCAYAAACXIr/vAAAABHNCSVQICAgIfAhkiAAAAAlwSFlz\nAAALEgAACxIB0t1+/AAAIABJREFUeJzsnXlUW9e59h+EmOcZgQAzCjMaDDaDbWbPTlI3SZM0qZ2k\n6Upz26/p7UqbpE2btmnT4famSa/Tm6RNnDm9vU3ceDZgY2Mwxph5EqMECCFGMUhC4/7+oNIFLDRg\nTYjzW8trGc45e+/zcM7Z+333u9/tQAghoKCgoKCgoKCgoKCgoLhraNZuAAUFBQUFBQUFBQUFhb1A\nGVgUFBQUFBQUFBQUFBQmgjKwKCgoKCgoKCgoKCgoTARlYFFQUFBQUFBQUFBQUJgIysCioKCgoKCg\noKCgoKAwEZSBRUFBQUFBQUFBQUFBYSIoA4uCgoJiEyAQCLBnzx54e3vjueees3ZzKNbB8ePH8dJL\nL5ntfF0cPHgQH374od7zhoaG4OXlBWoHGAoKis0MZWBRUFDYFdevX0deXh58fX0REBCAXbt2oaGh\nwdrNsjpvv/02goODMTc3h9///vfWbo4GUxoB9o6DgwMcHBy0Hjt58iR2795t8PnGcu7cOTz22GN6\nz4uMjMT8/LxB9XI4HNBoNKhUKlM0kYKCgsJmoFu7ARQUFBSmYm5uDocPH8Zbb72FBx98EFKpFNXV\n1XBxcbF206wOl8vF1q1brd0Mu0KhUIBOt2w3ao8zQ/Z4TxQUFJsbagaLgoLCbujp6YGDgwO+9rWv\nwcHBAa6urigrK0NqaqrmnHfffRdJSUnw9/fH/v37MTQ0pDlWXl6OxMRE+Pr64rvf/S4KCgrw17/+\nFQDw8ssvr/Dgr/a+z87O4sknn0RYWBiYTCZeeuklzbGTJ09i165deO655+Dv74+YmBhcuHBBU9b0\n9DQef/xxhIeHw9/fH1/5ylc0x86cOYNt27bBz88P+fn5aGtrW/P+a2trkZ2dDV9fX+zYsQM3btwA\nsDRL9MEHH+B3v/sdvLy8cPny5TuuPXv2LDIyMuDj44PIyEj8/Oc/v+Ne33nnHYSHhyMsLAx/+MMf\nNMelUimeffZZhIeHIzw8HN///vchk8kAAFVVVWAymXj11VcRFBSE6OhofPLJJwCWZtU++eQTTbvu\nvfdeAEBXVxcKCwvh5+eHlJQUnD59WlPXuXPnkJycDG9vbzCZzBXt0KXVb3/7WzCZTHh7eyMxMVGr\nBobq8O677yIqKgqlpaUghOCVV17Bli1bEBISgmPHjmFubk5z7xERESvK37Jli6bul19+GQ8++CCO\nHTsGb29vpKSk4Pbt25pzm5qakJmZCW9vbzz00ENYXFzU2uauri58+9vfxo0bN+Dl5QV/f3/Nsenp\naRw+fBje3t7IycnBwMCA5lh3dzfKysoQEBCAxMRE/P3vf9daPgAUFhZq3gVd97z6vSgsLMRPf/pT\n7Nq1C97e3ti3bx+mpqYAAHv27AEA+Pr6wsvLCzdv3lyzfgoKCooNBaGgoKCwE+bm5khAQAA5duwY\nOX/+PJmenl5x/NSpUyQuLo50d3cTpVJJXnnlFZKXl0cIIWRiYoJ4eXmRf/zjH0ShUJDXXnuN0Ol0\n8te//pUQQsjLL79MHn30UU1Zg4ODxMHBgSiVSkIIIffddx95+umniVgsJuPj42THjh3krbfeIoQQ\n8t577xEnJyfyl7/8hahUKvLnP/+ZhIWFaco6ePAgeeihh4hQKCRyuZxcu3aNEEJIY2MjCQ4OJvX1\n9USlUpH333+fbNmyhUil0jvufWpqivj6+pKPPvqIKJVK8umnnxI/Pz+NBsePHycvvfTSmtpVVVWR\n9vZ2Qgghra2tJCQkhJw6dWrFvT7yyCNELBaTtrY2EhQURCoqKgghhLz00kskNzeXTExMkImJCZKX\nl6ep68qVK4ROp5Mf/OAHRCaTkatXrxIPDw/S09OjtV0ymYzExsaSV199lcjlcnL58mXi5eWlOT80\nNJRcv36dEEKIUCgkjY2NOrWSyWSku7ubREREED6fTwghhMvlkv7+/nXrcOzYMSIWi4lEIiF//etf\nSVxcHBkcHCQLCwvk6NGj5LHHHtPcO5PJXFH+li1bSGVlJSGEkJ/97GfE1dWVnD9/nqhUKvLCCy+Q\nnJwcQgghUqmUREZGkj/+8Y9EoVCQ//3f/yVOTk5r/g1PnjxJdu3ateJ3x44dIwEBAeTWrVtEoVCQ\nr3/96+Shhx4ihBCysLBAmEwmOXnyJFEqlaSpqYkEBgaSzs5OreUXFhZq3gVd97z6vSgoKCBxcXGk\nt7eXSCQSUlhYSJ5//nlCCCEcDmfFuRQUFBT2AmVgUVBQ2BVdXV3k+PHjhMlkEjqdTu655x4iEAgI\nIYTs379fM0gkhBClUknc3d0Jl8sl77//PsnNzV1RFpPJ1Jz/s5/9bE0Da2xsjLi4uBCJRKI5/skn\nn5CioiJCyJKBFRcXpzkmEomIg4MDEQgEZHR0lNBoNCIUCu+4l6effvqOATWLxSJXr16949wPPviA\n7Ny5c8XvcnNzycmTJwkhS4bMT37yEx3KreR73/se+f73v7/iXtlstub4D3/4Q/Lkk08SQgiJiYkh\n58+f1xy7ePEi2bJlCyHk/wwssVisOf7ggw+SX/7yl4SQJSNgebuuXbtGQkNDV7Tl4YcfJi+//DIh\nhJDIyEjy1ltvkdnZ2RXn6NKqr6+PBAcHk4qKCiKTyQzWYC0dBgcHNceLi4vJn//8Z83PbDabODk5\nEaVSaZCBVVZWpjnW0dFB3NzcCCGEXL16dYURTghZYbiu5r333rvDwDp+/Dh56qmnND+fO3eOJCYm\nEkII+eyzz8ju3btXnP+tb32L/PznP9da/nIDS9c9rzawCgsLya9+9SvNuW+++SbZv38/IeROY4yC\ngoLCXqBCBCkoKOyKxMREvPfeexgeHkZ7eztGR0fx7LPPAlhah/S9730Pfn5+8PPzQ0BAAACAx+OB\nz+eDyWSuKGt1eNdacLlcyOVyMBgMTdlPP/00JiYmNOeEhoZq/u/u7g4AWFhYwPDwMPz9/eHj46O1\n3D/84Q+aMv38/DAyMgI+n3/HuaOjo4iMjFzxu6ioKIyOjhp0Dzdv3kRRURGCg4Ph6+uLt956SxPK\npWa5HpGRkZp28Pl8REVFrTi2vF4/Pz+4ubmtaJf62tXJEEZHR+/QPSoqCjweDwDwj3/8A+fOncOW\nLVtQWFiIuro6ALq1io2NxR//+Ee8/PLLCAkJwcMPP6xVw/XooO3eFQoFBAKB1vJXExISovm/u7s7\nFhcXoVKpMDo6ivDw8Dt0IEauV1pevpubGxYWFgAs6XXz5s0Ven3yyScGtdvYe17+7C9vAwUFBYW9\nQhlYFBQUdguLxcKxY8fQ3t4OYGkg+Pbbb2NmZkbzTyQSITc3FwwGA8PDw5prCSErfvb09IRYLNb8\nPDY2pvl/REQEXFxcMDU1pSl3dnZW53qp5ddOT09jdnb2jmORkZH48Y9/vKK9CwsL+NrXvnbHueHh\n4eByuSt+x+Vy7xikr8UjjzyC++67DyMjIxAKhXj66afvyO62fL3a0NAQwsLCAABhYWHgcDhajwHA\nzMzMCu24XK7m+GoDKywsDMPDwysMCS6XqzF+s7KycOrUKUxMTOC+++7Dgw8+CEC/Vg8//DCqq6vB\n5XLh4OCAH/3oR+vWYXmbtd07nU5HSEgIPDw8Vty3UqlcYXTrgsFgaIzK5TqslZ3P2GyBkZGRKCgo\nWKHX/Pw8Tpw4ofdaXfdsDKbKcEhBQUFha1AGFgUFhd3AZrPxn//5n5qB6fDwMD799FPk5uYCAJ5+\n+mn8+te/RmdnJ4ClxBTqhf0HDx5ER0cHvvjiCygUCrzxxhsrjKht27bh2rVrGB4exuzsLF599VXN\nMQaDgb179+Lf//3fMT8/D5VKhf7+fly7dk1vmxkMBg4cOIBnnnkGQqEQcrlcc91TTz2F//7v/0Z9\nfT0IIRCJRDh79qzWGYCDBw+ip6cHn376KRQKBf72t7+hu7sbhw8fBqA/U9vCwgL8/Pzg7OyM+vp6\nfPLJJ3cMgF955RVIJBJ0dHTg5MmTK4yXV155BZOTk5icnMQvfvGLO1J6/+xnP4NcLkd1dTXOnj2L\nBx54AMDSDMvyxAs5OTlwd3fH7373O8jlclRVVeHMmTN46KGHIJfL8fHHH2N2dhaOjo7w8vKCo6Oj\nXq16enpw+fJlSKVSuLi4wNXVVXPdenRYzsMPP4zXXnsNHA4HCwsLePHFF/HQQw+BRqMhISEBi4uL\nOHfuHORyOV555RVIpVKdfwc1ubm5oNPpeOONNyCXy/H555/j1q1ba54fGhqKkZERyOVyze90/c0P\nHTqEnp4efPTRR5DL5ZDL5bh16xa6u7v1tk3XPWtjrXYEBQWBRqOhv79fb50UFBQUGwnKwKKgoLAb\n1JnIdu7cCU9PT+Tm5iItLU2Tae6+++7Dj370Izz00EPw8fFBamoqLl68CAAIDAzE3//+dzz//PMI\nDAxEX18f8vPzNYPD0tJSfO1rX0NaWhqys7Nx5MiRFQPvDz74ADKZTJOh8IEHHtAYaNr2I1r+84cf\nfggnJyckJiYiJCQEb7zxBgBg+/bteOedd/Cd73wH/v7+iI+PxwcffKD13v39/XHmzBn84Q9/QGBg\nIP7jP/4DZ86c0WSU07cn0ptvvomf/vSn8Pb2xi9/+Uuts2QFBQWIi4tDaWkpnnvuOZSWlgIAfvKT\nnyArKwtpaWlIS0tDVlYWfvKTn2iuCw0NhZ+fH8LCwvDYY4/hrbfeQkJCAgDgySefRGdnJ/z8/HD0\n6FE4OTnh9OnTOH/+PIKCgvCd73wHH374oeb8jz76CNHR0fDx8cHbb7+Njz/+WK9WUqkUL7zwAoKC\ngsBgMDA5ObnCQDZGh9UaPvHEE3jsscewZ88exMTEwN3dHX/6058AAD4+PnjzzTfxzW9+E0wmE56e\nnivCC3U9F87Ozvj8889x8uRJBAQE4H/+53/w1a9+dc2/X3FxMZKTkxEaGorg4GC95Xt5eeHSpUv4\n7LPPEB4eDgaDgRdeeEGT/VEXuu5Zm0bLf17eJnd3d/z4xz9Gfn4+/Pz8UF9fr7duCgoKio2AAzE2\noJuCgoJik1BUVITHHnsMTzzxhLWbYlU4HA5iYmKgUCjWnKVYi6qqKjz22GMrwi0pNh4FBQV46qmn\n8Oijj1q7KRQUFBQ2DzWDRUFBQaEDygdFsdkRi8UYGBhAdHS0tZtCQUFBsSGgDCwKCgoKHVAL8Ze4\nGx0oDTcu4+PjYDAYKCwsRH5+vrWbQ0FBQbEhoEIEKSgoKCgoKCgoKCgoTAQ1g0VBQUFBQUFBQUFB\nQWEi6LoOFhYW4urVq5ZqCwUFBQUFBQUFBQUFxYagoKAAVVVVd/xeZ4igg4ODyRZ4j42NoaOjA8PD\nwwgMDERUVBSYTCZ8fX2Njs9fXFwEn88Hn8/H4OAg3NzcEBcXh/j4eLi5uZmkvZaCEIKhoSF0dnZC\nIBCAwWAgKioK4eHh8PLyMro8kUgEPp+P0dFRcDgc+Pv7Iy4uDrGxsXBycjLDHZgPpVKJgYEBdHZ2\nQigUIiIiAlFRUWAwGHB3dze6vNnZWfD5fIyMjGBkZAQMBgPx8fHYsmWL0ZnRrI1MJgObzUZ3dzek\nUimioqIQGRmJ0NBQuLi4GFUWIQTT09Pg8/kYHh6GQCBAVFQU4uPjNZu7biTEYjG6urrAZrPh6Oio\n0SYoKMjod0ClUmFiYgJ8Ph9DQ0MQCoWIjY1FQkICgoKCzHQH5mN2dhYdHR3o6+uDp6cnoqKiEBER\ngYCAgDX3hVoLuVyO8fFx8Pl8cDgcyGQyxMXFgcViwcfHx0x3YD7Gx8fR0dEBLpeLgIAAREZGIiIi\nAn5+fkb3UVKpFGNjY5o+ysnJCXFxcUhISFjXt8uaEEIwMjKCzs5O8Pl8hIaGIjIyEkwmE15eXkZr\nIxaLV/RR3t7eiI+PR1xcHJydnc10F+ZBpVJhcHAQnZ2dmJqaApPJRFRUFMLCwuDh4WF0eXNzc+Dz\n+eDxeBgaGkJISAji4+MRHR1t9PtpbeRyOXp7e9HV1QWxWIzIyEhERUUhNDQUrq6uRpVFCMHMzIym\n/+bz+YiIiEB8fDwiIiI23BpPiUSC7u5usNlsEEIQFRWFqKgoBAcHr6uPmpyc1PTf09PTiI6ORnx8\nPEJDQ810B+Zjfn4eHR0d6O3thZubm6b/DgwMNPodUCqVEAgE4PP54HK5kEgkiI2NBYvFgp+fn8na\nvJatZFYDixCCvr4+tLa2QqlUIikpCfHx8UYPAPXVwefz0dvbCw6Hg4SEBKSlpa3r42ZJlEolOjs7\n0d7eDjc3NyQnJyM6Ohp0us5JRaPrGB4eRk9PDwQCAZKTk5GSkmLznZhMJkNrayu6uroQGBiIpKQk\nREREmNQIksvlGBwcRE9PD+bn55Geng4Wi2XznZhIJEJTUxP6+/sRERGBpKQkhISEmLSDkUgkGBgY\n0Gw4mpGRgejoaJvvxGZmZtDY2IiRkRHExsZq9qMyJfPz8+jr60N3dze8vLyQmZmJsLAwk9ZhDvh8\nPpqamjA1NYXExEQkJiauy4Gji+npafT29qKnpwcMBgMZGRkICAgwaR3mYHBwEC0tLVhcXERSUhIS\nEhKMHgDqghACgUCA3t5eDAwMIDY2Funp6SbX39SoVCp0d3ejra0NTk5OSE5ORkxMjEkddSqVCiMj\nI+jt7QWPx0NSUhJSUlJMqr85kMvlaGtrQ2dnJ3x9fZGcnIyoqCiT9lEKhQIcDgc9PT2YmZlBWloa\ntm7datIxgjmQSCRobm5Gb28vGAwGkpOTwWAwTNp/SKVSTR8ll8uRkZGBuLg4m++jZmdn0dTUBC6X\ni+joaCQlJSEwMNCkdYhEIk0f5ebmhoyMjBV779kq4+PjaGpqgkAgAIvFwtatW+Ht7W3SOmZmZtDX\n1wc2m43g4GBkZGSYxFFqcQNrdHQUdXV1oNFoyMrKQnh4uNkffrFYjNbWVrDZbCQkJCArK8smZ236\n+/tRX18Pf39/ZGZmWsQTrn6xh4aGkJ6ejtTUVJubtVGpVOjs7ERTUxOioqKQnp5uEU+4+sWenJzE\njh07EB8fb/Y6jUUul6O5uRldXV1ITExESkqKRTzhQ0NDaGxshEwmQ35+PsLDw81ep7GIxWI0NDSA\ny+UiPT0diYmJZnciqFQq9Pf3o6mpCa6ursjPz7dJY0IoFOLmzZuYnp7G9u3bERsba3YngkKhQFdX\nF1paWhASEoLc3Fx4enqatc71IBAIUFdXB6VSie3btyMyMtLsfdTi4iLa2trQ1dWFmJgYZGdnm9Th\naCo4HA7q6+vh6emJzMxMi3jC5+fn0dzcjIGBAaSkpGDbtm025/AihKC7uxu3b99GeHg4tm3bZlJP\n+FpMTk5qBp/bt29HYmKizRkTCoUCra2taG9vR0JCAlJTUy3i6ObxeGhqasLCwgJyc3MRFRVl9jqN\nZXFxEY2Njejr60NqaiqSkpLM/t4TQjAwMICmpiY4OjoiPz9fswG5LTE3N4f6+noIBAJkZmYiPj7e\n7E4EpVKJ7u5utLS0wN/fH3l5eXdlzFnMwJJKpaiurtYMVmNiYoxv7V2yuLiImzdvgsfjIT8/32Ze\nuPn5eVy5cgVKpRI5OTlgMBgWb8Pc3BxqamogEomwe/duhISEWLwN2piYmMCVK1fg7e2NnTt3WqTT\n0taG6upquLi4YNeuXTYT5sTlclFdXQ0mk4ns7GyrzM4ODQ2hpqYGoaGhyMnJsZlQ3M7OTjQ0NIDF\nYiEjI8Pis7OEELDZbNy6dQsJCQnYvn27TXiYVSoVbt++ja6uLmzbtg3JyckWH6wqlUq0traira0N\nGRkZSElJsYlBoUwmQ21tLUZHR5GdnW0Vz7dUKkVDQwMGBweRm5uL2NhYi9a/FiKRCFevXoVYLEZO\nTo5VQoQXFhZQW1sLoVCI3bt3W6Wf1Mb09DSuXLkCFxcX5OTkmHzmwRCmpqZw/fp1ODg4YPfu3Vbp\nJ7XB4/Fw9epVhISEYMeOHVaZneXxeLh+/bpmwGwrUUw9PT2oq6tDXFwcMjMzLT47SwhBf38/6urq\nEB0djezsbJuIYiKEoLm5GW1tbUhNTUVqaqrF+06VSoX29nY0NzcjNTUV6enp65p4sIiBNTIygqtX\nryI2NhbZ2dlW9z7x+XxUV1cjKCgIu3fvturAR/2S2cpAo7+/Hzdu3EBiYiK2b99utfYQQtDU1ISO\njg7k5+dbxSBf3Z729nY0NTVhx44dSExMtFpbFAoFbty4AR6Ph8LCQqvHUysUCty+fRs9PT0oKiqy\n6vosiUSCq1evQiKRoKioCL6+vlZri7o9dXV1EAgEKCsrs+psllAoxJUrV+Dm5oaCggKrG8Ozs7O4\nfv06FAoFSktLrTrwGRsbw5UrVxAREYGcnByrG8Pj4+O4du0afHx8UFhYaNWIi4GBAdTU1Ghmj6zd\nR3E4HNTW1iImJgY7duywWsTF8j4hJycHCQkJVmnH8vZ0d3fj1q1byMzMREpKitXaolQqUV9fj8HB\nQRQUFFg9wkGpVKK5uRkdHR3Ys2cPtmzZYvE2cNls9FdUQCkWo3doCLS4ODzw6KNWj3CQSqWor6/H\n8PAwSktLrTKbpdZGNj+P7sFB+GZk4IHHHrO6MTw/P4+amhqIxWKUlZUZ7SAwu4HV2NiI7u5um3jJ\nlqNQKFBdXY3p6WmUlZWZPKZTHyqVCteuXcPk5CSKi4tNvibkbpBIJKisrISjoyOKi4stHqoik8lQ\nXl4OYCljpbVfsuUIhUJcunQJoaGhyM/Pt7izYH5+HhcuXEBQUBDy8/NtKtSVz+ejsrISycnJVhmI\nTUxM4NKlS2CxWMjMzLSpUNf+/n7U1NQgLy8PcXFxFq+fw+Hg2rVryM7OxtatWy1e/1oQQtDS0oL2\n9naUlJRYZVaira0NLS0t2LNnDyIjIy1e/1oolUrcuHEDo6Oj2Lt3r8WdBYQQ1NbWgsfjoaioyKaS\nt0ilUly5cgVyuRylpaUWdxbI5XJcvnwZUqkURUVFNrVubn5+HuXl5fD19cWePXss7iwQi8W4cOEC\nvL29sXv3bpsKdZ2YmEB5eTni4+ORlZVlsT6Ky2aj7+RJ5KlU6Ovrg5+fH7oCA5Hw+OOIYrEs0gZ9\ncLlcXLt2DVlZWRbtI9TaZEulGBwcRGhoKNp8fRF//LjVtVEbfoKhIXDGxlD0+OPIKSw0+HqzGVgq\nlQrXr1/H1NQU9u/fb3Vv6Vp0dHSgsbER+/bts5jlrjYg6HQ6SkpKrO4t1QYhBDdv3gSHw8GhQ4cs\n1oEsLCzgwoULCAsLQ25urtW9pdqQy+W4evUqRCIRDhw4YLFp9cnJSVy8eBHp6elW9U7qQiQSoaKi\nAp6enigqKrKYkcPlcnH16lUUFBTYTOjvaqanp1FeXq5ZY2Mp2tvb0dLSgn379lklfMkQeDwerly5\ngh07dlhsJoAQojFg9u/fb5PrwQCAzWbj5s2bKC0ttVjiFIVCgcrKSiiVSpSWltpE6NBqCCFobGwE\nm83GwYMHLWaASiQSnD9/HoGBgdi1a5dNOXLUKBQKXL9+HdPT0zh48KDFws9mZmZw4cIFbN26Fdu2\nbbNIncayuLiIyspK0Ol0lJaWWsRJevnECWT192NwcBAREREah/rl4GAUP/OM2es3lNnZWVy6dAnh\n4eEWG39dPnECaV1dGB0dRUxMjOY7bG1t1IZfyb8cBAsLC/hrTw+Sv/UtlB4+bFAZa9lKd/XFUCqV\nuHTpEiQSCQ4fPmyzxhUAJCcno7CwEBcvXsTY2JjZ65NKpTh9+jR8fX2xd+9emzSugKUHIycnB6mp\nqTh9+jTm5ubMXufs7Cz++c9/gsViIS8vzyaNKwBwcnJCaWkpgoKCcPbsWUilUrPXyefzcf78eeTn\n59uscQUAHh4eOHz4MORyOSoqKqBUKs1eZ09PD6qrq3HgwAGbNa4AwN/fH/feey+Gh4dRV1dnkTpv\n3bqFrq4u3HPPPTZrXAFAeHg4jhw5goaGBnR1dZm9PkIIKisrMT09jXvuucdmjSsAYLFYKCsrQ2Vl\nJUZGRsxen1wux5kzZ+Di4oL9+/fbpHEFLPVR27dvR1ZWFs6cOYOZmRmz17mwsIBTp05hy5Yt2LNn\nj00aVwBAp9NRWFiIyMhInDlzBhKJxOx1TkxM4MyZM8jOzrZZ4woAXF1dceDAAdDpdFy8eBEKhcLs\ndc6MjWFwcBAxMTEropVoMpnZ6zYGHx8f3HvvvZiYmMD169dNth2TLvgcDsbGxpCQkLDiO2xtbfor\nKjTGFQB4enri2ykpaPz8c7S2tt5V2ev+ahBCcOXKFTg6OmLv3r02FcK0FhERESguLsalS5fMamTJ\n5XKcP38eERERyM/Pt1kDYjnJycnIzMzEmTNnzGpkiUQinDt3DllZWUhNTTVbPaYkLy8PYWFhOHPm\njFmNrMnJSVRUVKCkpMQqsePGon73HRwcUF5eDpVKZba61FnNjhw5YlMhTGvh6uqKQ4cOgc/n48aN\nG2atq6WlBRwOB/fcc49NhTCthY+PDw4fPozm5mZ0dnaata7q6mrIZDKLzkDfDQwGA3v37sWVK1cw\nPDxstnqUSiUuXryIwMBAFBYW2qwBsZyEhATk5OTg7NmzZjWyJBIJzp49i9TUVGRmZpqtHlOSlZWF\nmJgYnD592qxG1szMDC5evIiCggKrhEAbC41GQ3FxMdzc3HDhwgWzOgJHRkbQMzSE+Pj4O77DKhv8\n9jg7O+PgwYMQCoWorq42a12dnZ3gTU2BxWLdMctqbW1ocvkdv3N2dkY6i6XJhrvustd7YU1NDRYX\nF1FcXLwhDAg14eHhKCkpQUVFBebn501evkqlQnl5Ofz9/bFjxw6Tl29OEhMTsW3bNly4cAEyM3gV\npFIpzp07h+TkZLBsJB7ZUHbu3AkGg4HKykqzeHtmZ2dx4cIF7N69e0Psq6SGRqOhpKQEAMxmSIyO\njqK6uhr79++3mcyOhuDi4oJDhw6Bx+Oho6PDLHWw2Wx0dnbi4MGDNrUGQh/e3t44fPgwGhsbzWZI\nqNPTl5X6Nac4AAAgAElEQVSVWT3hkjGEhIRg7969qKqqMoshoZ7Vc3NzQ35+vsnLNydxcXHYuXMn\nLly4gMXFRZOXr3aOxsbG2nQEgTYyMzMRExOD8vJysxgSCwsLOH/+PHbu3GlTaxj14eDggMLCQri6\nuuLatWtmqWN8fByXL19G6VNP4caqb02lVIrYf/WRtoaTkxMOHDiA6elpNDU1maUO9XYmh/7t33Bt\nlRPWFrRRrTE55OTlhSNHjqCjowMDAwPrKntdBlZXVxcEAgH27du3oTouNeHh4cjMzMSFCxcg12K9\n3g03b96Eo6Mjdu/ebdJyLUVSUhKYTKbJDQlCCC5fvoyIiAikpaWZrFxLoo5VNrUhoVAocPHiRWRl\nZW2ImavVqI2s0dFRk89IiEQiVFZWoqSkxKZD39bC2dkZ+/btQ1NTk8nDvsbHx1FfX4+DBw/aVIIY\nQ/Hy8kJZWRmqqqogFApNWnZfXx84HA4OHDiwIaIrVhMSEoKcnBxcvHjR5IbE7du3IZPJUFRUtKGc\no2ri4+MRHx+PS5cumXzW/OrVqwgMDERWVpZJy7UU27dvh7u7u8lnJNTLQVJSUmxyn0h9qI0soVB4\nVzMS2pBIJCgvL0dhYSGyd+1C3PHjuBwcjCpfX1wODkacDSRx0AWdTsfevXvR1dUFDodj0rKnp6dR\nU1OD/fv3I3n7dpvUJra0FJWrIpPUhp+7uzv27duH69evY3Jy0uiyjU5yMTU1hbNnz+Lee+/dUN5k\nbVy/fh2Li4soLS01SXkcDgc3btzA0aNHN5Q3eTWEEJw/fx7BwcEm62haWlrA5XJx5MiRDdmpq5HJ\nZDh16hQyMzNNFiJx9epVEEJQaETWGltkbm4OX375Jfbt22eSMD5CCE6fPq3ZdHojMzY2hvLychw9\netQkxpBUKsXnn3+O3NzcDWmUL4fNZqOlpQVHjx41yVpV9RrPQ4cOWT018t1SX1+PqakpHDhwwCTl\n8Xg8VFVV4ejRoza9ZlofhBCUl5fD09MTeXl5Jimzs7MT3d3duPfeezek41iNQqHAl19+icTERCQl\nJZmkzNraWohEIpSVlZmkPGshEolw6tQpFBUVmSRShBCCCxcuIDAw0KIJjczB5OQkzp07h/vuu88k\n2bblcjm++OILZGRk2LxRzmWz0V9ZCZpMBpWzM2JLSlYYfoODg7hx4wbuv/9+raHmJklyoc44lJeX\nt+GNK2BpRmJmZmbd03/LEYlEqK6uRklJyYY2roClh6WoqAhdXV3rstpXMz4+jtbWVpSUlGxo4wpY\nmpEoLi7GjRs3TBLr3tfXB4FAsOFCdbTh7e2N3NxcVFVVmSRE5fbt23ByctqwM57LCQ0NRVJSksk8\ny9XV1YiKitrwxhWwlNwhMDAQDQ0Nd12WSqVCZWUlsrKyNrxxBQDZ2dlYXFwEm82+67IWFxdRVVWF\nwsLCDW1cAUt9VEFBAQYHB8Hn8++6vOnpaTQ0NKCkpGRDG1fA0oxEcXExGhoaTLIMgsvlgsvlYs+e\nPSZonXXx8PDAnj17cO3aNZNEL7W2tkIul2/YGc/lBAYGIiMjQ+PwvVtqa2sREhJi88YVAESxWCh+\n5hkUPvssip955o5ZtejoaERERODmzZtGlWuUgdXc3IyAgIANsbjREBwdHVFQUIDa2tq7DsO4ceMG\nkpKSrLJ5mzlwc3NDTk4Oqqqq7ioMgxCC69ev29TO6ndLYGAgEhMT73qwLJVKUVdXh+Li4g0ZxqSN\n2NhY+Pr6orGx8a7KEQqF6OzsRGFh4YY3ytVkZGRAJBKht7f3rsoZGhrC9PQ0du7caaKWWZ+8vDyN\ns+FuaG9vh5ubm8k899ZGbUjcvHkTIpHorsqqr69HTEyMTe1TeTe4uLhg165duHr16l1niLt+/Tqy\ns7PtwnEMAL6+vkhPT7/rNUcKhQI1NTUoLCzc8I5jNREREWAwGKivr7+rchYWFtDS0rJhQ221kZKS\nAkLIXYf68/l88Hg8k80u2wI5OTkYHh42KtTfYANrfn4enZ2dyMnJWVfjbJXg4GDExcXh1q1b6y5j\ndHQUExMTNp2ydD3Ex8fD09Pzrhbod3V1wdnZGbGxsSZsmfXJzMyEUCi8qwX6t2/fRlRU1IZcW6SL\nXbt2oaurC7Ozs+suo7a2FhkZGRve074cGo2GwsJC1NXVrdt7qt6UNjc3d8N72pfj6uqKvLy8u0oZ\nLBaL0dzcbFedOrCU9j85OfmuUv5PTExgaGgI27dvN2HLrE9UVBSCg4Pval1NX18fFAoFEhMTTdgy\n65OWlgaZTIb+/v51Xc9ls/Hhiy9i4fp1dH3+ObgmmEW1FXJycjA4OIipqal1Xc9ls/HBCy/AoaUF\ntz74wG60UTt0bt++ve5JB053Nz556SU4d3ai+u237UYbJycn7N69GzU1NQZPOhhsYN28eROpqal2\nMwuxnIyMDAwODq4rPTkhBLW1tcjJybGrAY+anTt3oqWlZV0DQplMhtu3b9vdgAdYmv3Mzs7GrVu3\n1jUgFAqF6O/v3/Bx29pwc3NDamoqbt++va7ruVwuRCIRkpOTTdwy6xMQEAAmk4m2trZ1Xd/e3g4/\nPz9ERESYuGXWJyYmBo6OjhgcHFzX9bdu3UJiYqLdzEIsJz09HXw+f90DwtraWuzYsWNDpKo3luzs\nbHR0dKxrCw2lUombN29umO1UDIXLZuPKm2/CoaUFn//qV+B0dxt9fec77yCztxfHfX1RPDGBvpMn\nN/xgmctm4/KJE7jx5z8D3d049/nn6yqj6cQJ7B4dxdc9POxOm6b33oO0uRkXTp1aVxk3//M/cUQs\nxv10ut1p0/+Pf0BQVYWqCxcMus4gA0soFILP59vFWghtuLi4ICUlZV0DwqGhITg6OiI6OtoMLbM+\nfn5+CAsLQ3t7u9HXdnV1gclkrthwz55Q/83Xk3mnpaUFKSkpd+wJYS+kpKRgdHQU09PTRl/b1NSE\nrKysDbE3z3rYvn072tvbjR4QKpVKtLW12aVRriYrKwsNDQ1GOy1EIhG4XK7dRRGoodPp2LZt27rW\nqfH5fEil0g2xFmI9eHl5ISYmBs3NzUZf29PTg8DAQISEhJihZdaBy2aj7+RJFE9M4D4A9y4u4uZr\nrxk1yO2vqEDKzAwCAwM1RnmJiwv6KyvN1Grzs1yXQqEQj9BomDlzBg3XrxtVTn9FBZKnpsBgMDR9\nlL1pc9zNDZyPPkKXkanb+8rLkTw9vSKBiL1p84SHB9rfegsDBoRRGjSCaWtrQ1JSkl3O0KhJTU3F\n8PCw0YtCW1tb7dbwVLN9+3a0tbUZlbhApVKhvb3d7rXJysoyumMXi8XgcDh2s05EG+rkFMaG7ggE\nAiwuLtpF8oa18Pb2xpYtW4yOc+/r60NgYCD8/PzM1DLrw2Qy4erqarTToq2tDQkJCXY5Q6Nm69at\nmJycNHpvrJaWFqSlpdnVDM1qMjIy0N3dbVSkBSEEra2tGz5D6Wr6KypQsmy9FIPBQPLUlFGDXKVY\njKmpqTuywdLMsD+mpVitC41Gw8NMJuo++8yociRCISQSyR2OY3vSxsnJCfeHhqL2k0+MKmdmbAxO\nTk7w9PRc8Xt70sbT0xMHPD1x829/03utXgNLIpFgYGDALsN1luPk5IS4uDj09PQYfM3ExAQWFhYQ\nExNjxpZZHx8fHwQGBho16Onv74efn59dZPLSRUREBCQSiVGhOx0dHYiPj7ebRcNrwWKxwOVyjZqp\nUTss7HkwCCwNltlstlEzNZvBmQMsadNtREiTXC5HT0/PhtsY1lgcHR3BYrGM0kYoFGJyctJuZ6/U\neHh4ICwsDH19fQZfMzQ0BBcXF4SGhpqxZZaHtsrI9PLygoODA+YnJgwuY3R6Gr6+vnc4LFQb2IGx\nWhdgaX2jeHraqAQyw+PjCA4OviPCwt60CQwMxAyfb1SSs+Hxca2zwfamTVBQECYNSHah18AaHBxE\nRESE3YYyLScxMdGoQU9vby9YLJbdDwYBGN2x9/b22t2iYW04ODisS5utW7easVW2gYuLCyIjIw0e\n9EilUvB4PLsfDAJLH2gnJyeMjo4adP7k5CSUSqVJ9m6xdWJiYjTOK0PgcrkICQm5w2tqj7BYLPT2\n9hocTdDX14f4+Hi7jj5Rk5iYSH2HAai0ZKQNDAzEqBHh2pLQULSu2gtJvfnqRkWbLo6OjvAJCTHY\nsa5UKiEJDUWzl9eK39ujNq6urqB7eoLL5RpUxuzsLBzj4tCwKjGVPWrj4+ODBYVCbzSBXgNrYGDA\n7mdo1Pj7+8PV1dWgfTUIIRgcHNw02mzZsgVTU1MGeXoWFxcxPj6OyMhIC7TM+rBYLPT19RlkmI+P\nj4NOp9t1mNdyEhISDE5LzuVyERYWZjcp6/WhHiwbwmb6Djs6OiImJsZgw3wzaePl5QV/f3+Ds5du\nJm2YTCbEYjGEQqHecxUKBUZGRuwyFDm2tBSVq6IGmjw9sRgaapBhLhQK4RUYiLRnnsHl4GBU+fri\ncnAw4o4fv2N/oI2ENl0qpVJk3X+/wd/h4eFhJKSlYes3v7kptNl2330GazM4OIjt+fmIP37c7rW5\nLJMh+dAhvdrQ9RU+OTlplxmr1iIqKgojIyN6PcXj4+NwcXGBr6+vhVpmXRwdHREeHo6RkRGw9Lws\nHA4HTCYTdLrex8su8PT0hKenJyYmJvTug7aZBjzAUvy/UCiEVCrVGxI5MDBgN3vsGUJUVJTB6/cG\nBgZQWlpq5hbZDlFRUWhpadGbtEIul2N0dBSFhYWWaZgNEBkZaZBxMD09DaVSecc6GnvFwcEBERER\nGBkZ0dsvDw0NITg42C7DtKNYLOD4cVyurARNJoPK2RlbS0ogY7PB5/PBZDJ1Xq/uo7YkJmKLHUWh\naNMlrqQEkQkJ6PjwQywsLOidBVdrE8VibWijYTVraRMcGYm//e1vUKlUepNODQwMIDc3FwwGY1No\n4+Ljo8nOuhZ6R8BhYWGbIrxADZPJRE1NjU7RAGBkZGTTzNCoYTKZ4PF4eg2s0dHRTaeN2vjUZ2CN\njo5i165dFmqV9XF0dERoaCh4PJ5Ow5IQAj6fj6KiIgu2zrp4eXmBTqdjenpaZ6bN+fl5KBQKu9sv\nTRcMBgMVFRWQy+U6ZzTHxsZWZDrbDDCZTFy6dEnveTweb1M5R4ElbQxZj8fj8ey6j9JmAEyJRBgZ\nGdFrYPF4PGRmZpqzeVZjLcOIyWRiZGRE77IGHo9nVxu8L2ctbby9vTE+Pq5zraJUKsXc3JzdrWdU\no00blUqFubk5nfuF6Q0R1DdgNCdPPPEEQkJCkJqaarE6g4KC9IoGLM1gWVOb4eFhFBUVITk5GSkp\nKXjjjTfMXqfaiNCHQCCwmjaLi4vYuXMntm3bhqSkJLzwwgsWqVdtfOpCoVBAKBRaPfGHUqlERkYG\njhw5YpH6DNFmenoaHh4eVvUob9myBWlpacjIyNDrYDEVhmhj7W8NsBQ2dP/992Pr1q1ISkq6q01v\nDYFOpyMoKAhjY2M6zxtfY1G1pWCz2cjIyND88/HxMfu32N/fHwqFQm/GW2trAwCvvvoqkpOTkZqa\nikceeWRde1UZQ3h4OPgGLMy3tjavv/46UlNTkZKSgtdff90idRryrSGEYHJy0mqzntrGfNPT0ygr\nK0NCQgL27t1rUAiosYSHh+vVZn5+HjQazWp7wWrT5u9//zuSk5Ph6OiIxsZGs9RraB8VFBRktXwE\n2rR57rnnsHXrVqSnp+Po0aOYnZ01aZ00Gg1hYWE6tdFrYFnzI/T444/jgoEbepkKGo0Gf39/vfv3\nGBIOZk6cnJzw2muvoaOjA3V1dThx4gS6urrMWqd6+lwikax5jkQigUwms9pmn66urrhy5Qqam5vR\n2tqKK1eu4LqR+1ysh8DAQL2ZBCcmJhAQEGD1GeHXX38dSUlJFvsYGqKNtQc8wFKIUVVVFZqamlBf\nX2+ROgMDA/V+a2xBm+9973s4ePAgurq60NraapHkAIZqY83vMIvFQlNTE5qamnD79m24u7vjK1/5\nitnr3QjacDgcvPPOO2hsbNRs8/GZkSmxjcXFxQVubm46jU+5XI7Z2VmrObra29vxl7/8Bbdu3UJL\nSwvOnDmD/v5+s9cbEBCA2dlZnWuFp6en4enpabUZYW1jvt/85jcoKytDT08PSkpK8Jvf/Mbk9QYF\nBdn8+6RNm9TUVHzxxRfYs2eP2erdCN8abdrs3bsXHR0daGlpQUJCAl599VWT1xsQEKBTG70GljXD\nUnbv3m2VZAB+fn46vSQLCwug0Whwd3e3YKtWEhoaqlmf4Onpia1btxqckexu8PPz05k5ZWpqCgEB\nAVbNrKj+u8hkMiiVSotsdOzq6goajQaxWLzmOVNTU1YP8xoZGcG5c+fwzW9+0+jNXNeLvvcJsA1t\nAFhMEzX63ifA+trMzs6iuroaTzzxBICl2SVLOFB8fX1tXpvlVFRUIDY21iJhefq0kclkWFxctJqj\nC1gKLXJycoJYLIZCoYBYLEZ4eLjZ69WnzczMDPz8/Ky2kXl3dzd27twJV1dXODo6oqCgAJ9//rnZ\n63V0dIS7uzvm5ubWPMfa75O2Md+XX36JY8eOAQCOHTuGU6dOmbxeHx8fzM3N6Zz5tEVtEhMTkZCQ\nYNZ6N8J3WJs2ZWVlmnd8586dBkVfGYu+sY3eL8xmyei1HH0PlEgksqmUwBwOB01NTRaJDd4I2qhU\nKmzbtg0hISEoKiqy2Ia++gbLhiyiNTff//738fvf/96igwsXFxc4OjrqzEBpC9o4ODigtLQUWVlZ\neOeddyxSp6+vr17j09raDA4OIigoCI8//jgyMzPx1FNP6XQkmAp9nZdSqcTi4qJVHV3L+eyzz/DI\nI49YpC5DnIDWfp/8/f3xgx/8AJGRkQgLC4Ovr69FErXYujYpKSmorq7G9PQ0xGIxzp49a5bBnzb0\n9d/W1kYbAoFAM4MfEhICgUBg8jocHR3h4eGh0/i0RW0sgY+PD+bn53Uan7auzbvvvouDBw+avFx9\n79PmSPNmJJ6enjpj/23BiFCzsLCA+++/H6+//rpF2uTp6alzcGUL2tBoNDQ3N2N2dhb79u1DVVWV\nRbKM6dNGLBZb1ctz5swZBAcHIyMjA1VVVRatW63NWvHruo5ZipqaGjAYDExMTKCsrAyJiYnYvXu3\nWet0cXEBIURnMgexWGxVI0KhUKCxsRH/9V//hezsbDz77LP4zW9+g1/84hdmrdfT01OnUa7WxRb2\nIZTJZDh9+jR++9vfWqQ+fdqIRCKrv0/9/f344x//CA6HAx8fHzzwwAP4+OOP8fWvf93kdXHZbPRX\nVIAml2NkchLuyclrZqC0tjaJiYn40Y9+hL1798LDwwMZGRlmdXgt12aIywVdoVgzA6VYLLZIxMd6\ncXBwMNn7vlwXlZMTFv/lBFwrA6W1nxtLslobkUgEiUSy5v3bsja/+tWv4OzsbDLn13JtZA4OGNHx\nHaYMLC04OztDrmX3ZjXWHvCokcvl+OpXv4pHH30U9913n0XqdHZ21rkGy5Y+0D4+Pjh06BAaGhos\nYmA5OTlBJpOtedzaz01tbS2+/PJLnDt3DouLi5ibm8M3vvENfPDBB2av28nJyebfKQaDAWApHv8r\nX/kK6uvrzW5gAf+njTYDSyqVgkajWTWSgMlkgslkIjs7GwBw//33m2UdxGoMeWbE09O4fOKEZiAQ\nW1pqlRTB58+fx/bt2y2WHMAQbRYmJ62qTUNDA/Ly8jRrnY4ePYra2lqTG1hcNht9J0+i5F8JcqZm\nZ/HP06fBzczUer9isRizAoFVtXniiSc0Ibcvvvii2TIartYmfmEBV7/4Atz4eK33y+nuBn90FOPe\n3lZ9n5YTEhKCsbExhIaGgs/nm2Stz2pdAOCd7m5w4uPXDGMd6esDjc1GD51uM9qYA23adDQ3o7+o\nCGn/6gOWo1KpIJVK4bZqg2Fb4OTJkzh37hwqKytNUt5qbQghaL11a83zrROEbOM4OjrqDU2xdqIC\nQgiefPJJJCUl4dlnn7Vo3bqm0VUqlVW1mZyc1PztJBIJysvLkZGRYZG6CSE6vcrWfm5+/etfY3h4\nGIODg/jss89QXFxsEeMKWLp3XbN71tZGLBZrFsaLRCJcunTJYtlLFQrFmllLrf0+AUvrPSMiItDT\n0wNgaa1RcnKy2etVOyzWWhc31NMDxdWrKJ6YQKFQiOKJCfSdPAkum232tq3m008/xcMPP2yx+uh0\nus7QlJG+PoguXbKqNomJiairq4NEIgEhBBUVFWYJ1+6vqFgxGHRwcEA+IehfY1DFHxyE8OxZq2oz\nPj4OYGk/ri+++MJsoaWrtQGAXWtow2WzIS4vx96ZGau/T8u555578P777wMA3n//fZM4k7XpUkSn\nY/DKFa3nc9lsyKuqUDo1ZVPaLMdU64e1aVPo6Ij+ioo16zXlzKKpuHDhAn7/+9/jn//8J1xdXU1S\nprZvTZGO/tmmDayHH34YeXl56OnpQUREBN577z2L1CuRSLCwsGCRutZLTU0NPvroI1y5ckWTItgS\nGRcnJiYwNDRk9nrWC5/PR3FxMbZt24adO3fiyJEjKCkpsUjdg4ODaG9vt0hdpsCSH0SBQAAOh2Ox\n+oxFIBBg9+7dmufm8OHD2Lt3r0XqlslkmJyctEhd6+VPf/oTvv71ryM9PR2tra148cUXzV6n+vlc\nK7X3SHU1ilZtZl7i4rLmwNpciEQiVFRU4OjRoxarUy6X65zBGrtxA8WrZj0trU16ejq+8Y1vICsr\nC2lpaQCAb33rWyavh7ZKB3X/TVsjmmDy1i2ra3P//fcjOTkZ99xzD9588014e3ubpZ7V2szOzmJi\nYkKrNv0VFVZ/n9RjPjabrRnzPf/88ygvL0dCQgIuX76M559//q7rWa0LsKTNDJ+v9Xxb1Obdd9/F\nqVOnEBERgbq6Ohw6dAgHDhy463q0aSOTySDSkwnYmmjT5rvf/S4WFhZQVlaGjIwMPPPMM3ddjzZt\ndGHTIYKffvqpVep1d3e3elpkfezatUvvXh/mgMFgWC37kiGkpqaabT8IfSQkJNjkNLk2CgoKUFBQ\nYLH6IiMjER8fb7H6jCU6OhrNzc1Wqdvb29vmN2hMT0/HLR2hEOZApVKBRqOt6X1cq7Nba2BtLjw8\nPCxuIDs5OekMxXZUKLT+3tLa/PCHP8QPf/hDs9ahWmUsubu7w8/PD7NrpBq3BW2uXbtmkXpWa+Pn\n5wdfX1+t2tjC+7TWmK9ijdmT9bJaF2ApKUvQGhlAbVkbUy8P0aaNu7s7vK28F6MutGmjDsE1Jdq0\n0TUett2RshWRyWQ694HQF/9uz8hkMp3rQeh0us51SPaMXC6nnps1oLRZG10JLuh0OqXLWri4aHUy\nqay0h48l0acN2UTaxJaWonLZLKdSqUSVUonYNSIXKG20a6NycgKNRrtDm82gCwCULy4ico39pDa7\nNhWLi4guKtJ6Po1GAyEESqXSEs2zKqu1IYSgUkf/TBlYWtBnRHh4eOhca2PP6NPG3d3dIimcbRFD\ntNnMz40uA4vSRrs2Tv/q2NcKk7Nn9L1PrP37cXHVt6ZSKl1zYG1P6HufYktKNo02USwW4o4fx+Xg\nYFT5+uK8jw/8jxxZMwFBZEEBLqz61mwWbc56eSHk6FGt2sSWluI6sMJBull0uRwcDHpBAaLX2EA9\ntrQU1x0cNq02qrw8xKWkaD3fwcFh04z7Vmtzyd8fdB2bPNt0iKC1mJubg5eX15rHN/NgcG5uDmFh\nYWse9/Dw0Lvrt72i77nZzIb53NyczvT9m1UbkUik2SdsLdTauKxaeGzvzM3N6VybwkpPx+kdO1Dh\n5we6QgGVszPiSkrsMrPXavR9a1jp6WjIzcVlV1fQZDK71yaKxdLcW01Njc4NluNTUsAvKMBluXzT\naSM6exas9PQ1zwv56ldxpqYGsb6+m0oXAPjoo4/WfKeiWCz4HzmCc319YGwybWQyGbgff6wzUYSH\nhwfEYrHOb5K9sFybiYkJiKqr1zxXr4FlC+mTLY1QKNS547yXl5cm49hmQygU6swg5uXlpTPLoL1C\nCIFQKLxjN/HleHl56dxfzV4RiURwcnLSaSBs1udGKBSuue+KGrU2trL9gaXQp42DgwMi4uORfeCA\nzgG1PTIzM6NTGw8PD7j6+qLw+HGbXjNrDmZmZhAVFbXmcU9PT7j4+KD4wQct2CrbYGZmRmcfFZ+a\nCkcPDxSWlVmwVdZHJpNBLpfr3MspJikJqsREzXYVmwWhUAgfHx+dSbE8PT0xNzdn87kLTI2+90nv\nl3diYsKkDdoI6Ou8XF1d4eTkhNnZWQu2yvqojQhd2gQEBGB6etoqCTisidqI0BW2ExQURL1PaxAY\nGLhptdH1gQYobXQRGBioSXm9mdDnzKHT6fD29saUDWf+Mhf6tPHz84NIJNp0axsNMSI2ax+lHtfo\nMiI2szb6vsObWRtdYxu9BtZm67zkcjlmZ2f1eouDg4M3nTYzMzNwc3PTm6xgM3bsAoFA7yaj/v7+\nWFhY2HRJQAzRZjO+T8DS9zUwMFDnOZQ2axMcHLzpOnaVSoXJyUnNBr5rsRmfm/n5eRBCdBoRNBoN\nAQEBm04bgUCg933y9vaGQqHYdOHahmijfp9Mtd/URsEYbTYb+rTRGyIoEAhM2iBbh8/nIygoCHS6\nbmlCQkIgEAhsOvW0qRkZGQGTydR7nnrndX2DanuCx+Pp1cbBwUHjcTdER3uBx+Nh+/btOs/x9vaG\nSqXCwsKCzrVa9gQhBCMjI9ixY4fO89RGxGBXFwYvXwZNLofKyQmxpaV2uwZAIpFgfn4ewXpSA4eE\nhKCvrw9cNhv9FRWbQhuBQAAfHx+9m2cGBwejua4OgqqqTaELYHgfFRwcjOabN8Hm8zeNNob0UcCS\nNk03bkDGZm8abUZGRpCYmKjzHFdXV7i6umJmZmZThWuPjIwgZY0EF2oCAwMxPT0NhUKhd+xsL8jl\ncgtRjkIAACAASURBVExOToLBYKx5jt4ZrMnJSSwuLpq0YbaMoR/oyMhIcDicTeXNMFSbiIgIcLlc\nC7TIdhgZGdG5bk9NRESETW+4a2pkMhmmpqYM2udps2kzNTUFV1dXvQalq6srFAsLaD5xAsUTEygU\nClE8MYG+kyfBZbMt1FrLwuPxwGAw9G6GHRQUhOHeXnS+886m0saQ7zCRSMD/3/9FoUCwKXQBDNeG\nJpOB89FHm+aZAQzvv+lKJdjvvrtptFEqlRgbG9OZvEuNety3WZidnYVKpdIbIkin0xEaGoqhoSEL\ntcz6jI6OIjg4WKdBqdfUZDKZ4HA4eq17e4AQAg6Hg/379+s9V+1BFAgENr9JqCmQSqUYHx9HaWmp\n3nMjIiJQVVUFiUSyYTbevRsmJydBo9H0rjMCgJiYGHz55ZfIz8/XO3i0B7hcLhgMhs4seWpiYmLQ\n3Nys11u2UVk9yyIOCUFkZKRB1zrzeMgUiYBl4QglLi64XFm54T3L2mafOMPDBmlDo9HgyucjUyoF\nlhmqdq0Nh4Ndu3bpvZZfW4uD/0rIpE4CYi+6AHdqE1VYCB6Ph/z8fL3Xzre2YhchkEqlmuQ79qxN\n0I4dkEgkekO9AEDR04PtYrFmo2/AvrRZzcjICAICAgzK0hoTE4OamhpkZmZaoGXWh8PhIGKNzZdX\nExMTg8HBQcTExJi5VbaBIdroncGKiYnBwMCAyRply/B4PLi6uho8/buZtOnt7UVkZKTO9VdqHB0d\nERkZuWm06e7uRkJCgkHnent7w93dHXw+38ytsg3YbDZYBnbK4eHhmJmZscv4fy6bjb6TJzVe4aLx\ncfR/8AHcDczwFuLrC6FQeMeMOW2Dr+dbrUvxxAS6/vIXtDc0GNxRh/j6YmZm5o7f26M2LSdOYGJ4\n2CCnHk0uh5+f3x3abHRdAO3aNLzxBhzlcoOceo4KxabSpvnECXg7Oxvk1HP9175Gq7O62oM22jCm\njwoJCYFEIoFQKDRzq2wDY7TZsmULhoeHoVAozNwq6yOXy8HhcPQuEdLbu0dFRWFqampTPFDd3d1G\nzdQlJCSgr69vU2Qj6u7uxtY1NuHTBovFQmdnp92HUCoUCvT39xv8EQKWtOno6DBjq2yD2dlZvSmT\nl+Po6Ii4uDh0dnaauWWWp7+iAiXLPKRzc3PY5+6OyYYGg6538vSEm5vbHXvMqQxweNgyq3UBgIyF\nBbiOjRnkzAEAr8BAyOXyOwxze9QmfX4e7gYuJlc5OcHPzw9CoXBFH7XRdQG0a7Ntbg4uBjquVE5O\nCAgIwMTExIo+yh61IYQgfW4O9JERg65Xa7M6aYE9aLMasVgMPp9vsDPHwcFBM7axd8bGxuDg4GBw\n6nVXV1eEh4eDbaehpMvp6+tDWFiYXmeOXgPL0dERSUlJaG1tNVnjbJGFhQXweDzExcUZfI2npyeY\nTCa6urrM2DLrMzo6CqVSqXMx32rCw8Ph6OiI4eFhM7bM+vT09CA0NFRn1qrVsFgs8Pl8u0/z39HR\ngYSEBKP24UlNTUVXV5fdOS1oq+5HnSHPUK9wbGkpOvz8ViQdqpRKEVtSYtJ2WprVuhBCMDExgTAj\nFpHHlZWhfRNoI5fLMTMzA4ae9RBqYktLce1f6yfUmRbtQRfgTm3EYjGkUikCDUyQE1taijo6Hc7O\nzppZLHvVZmZmBq6urvAwIEwbWNKm0cMDi4uLEIvFAOxHm9V0dnYiNjYWTk5OBl+TnJyM3t5eSKVS\nM7bM+rS3txu9NCgtLQ1tbW127VgnhKCjo8MgbQwa+SQnJ2NwcFDzstkjjY2NSEpKMthrqiYtLQ3t\n7e1QKpVmapn1aWhoWFfMcVpaGlpaWszQIttAqVSiqanJaG3odDqSkpLQ1tZmppZZn4WFBfT19SEt\nLc2o67y9vREWFobu7m4ztcw6qJZ14PPz85BKpQgICDDYKxzFYiHz//0/nPP2xheE4HJwMOKOH9/w\nayJUqwY2k5OTcHFxgacBa0XURLFYyH72WXwG4LyLi91qIxAIEBAQALqBRkQUi4W448fRnpKCj0Ui\nlAcE2IUuwJ3a8Hg8hIaGghiwjgb4P23akpPx4fy83TwzwEptCCEYHR0Fg8Ew6luT8PjjaGKx8NHC\ngl1ps5zFxUV0dnYiPT3dqOvc3d0RHR1t11EoU1NTGBsbMypqCVgKoXR3d8fg4KCZWmZ9BgYGQKfT\nDVqbZpCB5erqisTERNy6deuuG2eLzM7OgsPhGD0YBJbSUwYEBKC9vd0MLbM+w8PDkEqlRs3sqYmJ\nicHi4qLdZhTs6OhAUFDQutLRp6SkYGBgQOvaEXugsbERiYmJ60pykpGRgebmZrvyEMaWlqLyX/ej\nHvBclsmM8gpHsVj46o9/DGVqKoq+/W27GPAs10WlUmFsbAxdAQFGe8vjUlKw/9lnQc/KQvEzz9id\nNjKZDJOTk+jw9zf6mTn0gx9g+5NPwi831y50AVZqs7CwgMXFRbR4e6/rfYq85x5ElJXZpTZTU1Nw\ndnZGvbOz0do88otfwD0vD6kPPGA32iynubkZsbGx8PLyMvra9PR0tLe32+2kw61bt5CRkbGulOuZ\nmZmor6+3y0kHQghu376N7Oxsg843OHYnMzMTw8PDdrmZWF1dHdLS0gzKIqON3NxctLS02N3LplQq\nUVdXh+zs7HVlvKPRaMjLy8ONGzfs7mWTSCRoaWlBVlbWuq53dXVFZmYmamtrTdwy6zM1NQUul2u0\nZ1BNQEAAoqOj0WDg+qSNgNpj/j80Gs67uKA5MXFdXuHo6Gi4urrazRoAtS6Xg4PxsUiEqwwG0v/t\n39Y1oEtPT8fU1BR4PJ4ZWmp5lmtzUihEY0ICtn7zm+vSZufOnejs7LwjccH/Z++9o+O6rrPvZxow\nDYM+aAMMeq9EZQNIghSbKFKSLUqKP7+SLCe2le9by2biUCsrsaQkNl8nWk7suMmxLcdxgSyLIkWR\nIgmABAkSwKCDqINB720wmN7v9wc1E5AApgDTAN7fWl7Lwtx7z74P773n7HP22Xu7YtGmJjwcv15e\nRnd2NlJffdVpbSgUCvbu3QuRSLRjwpIt2lwPDsb7Mhl6c3M39a1hMBgoKSnBvXv3dlzI18rKCsRi\nMQoKCjZ1fmBgINLT0yESiVxsmfeZnJzE8vLypjOHCwQChISE7MhtRT09PWCz2Q6V5AGccLAYDAZK\nS0tx7949mM3mTRvoawwODkKpVG5q9coCj8dDRkYGGhoaXGiZ92lra0NQUBDi4+M3fY2YmBiEhoai\no6PDdYb5APX19UhPT99SwcGsrCxoNBoMDQ250DLvYjabcfv2bZSVlW16wgIAiouLMTw8jMXFRRda\n510ihELoExPx8ve/j8pNOhEAsHfvXrS1tUGj0bjYQu8gTEtD/osvgsjLw6v/9/9uWhcajYaysjLc\nu3dvx0zoCNPSkHTyJAIrKvDl735309pwOBzk5ubuqAkdYVoawvbtQ9Lzz+Olt9/etDZ8Ph8xMTFo\nbW11sYXeQ5iWBmZ+PnZ//es4c/78prVJSUkBhULZUSHbBEHg9u3bKCwsBJvN3vR1CgoKMDU1taMy\nAhsMBty5cwfl5eUOlVbZiN27d+PBgwdQKBQutM67yOVytLW1Yf/+/Q6f4/jucwDJyclgsVg7ZmZZ\nrVajsbERFRUVTm3EX4+CggJIpVKIxWIXWeddFhcX0d/f71C9FXvs2bMHfX19mJ2ddYFl3mdoaAgy\nmWzLtTAoFAoqKipw//79HfMham9vB4fDsZu+1B7+/v7Ys2cPampqdszM8r1795CcnAw+n7+l6wQH\nByMzMxO1tbU7YmbZ4pSXlJQ4lSxmPeLj4xEaGrpjJrt0Oh3q6+tRUVGxqXCd1eTm5kKj0eyYvSMy\nmQydnZ1ODXg2oqysDENDQ5h0MNOerzMxMYHp6WmUlJRs6ToUCgXl5eVobm7eMZmku7u7rcnbtgKD\nwcD+/ftx69atHRPO3tjYiNjYWIdXaDYiICAA+fn5qKmp2RELMgRBoK6uDgUFBdaago7glFdBoVBw\n4MABSCSSbZ8dzmQyobq6GpmZmQ4V37MHnU7H4cOH0djYuO0/RFqtFtXV1dizZ49LCgVzOByUl5ej\ntrZ223+IlpeXcf/+fRw4cGBLMzwWwsPDd8yHaHJyEn19fS4Z8ABAUlISoqOjcffuXZdcz5v09vZC\nKpU6HLttj127doEgiB2xMtzY2Ag2m+2yYvb79+/H5OTktq/DRxAEamtrkZSU5JJi9lQqFZWVlWhr\na9v2K8MGgwE3b95ESUnJpvbQPA6TycShQ4dw+/btbR/qr1AoUFdXh4qKCqey421EcHAwSkpKUF1d\nve1Xhufm5tDR0YHy8vJNbXt4nLi4OCQmJuL27dtbN87LDA4OYmpqCqWlpS65Xk5ODphM5o7I3WBZ\nVMrOznbqPAphYwqUQqGsO0M6MzODmpoanDp1yilvzpeoq6uDXq/H4cOHXfKiWRgYGEBnZydOnz69\npRApb2E2m3H16lXw+fwtz349TlNTExYXF3Hs2DGXOCfuYGxgAEPV1aAaDDAzGEg6fNgaXqHT6XDx\n4kXs2rXL4cLCjnL9+nWw2Wyrc2LLDm9hy6aVlRVcvnwZR44ccclg0ILRaMTHH3+MtLQ05OTk2LXD\nW9iyaWpqCrdu3cIzzzwDHo/nsjbVajU++ugjlJeXIy4uzq4d3sKWTX19fXjw4AHOnDnjdAZXWyws\nLODatWs4efIkQkND7drhLWzZ1NDQgOXlZRw/ftylfdTw8DCamppw+vRpsNlsn9TFFgRB4Pr16+By\nuS6JsFhNW1sbJiYmcPLkyS2vGHoDg8GAS5cuISMjA1lZWS69dm1tLQDg4MGDLn0ePYVSqcTHH3+M\niooKhzLAOYrZbMbly5cRGxuLwsJCl13Xk8zPz+P69et4+umnEexgGQhH0Ol0+POf/4zS0lIkJSW5\n7LqeRCKRoLm5Gc8++yyYTOa6x2zkK9Heeuuttza68Ntvv431fg4ICIC/vz/u3LmDxMREl3aMnqCj\nowNTU1M4evSoywf6YWFhUKlUaG9vR1JSks86EutBEATu3r0LgiBcNsOzmpiYGIyNjWF0dBQJCQk+\n95EeGxiA5P33UanTIV6rRYJajdbWVtBiY8ENCsKNGzcQExOz6eQNthAKhejo6IBKpYJBodjQjiAX\nrLZuBlva+HM4+PTTT1FYWLil/XrrQaVSERcXh7t374LJZEK5uLittCFoNFy/fh2HDx92yUr5ahgM\nBqKiolBTUwM+nw/p9PS20kap1aKhoQEnTpzYcmjg43A4HPB4PNy6dQvx8fGYHR3dVtpMzc1BIpHg\n+PHjLh/oBwcHw2QyoampCXSjEaP/8z8+pYs9GhoaoFarcejQIZf3IZGRkZidnYVYLEZiYqLP9VG2\nsETlBAcHbzr5ki3i4uLQ29uLpaUllzoonkCn0+Hq1avIysracvj641AoFAiFQjQ0NIBKpW4qq7A3\nkcvluHbtGsrLy106OQo8jOyKiYlBbW0tQkJCtt2CzOzsLOrq6nD8+HGbK+Ub+UqbWsGy0NXVhf7+\nfpw6dcoloWSeoL29HWKxGE8//bTLO/XV3LlzBwqFAkePHt0WM2GWGFOFQoFjx465JLRgPUwmEz77\n7DMEBARg//79PtWB1f74xzj0eUHO1dwMDYUuIQFcLhcVFRVus1mr1eLy5cvQtrfjy+usftby+Tj0\njW+4pW17bKTNtcBAKGJikJKSsumMTI4gk8lw5coV+A0P44V1Qil9UZvLbDbk0dHYvXu3W2fvpqam\nUFtbC97UFE5rtWvt80FtPqTToREK8dRTTyEiIsJt7ff19aGzsxOB09M4vk4GPV/U5n+MRtCysnDy\n5EmXrng+TmNjIxp//Wv8v3z+molAb+qyEQRBoKGhAfPz8zh+/LjbIkTMZjNu3rwJBoOBAwcObHl/\nticwmUy4efMmaDQaKisr3WazXq/HJ598AqFQ6BYnzh1otVp8+umnEAgELgt/Ww+FQoHLly+jpKTE\n5U6cu5DJZPj0009RVFSENDeuWs/NzeH69es4cuQIoqKi3NaOK5menkZNTQ0OHTpkd0/aRr7Slt7C\n3NxcpKSk4NKlS9ti31FLSwskEglOnTrlVucKeLgPgMPh4MqVKz6f7ctsNuPWrVtQqVQ4fvy425wr\n4GGmr6eeegpyudznYrqp6yRTMJlM6O/oAI/Hc6tzBTzcB3Dy5EksTU9jcnJyzQtL1evd1rY91tNG\np9Ohr70daWlpbnWuACAoKAjHjh3DuFiMhXUGpb6mjUqlwkBnJ/bu3ev20IiYmBiUl5djoKsLKysr\na+3zMW2Wl5cx0teHY8eOudW5AoCMjAxkZ2ejt7193b01vqbN7Ows5sfHcerUKbc6V8DD1O08f38M\nDAxA/5gO3tRlPQiCQH19PRYWFnDixAm3ht9TqVQcPnwYer0e169f9/kkO0ajEdevX4efn59bnSsA\n8PPzw4kTJzA+Po76+nqfT7KjVqutDqE7nSvgYWTXiRMn0NzcjM7OTre25QqkUimuXLmCkpIStzpX\nwMMCxJWVlaiurt4WRYgnJydRU1ODw4cPbynhx5bfxIKCAuzatQuffPKJz6arNBgMqK6uxsTEBJ5+\n+uktpeZ0FEtCEIFA4NMOqFqtxpUrV2A0GnHs2DGPrLYxGAwcP34cNBrNpxxQ82OOpUajQV9fH1jB\nwR5bbeNwOMgsKIBKpcLIyMgjiS/MXgzFfVwbuVyOgYEB8OPi3BIyuR5hYWHIKCjA/Pw8pqamHunc\nfUmbpaUlSCQSxKenIyEhwSM2CIVCpOTkYGxsbI0D6ivaEASB6elpTExMIC0vz2OhNNnZ2YhNTsbg\n4OAaB9RXtDGbzRgdHYVUKkVGQQG4XK7b26dQKIhPS0NISAgGBgYecUC9qcvjaLVaXL16FQqFAidO\nnPDIlgQajYajR4+Cy+Xik08+gUqlcnubm2FlZQUff/wxuFwuDh486JHVNhaLhVOnTkGhUPi0Azo3\nN4eLFy8iJSXFY6ttwcHBOH36NAYHB326pNHw8DCuXLmC3bt3e2y1LSYmBidOnEBDQwMePHjgkTY3\nQ2dnJ27fvo2nnnpqy6ttm9qD9TihoaEICwtDTU0NjEYjoqKifCb0SyaT4erVqwgMDMSRI0c8vl8s\nOjoaDAYDtbW18Pf3d/k+jK0wMzODa9euITk5GXv37vVoKASVSkVCQgKUSiXq6+sRHBzs9fhcamAg\nWltbkUinQyqVYmRkBAN8PsrfeMOj+xEYwcEYHhlBqFKJmZkZcLlc3DGbkfzcc17bF2HRJoFGw9zc\nHKampjAcE4PSr37Vozb5h4ZieGQEnKUlLC0tgcfj4bbR6BPaxFOpmJiYgFQqxVhcHHb9n//jUZvY\nfD4kw8NgTE9DpVI93INkMPiENnEARkZGoNVqMREfj+yXX/aoTdyoKPQPDIAyMQGDwQAul4tavd4n\ntIkxmSCRSECn0zEaG4uMF17wmE3UwEAMDAwglcnEyMgIqFQqGuh0r+qymoWFBXz66aeIi4tDRUWF\nR/c0W/bW6PV61NXVgcfjISgoyGPt22NsbAw3btxAfn4+ioqKPDrmotFoSEpKwtzcHJqamhAeHu6R\nSQFH6enpsZY3cPfqzOP4+fkhOTkZAwMD6OnpQVRU1IbJETyN2WxGU1MTenp6cOzYsS2nY3cWNpuN\nhIQENDc3Y2JiAjExMT6zhcZgMODWrVuYn5/HiRMnnKpx6pY9WI+jVqtRV1cHnU6HAwcOuOxjtJks\nRyaTCZ2dneju7kZJSYnLUgBvluXlZdTW1lr3Htnas+bM/W5GG71eD5FIhNHRUZdn1NkM09PTuH37\nNuLj41FcXGwzRNHd2vS1t6Pml7+EQaFAUlYW8k6f9kpGrbGBAQzV1GBpagqSyUnknzmDo6dPb+gE\nO3uvm9Gms6kJtb/6FehGI5Kzs5F54oTXtJFUV2N2dBRjc3PY+xd/gYqjR20e785nBgBEd+7g9vvv\nI9DfH4mZmUh96imvaSO+cQOTEgnm5XIceOUVlFZU2Dze3Rnk7ty4gXu/+x2igoMhSE5GypEjXtOm\n79o1jPb3Q2Uy4fDrryPPzWFDtiAIAjcuX0brn/+MhKgoRAiFSKqs9Lg2lm+NbmUFfSMjCC0sxBe+\n9CW3h9HbwmAwoLW1FYODg9i/f7/Lk+c4y9zcHG7duoXo6GiUlZV5NbGXRqOx7kU7dOjQluvqbZWR\nkRHcu3cP6enpKCgo8Gpir5WVFdy9excGgwGVlZVuD7O1BUEQ6O3tRWtrK4qLi5Genu7VhYe5uTnc\nvXsXAQEBOHDggFezXJtMJrS2tkIsFmP//v0QCoVeswV4+Azfv38fQqEQu3fvdvoZ3shXcqmDZaGn\npwetra1ISkpCYWGhU9774x0+MzERmjt3ULnqYajR6ZD8yisbdkQTExNobGwEj8fD3r17fWZmxWQy\noa2tDX19fcjOzkZubu4a792aWWqd+wWwJW0IgoBEIoFIJIJQKERJSYnPZIDU6/W4f/8+JicnUVhY\nuO7HyJ3aGI1G9Pb2oqOjA1lZWcjPz/eZDJBKpRJ3796FXC5HaWnpmsGGLV2EaWlbfqd0Oh06Ojog\nFotRVFTk9Y5iNUtLS6irqwONRkNZWdmaPT32tNnssRaUSiVaWlowPT2NvXv3er2jWM3ExATq6+sR\nEhKC0tLSNRNem7lfZ5BKpWhsbIRGo0F5eblPZdcaGBiwfgeLioo8Eja+munpaTQ0NIDFYmHfvn1e\nHQiuhiAItLe3o7u7GxkZGcjPz3frntz12h8ZGUFjY6PVmfGV2X+DwYCmpiaMjIygoKAAmZmZHo36\nMJlM6O/vR1tbG9LS0rBr1y6fmf1Xq9Wor6/H0tISSkpKPJ6BUa/Xo6urC729vdi1axeysrJ8po9a\nXl7GnTt3YDKZUFpa6vFVI/XnmUHHx8exe/duJCYmerR9W8zMzODOnTsICAhAaWmptaSGp5DJZGhq\nasLKygr279+/6ZBAjzpYwMO46ba2NkgkEmRkZCAzM9PujNh6Hf5P7t/Hy6mpa8IV1styNDY2hvb2\ndhiNRhQVFXl91msjFAoFRCIRZmdnkZOTg7S0NOtswkaZpf5EEAjR6zeljdlsxuDgIDo6OsBisVBa\nWur2zeWbZXFx0Tooy83NRXJystXRcYc2BoMBvb29ePDgAfh8PkpLS70eqrgRk5OTaGxshJ+fH3Jz\ncyEUCkGhUDbUpZbPR1Jl5abfKY1GgwcPHqC/v9+6uuiL2UItEwfNzc0ICwtDTk6O9UNpS5vHvx/O\nHCuXy9HR0YHR0VGvDEQdxWQyoaenBx0dHRAKhcjOzrZ2Ys7crzMsLCygvb0d8/PzyM/P96nBzmr0\nej3a29sxMDCAtLQ0ZGZmuqRorS0mJyfR1tYGjUaDoqIin60No1Kp0NzcjMnJSWRlZSEjI8Otjg5B\nEBgaGkJ7ezsYDAZKSkoQHR3ttva2glQqtQ7KLIm+3PnuG41G9Pf3o7OzE6GhoSgpKXEqfMmTzMzM\noLGxEcDDJGgJCQludUJ1Oh0ePHiA3t5exMXFobi42Ksrr7YYHh6GSCRCYGAgcnJyEBMT49bvolKp\nREdHB4aGhqwOua9MqK/GbDajr68PbW1tEAgEyM7OdvtknFQqRVtbG2ZmZpCbm4vs7OwtTahv5Cu5\nbfqDyWRiz549yM7ORnd3Nz788EPExMQgLS0N0dHR697MUHX1IwNBAMikUrE8MrJmMGjJcrSysgKJ\nRILBwUH4+fmhoKAA8fHxPtmhWwgICEBlZSUWFhbQ3d2NP/7xj0hISEBqaiooG2RvWu7uxhc/L7Rq\nwZ42i4uLkEgkkEgkCA4ORnl5uc+nyAwLC8PTTz+NyclJdHd3o6mpCWlpaUhOTl436xbgvDYEQWBm\nZgYSiQQjIyMQCAROx9x6A4FAgOeffx7Dw8Po6urC/fv3kZGRAd066aeBh/fq7DtlNpsxMTGBwcFB\nTE5OIiUlBc8995zPrAKvB4VCQUpKChITE9Hf34/6+npQKBRkZGTAuMHm9PWypG30fFmONRgMGB0d\nxeDgIBYXF5GVlYWzZ8/6dEFxGo2G3NxcpKWlobe311oiISMjA6Z1suoBm8sgp9VqMTQ0hMHBQajV\nauTl5aGystJnVoHXw8/PD6WlpcjKykJ3dzcuXryIiIgIpKenu3RvgEKhsPZRVCoVBQUFPl9jicPh\n4MCBA5BKpeju7kZVVRWEQiFSU1MRGRnpskGzVCq19lEBAQHYs2ePx2f4nSUkJATHjx/HzMwMuru7\n0dLSgpSUFCQnJyMsLMwl/64EQWDu81pow8PDiIyMxNGjR31qD/d6REVF4cyZMxgdHUVPTw8aGhqQ\nkZGBxMRElxWwNZvNmJqawuDgIMbHx5GYmIgzZ874zCrwRiQmJkIoFGJwcBBNTU0wmUzIyMhAwucl\nYFyB0WjE2NgYBgcHMTc3h4yMDLzwwgs+OTFqgUqlWuuT9fX1obq6GiwWCxkZGRAKhS6b2NHpdBge\nHsbg4CDkcjlyc3NRUVHh1skRt61gPY7BYMDg4CAkEgmkUimio6MRGxuLsLAwBAcHg06n4/a//zsO\nPJZtr1YkQqLZjPiyMut1VCoVPqTTEbJnD9RqNZKSkpCcnOxTISjOoNFo0N/f/zCpwscf40UKBTwe\nD2w2G0wmExQKBT/r7sbXsrMfOe9xbfR6PZRKJf5EoyGorAwEQVg//L66KmMPuVxu1Wb02jW8RKWC\ny+WCzWbD39/fIW0IgoBOp7NqwyspAYvFQnJyMpKTkz0eHuQqFhcX0d/fj7u/+AWeUasRGBho1cbP\nzw+1fD6oer3Nd4ogCGg0Gqs2AcXFCA4Otjosvjjj5QjT09Po7+9H469/jWf1egQGBoLD4YDNZj9M\nOuPACpbZbIZarcafGQzwy8sxNzeHqKgopKSkQCgU+rTzsBEEQWB0dBRisRgtv/0tvmg2g8fjmNf/\npQAAIABJREFUgcPhgMVigU6nO7SCZTAYMD8/j5mZGczMzGBpaelhJsOUFLfPzLoLo9FoHewvLi4i\nMjLS2keFhoY67HDpdDrMzs5atVEoFNY+ylcjB+yh0+ms3+GVlRUIBAIIBAKEhYUhKCjI4XdBpVJZ\ntZmenobRaERycjJSUlJcNgD3NEqlEv39/RgeHoZer0dcXByio6MRFhaGwMBAh94FgiCgUCisz8z0\n9DQYDIa1//blCS5bLC8vo6+vD6Ojo6BSqRAKhYiMjERYWJjDq8UEQWB5efkRbQIDA619lK+EkDrL\n7Ows+vv7MT4+Dg6HA6FQiIiICISGhjo8JjGZTJBKpZiensbs7CxmZ2fB5/ORkpKC+Ph4nwkhdQaC\nIDA+Pg6xWIypqSmEhIQgLi4O4eHhCAsLc3hC02g0YmFhwarNwsICYmNjkZKSAoFA4NKVVY+HCNpC\nq9ViYmICU1NTkEqlkMlk4HK5mKmtxSm1GnQ63dr2hFSKexMTOJWcDJ1OBwAQ+fsj9sUXsWvPHvD5\n/G3ZmW9EX3s7On/6U5TqdFCr1dDr9bhHo2HZzw9f8ve3vjAWbeonJnAqKQk6nQ40Gg1Nfn6I/4u/\nwK49ezwez+puupqb0f2zn6FUr4dGo4HBYMB9Gg1Sf3/8P/7+1k7ebDZjcnkZdycmcCoxETqdDgwG\nA83+/oj/0pdQuHfvtnU412O0vx9dP/0pijQaqNVqqNVq1Oj1CDh2DJq+PpxSqdZoc2dsDKeSkqDX\n6+Hv7w+Rvz+SvvxlFO7d67MhFpthpK8PnT/5ySPa3DaZwDt+HILkZDCZTPj5+cFkMmFmZATyq1ex\n93OH3Gg0ooFOR8wLLyC/rAxRUVE+vVrlLEM9PVZtNJ/rcxdAwLFjVm3odDpMJhPMZjOMRiMUCgXk\ncjkMBgPCwsIQFRWFqKgoRERE+GSI5GbR6XSYnJzE1NQUFhcXIZPJwOFwwOFwwGQywWQyQaPRYDKZ\nYDKZYDAYrNoQBAE+n2/Vhs/nb4titY6iVqsxPj6O6elpSKVSyOVy8Hg8sFgssFgs64DXbDbDZDJB\np9NBLpdDoVCARqMhMjISUVFR1oH2Tuq/5XI5xsbGMDc3h8XFRajVagQFBVl1sXw/LM+NVquFXC6H\nUqkEk8m0ahMVFeVTGQtdwdLSkrWMxNLSEvR6PYKCgqzvk7+/PwiCsGqjVqshl8uhUqnA5XKtukRF\nRW1bh3M9LKuV4+PjWFxcxOLiIiifT7IzmUywWCwwGAzr+2QymaBSqSCXy6HRaBAYGIjo6GirNtvV\n4VwPk8lkLe2x9HnmYD8/P3C53Ee0sehiNBqhVCohl8uh1+sREhKC6Oho63vlrj7KpxysxzGbzZDJ\nZBh88AATf/gDyqlUEAQBKpWKWqMRjLIy0ObnwaZSQeNwvJJpyZNYsjpR9XoYaDSEFRVBp9Nh4o9/\nRPnnndFqbegLC+DQaKCwWE+UNnoq9RFtKqhUUCiUh/uSjEb47d4N+sIC2FTqjtdmtS5mPz/E7N2L\noMhIDPX0YKKqCgdWaXPLaITf3r1gLCyARaEATOYTpU1kWRlCoqOh1WqtjjqNRgOVSsX8+DiWWlvB\nodFA53KR7Iaser7Eam1MDAb4JSUIEwis2hiNRtBoNNBoNNDpdHC5XOtgeicNjO1hNpuxsrICtVoN\nrVYLrVYLs9lsfW4YDAZ4PB4CAgJ21ADHEUwmE2QyGTQajVUbgiCsz42fn59Vm+26Ir5ZDAYDZDKZ\nVRetVgsKhWJ9bphMplWb7bjasBUszqXludHr9VZtaDQaWCwWeDweuFzutowW2AoqlQpKpfIRbSzP\nDI1GA4fDsWrzJH2HLSu9KpXK+j5Z+m/L/yx9FJvN9pg2Pu1grebxwdBOHvg5C6nNxpDabAypDQkJ\nCQkJCQmJ69k2DhYJCQkJCQkJCQkJCYmvs5GvtHMCw0lISEhISEhISEhISLwM6WCRkJCQkJCQkJCQ\nkJC4CNLBIiEhISEhISEhISEhcRGkg0VCQkJCQkJCQkJCQuIivJIXdGxgAEPV1SC0WigNBnBzcsAK\nDl43BS6NRgODwUBAQAB4PB54PB74fP6OqoOwGos2Zo0GCr3eqs1GKXD9/f0REBAA1dIS5J2dCGKx\nQGOzkbQD00tbtDGp1ZDrdOBkZ4MdErJhClwWi7VGGwqTuaO1MSiVkOt0YGdng7NKm8dT4LLZbPB4\nPCgWF6Ho7ATP339HayO5eRN6hQIKgwHszExwQkMfSfNKpVJBpVJBp9OtKXAVCwtQdHWB5+8Pws9v\nR2oDPEx9K5PJsLi4CKlU+kgKXKPRaE0NvDpNu3JxEfLOTnAZjB2pjUgkQlVVFTQaDQCgoqICsbGx\nNtO0W/qo4eFh3L59G2azGUwmE2fPnkVJSYmX74iEhISExJN4PItgl0iE7p//HIWfF/1kMplooNMh\nOHsWSVlZ1oJ8VCrVWjxMr9dDoVBAoVBAJpNhbm4OdDodUVFREAqFiIuL2/Z1EgiCQHtDA3reew+F\najV0Oh1YLBYaGQyrNpaCfMD/FnHUarUQd3Vh6oMPsOfzAnQMBgPNTCYyXn8dJeXl275OgtlsRkt9\nPfr+679QqFbDaDSCzWaveW4sNVYsz41Go4G4qwszf/oTdn+uDZPJhIjJRPZf/iUK9+718p1tHaPR\nCNGdOxj41a9QqFaDIAiw2Wzrc5OYmWnVZnURR5VK9VCbDz/EbqMRGo0GbDYbzUwmcr/xDeQWF3v7\n1raMTqdDU10dBt9/H4VqtdWxbKDTEfvii0jMzASTyXykiKPRaIRKpcJAVxfmPvwQZUYj9Ho9OBwO\nmplMFPz1XyOjoMDbt7Zl1Go1xsbGrAVjORwOQkNDERISYq3l9HihYYPBAKVSCXFXF+Y++gilej1M\nJhO4XC5aWCwU/PVfIzU319u3tmVqamrw3e9+FwqFAnq9HnQ6HWw2G3/1V3+FsrIym4WGGxoa8Mtf\n/hIqlQoUCsU6AfbWW29hz5493r41EhISEhIX49U07UajERKJBD09PZB88gleolIRGBiIgIAAa4X7\nWj4fh77xDYevKZPJMD09jZGRESwuLiIhIQEZGRkIDw/fsr2eRKfTob+/H729vZi8eRMv02gIDAwE\nh8OxOkb2tKn98Y9xaGEBwENHTaPRQKFQ4HcmE/jl5UhOTkZGRgYCAwM9ck+uQqlUoq+vD/39/Vi8\nexcvUigIDAwEm822HuOMNmaz2Vod/n+MRgiPHkVKSgoyMjLAYrHcfj+uRCqVore3FxKJBCuNjVZt\nVhc5dUab1dXhf2swIP3MGaSkpCAtLc1t1c/dxezsLHp6ejAxMQFlc7NVm9X34Yw2lurwKysr+J3J\nhLyzZ5GamoqkpCTr92s7QBAExsfH0dPTg4WFBcTGxkIoFEIgEMDf39/h66zWRq/XQ6lUQiaT4Q8E\ngZIvfxmpqamIi4vbVhM7JpMJQ0ND6OnpwXvvvQe5XG6d7LPcR2pqKt59912b1zl37hzEYjGAh0Vm\ndTod1Go1goODcf78eWRkZCAiIsLt90NCQkJC4hk28pXcGiJoMBjQ2dmJ3t5eREZGoqysDCHj44hb\nWVlzLFWvd+raQUFBCAoKQmZmJlQqFSQSCW7evImgoCDs2rULkZGRrroNt6BWq9HW1oahoSEIhUIc\nPnwYPXNziJHJ1hxrTxuqwWD9/xQKBWw2G2w2G7uCgpD/9NMQi8W4dOkSBAIBCgoKEBwc7PL7cSUy\nmQwtLS2Ynp5GSkoKnnnmGbQvLSFqi9pQqVRwuVxwuVyUBAUh8+BBiMVifPDBB0hJSUFeXh44HI7L\n78eVzM3Nobm5GSsrK8jIyMALL7wAkUyGiC1qQ6PRrCG4ZYGBSC0pQX9/P9ra2pCdnY2srCynBuHe\nYHR0FK2trTCZTMjKykJ5eTnuyWQI26I2dDrd+r0pDQhAYmYm+vr60NzcjPz8fKSlpfn0CjpBEOjv\n70dHRwdYLBaysrJw9OjRTdu8Whs/Pz+EhIQgJCQEpVwuYuPi0NraiubmZhQUFCAxMdGnHS2j0Yiu\nri709PQgLCwMhYWFSExMxPj4+JpjtVqt3eutPobBYIDBYIDL5SI6OhqhoaG4desWuFwuCgoKEBMT\n49J7ISEhISHxHdziYJnNZuvgTCAQ4Nlnn0VAQAAAYODzMK4152zwd0fgcDjIy8tDTk4OxGIxbt++\njcDAQOzbt8/arq9gMBisHXpaWhrOnj37v2F/G6wU2NPG1nlBQUEoKSlBQUEBenp6cOXKFcTFxaGs\nrMznBswajQatra0YHh5Gfn4+KioqrKsO7tCGz+eDz+dj165d6OrqwocffojMzEzs2rXL5wbMKysr\nEIlEWFhYQFFREZKTk62rJ67WhvD3R0xMDGJiYrCysoKOjg5UVVWhsLAQmZmZPjdgnp+fR2NjI/R6\nPUpKShAbG2u10dXaUFgsJCQkICEhAfPz82hvb0dHRwd2796NhISErd2IGxgfH0dTUxNYLBYqKyvB\n5/O3fM2NtKGy2UhLS0NaWhomJibQ1taG9vZ27Nu3z+cmvAiCgFgsRktLC6KiovDMM89YV/hXrwKv\nZqO/O3IMl8tFTk4OsrOzIZFIcO/ePbDZbOzbtw9BQUGbvxESEhISEp+E9tZbb7210Y9vv/02bPy8\nLjKZDNeuXYNCocDBgweRmZn5yECeGhiI1tZWJNL/17er0emQ/NxzCAoLc/oGVkOhUBAWFobMzExo\nNBrcvn0bBEGAz+f7xKBwZmYGV69eBZ1OR2VlJRITE0FfpcNmtXHkPBqNhsjISGRmZmJubg719fVg\nMpkIDQ11w506z9DQEK5fv47w8HAcPnwYMTExjzg57tSGwWBAIBAgNTUVQ0NDaG5uRlBQEHg8nhvu\n1DkIgsCDBw9QV1eHxMREHDp0COHh4Y88z+7UhslkIj4+HkKhEJ2dnejr60N4ePgjYZrewmQyobGx\nEa2trcjNzcX+/fsRFBTkMW04HA6Sk5MRHh6OxsZGTE5OIjIy0roX0JtotVrcunULEokEZWVlKC4u\ndtnqrCPaBAYGIj09HSwWC3fu3MHKygoiIyMf+d55C7lcjuvXr2NpaQkVFRXIzs5+xDEKDg5GQ0MD\nzGaz9W90Oh1f+9rX7K462TuXQqEgNDQUmZmZMBqNuH37NoxGIyIiIrZVuCkJCQkJyUM28pVcsgfL\nksFsbnwcozMzKH3xRRw6ccL28TU1oOr1MPv5Iamy0i0ZqBQKBerr66HX63H48GGvhH+NDQxg8MYN\nTA0PY1oqxcFXX0XZgQM2j9+MNs6et7i4iDt37oDH4z2yUuRJxgYGMPDZZxgdGMCKVovDX/0qCnbv\ntnm8J7SZmJhAfX09EhISUFpa6jXnXKlUWicJDhw4YHM11lPaDAwMQCQSYdeuXcjKytrUfbmCpaUl\n1NbWIiQkBPv27bO5GusJbcxmMzo7O9Hd3Y3y8nIIhcJN39tWmZycRF1dHZKTk1FUVOSW1VhntNHr\n9WhubsbY2BiOHDnilX2ylqyAs7OzkEql+PKXv4wXX3xxw3fbcrxWq3U6E6Az56pUKty7dw9KpRJH\njhzxuYgLEhISEhLbuC3JxdjAAMS//jWSZ2ag1WqRkJCAexQKkl95xetpey3pmWdGRzGxsIDDr7+O\n4v37Pdp+/y9/ifiJCdBoNAiFQtwxm31GG/GNGxgXi7GsVuOpr33No5njxgYG0P3ee4gfH0dAQAAE\nAgFuGQw+o03/tWsY6u2FgUrFsa9/HWl5eR61YW5uDjdv3kR2djby8vJ8YgUW+Pzf7coVDD54AGZg\nII785V8iycOO1vDwMOrr67F7926kpKR4tG17zM/Po7q6GqmpqSgsLPT4v1tnZyd6enpw4MABREdH\ne7Rte4yOjuLu3bsoLi5Genq6x9oViUT43ve+h/n5eeh0OoSFhYHNZuP8+fNeT59uccampqawsrKC\nb3zjGzh16pRXbSIhISEhcZyNfKUtxyT0X7sG4fg4zGYz0tLSwGQyUenvj6Gamq1eekuMDQxA8v77\nqFxcxJe4XLwRGop73/8+6qurPWZD95UrEIyMgMPhICkpCQwGw6e0ObK0hK+EhuIVFgu177yDlvp6\nj9nQ/tFHiB0ZAZ/PR1xcHKhUqk9pc1Qmw9ejovBFsxnX//Ef0dPa6jEbRkZGcOPGDVRUVCA/P9+n\nnCvJ++/jpEKB/y8uDkdlMlz/x3/E4IMHHrOhq6sLjY2NOHnypM85VwDA5/Px7LPPYnZ2FjU1NY+E\nirkTgiBQX18PiUSC06dP+5xzBQDx8fE4deoUurq6IBKJPNbu73//e0xPT1tD8RgMBgwGA6qqqjxm\nw3qIRCJcuHABYrEYKpUKRqMRb7/9Nj744AOv2kVCQkJCsnW25GDpdDr0fZ6ZKjEx8ZEYcmezArqa\noepqVK4KG+LxePjLjAzc/e1vMTg46Pb2V1ZW0NfejvDwcAgEgkf3hfiYNmFhYXg1ORk3f/ELzM7O\nur39mZkZiB88QFxc3JpwIV/ShkKhIDo6Gi8JBLjyn/+JlXWyX7oasViM+/fv4/jx44iNjXV7e86w\nWhsqlYqEhAScCgrC5R/+EDqdzu3tt7S0QCwW4/Tp0z6zd3A9WCwWjh8/DpPJhOrqaphMJre2RxAE\nampqIJfL8cwzz/h0JsygoCA888wzmJycRGNjo9vbMxgMEIvFoNFoCA8Pf6SPciQroDupqqqCYVVG\nRiaTibCwMLz//vvo6+vzomUkJCQkJFtl0w6W0WjEZ599hoCwsEeydlnYSlZAV7A6lbAFNpuNvLQ0\niEQiSCQSt7WtUqlw9epVRCckrJu1yxe1CQwMREZCAm7cuIG5uTm3tb20tITq6mokZWaumz3LF7UJ\nDw9HfGQkrly5AoVC4ba2x8bGIBKJcPLkSYRtMeGLO1hPm9jYWIRyOLhy5cojg0VX09XVheHhYTz9\n9NM+7UBYoNFoOHLkCCgUCqqrq11esH01d+/ehU6nw9GjR7dFzTImk4mTJ09idnbWrU6WyWTCjRs3\nwOPxEBoauqaPciQroDtZz8GzJNzp6OggnSwSEhKSbcymHCyz2WytOXX4q19FzWOz1zU6HZIqK11i\n4GbZKJUwMygIJ06cQENDA+bn513erk6nw7Vr15CZmYm9X/rSttKGx+fj4MGDuHnzJpRKpcvblcvl\nuHbtGvbt24eiL35xW2kTHhuLvLw8XL9+3S2OxMzMDO7cuYOjR4/6bNrmjbSJS01FREQEampq3OJI\nDA4OoqenBydPnvT6oNgZqFQqKisrYTKZ0NTU5JY2mpubIZVK8dRTT/lcaQFb+Pv748SJExgfH3eL\nI0EQBG7dugV/f39885vfXON40ul0nD171uXtOsNGz3JAQABOnjyJ1tZWTE9Pe9gqEhISEhJXsCkH\nq6WlBQRBPMyWlZaG5FdeQS2fj9tBQajl830iUUHS4cMbDuCDg4NRUVGBmzdvQqVSubTduro6REdH\nIy8vb1tqE+smR8JkMuHmzZsoKChAQkLCttQmOzsbERERqK2tdakjodFoUFNTg4MHD3olw5qj2NJm\nz549MBqNLt9bs7S0hIaGBhw/fnxbrFw9jsXJGhsbw8DAgEuvPTo6ColEgmPHjm2LlavH8fPzw9Gj\nR9HS0oKZmRmXXruzsxNqtRoHDx5EaWkpzp8/j9TUVMTFxSE1NRVvvvmm1xNcnD17dkPHj8fj4dCh\nQ9bQTxISEhKS7YXTWQQtKYCff/55n59NtpdKuLOzE2NjYzh16pRLEgn09PRY94j4ek0Te9rU1dUB\nACoqKlzSXn19PXQ6HSq9vELlCLa0MZvN+PTTTxEXF4c8F2QWJAgCV69eRWRkJAoLC7d8PXdjSxud\nToeLFy9i9+7dLklTbjAY8NFHH6GoqAhJSUlbvp43WVlZwaVLl/D0008jJCRky9dTKBT4+OOPcezY\nMZ92yh1hamoKt27dwhe+8AWX9Cmzs7Oorq7Gs88+6/NOub2U7r29vejr68Ozzz7r830KCQkJyZOI\nS9K0a7VafPjhh6isrERUVJR7LPUgBEHgypUriI+PR05OzpauJZVK8emnn+L06dM+UaB2qxgMBnz4\n4YfYt2/flpMtjI2NoaGhAc8995xPFGHdKgqFAhcvXsQzzzyz5XC+zs5OTExM4OTJkz6TLXArzMzM\noLa2Fl/4whds1qZyhLq6OlCpVOz3YGkFd9Lf34++vj6cOXNmS//WBEHg8uXLSExM3PJ3y1dobGyE\nWq3GoUOHtnQdg8GAP/3pT9i3bx/i4uJcZJ13+eyzz8Dn87Fr1y5vm0JCQkJC8hguSdPe3NyMpKSk\nHeFcAQ9FqaioQHt7+5YzxN27dw9FRUU7wrkCHm62rqiowN27d6HfQmY/o9GI+/fvo6KiYkc4V8DD\nPRJFRUXWIsCbRalUorOzExUVFTvCuQKAqKgoJCQkoKGhYUvXmZ2dxdTUFMrKylxkmfdJT0+Hv78/\nOjo6tnQdsVgMAMjOznaFWT5BUVERFhYWMDIysqXrtLa2IiYmZsc4VwCwf/9+9PT0YGlpydumkJCQ\nkJA4iMMOVtv9+6j/r/+C6t491P74xxhz8X4Cb8Hj8ZCXl7elTeh3b96E+PJlzH722Y7SJjo62prR\narN0dnaCz+fvGKfcQkZGBqhU6pZS/jc2NiIrKwsBAQEutMz7lJSUYHp6etNJZAiCwP3791FaWrot\n9xbZory8HA8ePIBard7U+Xq9Hs3Nzdi7d++OccqBh3uPysvL0djYuOm09tXV1Xj77bfx+9//HufO\nnfNorS13wuFwUFRU5JG09iQkJCQkrsEhB2tsYACiH/wAXw0IwGGlEocWFiB5//1t70iMDQyg9sc/\nxmJ1Ndp+9zu03b/v9DWGe3vR/p//ib8KDMTBlZUdo42FwsJC9Pf3Q6PROH2uSqVCT0/PjlqFsECh\nUFBcXIzW1tZNFZOdm5vDwsKCS/Zx+Rp0Oh0FBQVoaWnZ1PlisRgMBmPb77taDy6Xi9TU1E1PWrS3\nt0MoFPpkGv+tEhUVheDgYPT39zt9rkgkwne+8x2o1WpMT09DLBbjwoUL297JEolEOHfuHH70ox/h\nJz/5Ca5cueJtk0hISEhIHMAhB6vto4+wjyAeKe5Z6e+PoZoatxnmbsYGBiB5/30cWlhApUKBr3C5\naP73f3faMWr64x9xnMsFl8u1/m27a7MaDoeDlJQUtLe3O31uT08PUlJSfH6j+WaJiopCUFDQpgaE\nHR0dyM/PB51Od4Nl3ictLQ1yudzpNNMEQaCzsxNFRUVussz75OXlQSKROF1TTa/Xo7+/f0fvxSkq\nKkJHRweMRqNT5/3mN7+BWq1+ZDXYYDCgqqrK1SZ6DJFIhAsXLkAsFmNiYgIajQb//M//vO2dRhIS\nEpInAYccrPnxcfD5/DUhKdQt7M3xNkPV1ahctQk/LCwMu41GdF665NR15sbHERERsebv21mbx8nP\nz4dYLHZqL5bBYEB/f/+O2ieyHrt27UJXV5dT58hkMszPzyM1NdVNVnkfKpWKgoICp7UZHx8Hg8HY\ncSGlq2GxWEhLS0Nvb69T5/X19SEuLm7HTlgAD7/DYWFhGBoacuq86elpBAQErOmj1ivmu12oqqp6\npFQGh8OBwWDAr371Ky9aRUJCQkLiCHYdLIVCAalKtW5IinkbJy2gPlbjiUKhICwsDEtTUw5fY3Jy\nEiY6fd3EFttZm8dhsVgQCARODXoGBgYQExOz4/YXPU5ERATodLpTdXy6u7uRmZm5rQrDboakpCTM\nzc05VWvuwYMHyM3NdaNVvkF6ejrEYrHD4aUEQaC7u/uJ0CYjI8OpVWGNRgONRrPut8bXS4nYYj3n\nkMvlYm5uzgvWkJCQkJA4g10Ha3h4GGnHjuHWYw6JpcDodsW8zub50NBQzCwvO7zJemhoCLmnT29Y\nfHUnkZ6e7tSgRyKRIM3LRYM9hTPamM3mh+/UE6ANnU5HUlKSNeudPVQqFZaWlhAfH+9ew3yAwMBA\nBAcHY2xszKHjZ2dnwWKxHgnT3qnExsZCqVRieXnZoeNHRkZw6tSpNWUBLEV7tyvrOYccDgcajcal\nReBJSEhISFyPQw5WaUUFkl95BbV8Pm4HBaGWz0fyK688Uph2u5F0+PAax6geQPSePZicnLR7vtls\nxtjYGPYcOrTjtFmPmJgYqNVqh9LZK5VKyOVyREdHe8Ay75OSkoKxsTGHHPOZmRnweLxH9uztZFJT\nUyGRSBw6dnR0FEKhcMev7FlwRpvh4WEkJCS42SLfgEKhICUlxWFtRkZGcPLkSZw/fx6pqamIi4tD\namoq3nzzzUeK9m43zp49uyaLpr+/P06cOIHR0VHvGEVCQkJC4hB2d9grlUpER0eDQqHsKKdBmJYG\nvPIKamtqQNXrYfbzQ3JlJcK0WkxOTkIoFNo8f2pqCoGBgeBwOOCkpe0obdaDQqFAIBBgcnISgYGB\nNo8dGRmBUCgElepUmbVti7+/P4KDgzE7O4uYmBibx46MjDwxA2UACA8Ph0ajgUqlsrt3aHh4+IkI\ngbMgEAjQ0NAAgiBsplwnCMK6SvOkEBsbi6amJhQXF9s8TqvVYmFhAbGxsYiPj9/WDtXjlJSU4Pz5\n86iqqoJWqwWTycTZs2cREBCAqakppKSkeNtEEhISEpINsOtgxcTE7Kh6K6sRruMYcZeWUF1dbffc\nmZkZCAQCd5nmkwgEAkgkEmRlZdk8bmZmZkem2LaFQCDA1NSUXQdrenoahw8f9pBV3odCoSAmJgaT\nk5M2wyJNJhMWFhbs6reTYLPZ4HK5mJ+fXzdRjoWVlRXQ6XS7Exs7iYiICMhkMuh0ujWhf6uZnZ1F\nZGTkjl31LCkpWeM0KhQKtLa2eskiEhISEhJHsLvEwOfzPWHHurz22muIiIhATk6O9W//8A//gLy8\nPOTn56OyshITExMubTMkJAQ6nc7uxnx7gyJ3s542Ft59911QqVRIpVKXthkTE4OZmRmomUYhAAAf\nv0lEQVQQBGHzOG9qs54ub731FgQCAQoKClBQUIDPPvvM5e3GxMRgyk6CFJ1OB7VajeDgYJe37wgb\nPTM/+tGPkJGRgezsbPzd3/2dy9uNiYmxm659cXERQUFBXktbv542L774ovWZSUhIQEFBgcvbdUSb\nubk5n/sOi0QilJSUoKCgAMXFxWhubnZpm1QqFZGRkXa1mZ+f96o2GxEfH2/9/ro6HDggIAB0Ot3h\nPWokJCQkJJ7Hpx2sV199dc1g+Nvf/jY6OzvR0dGBM2fO4O2333ZpmxQKBaGhoTadE4IgsLCwgPDw\ncJe27QzraQMAExMTuHnzpt0Qx83AZDLBYDBsOp9KpRKA6wcVjrKeLhQKBd/61rfQ3t6O9vZ2HDt2\nzOXthoSEYHl52abzubCwgLCwMK+tCK+nza1bt3D58mV0dXWhu7sbf/M3f+PydkNDQ+0OBr09UF5P\nmz/+8Y/WZ+b555/H888/7/J2HdFmYWHB57T59re/jX/6p39Ce3s73nnnHXz72992ebvb4bnZiNXv\nuDved8v3hoSEhITEN7HrYHkza9X+/fvXzPavTsWrVCrXTR+/VYKDgyGTyTb8XaFQgMlk2gxdcTfr\naQMA3/rWt/D973/fbe0GBwfb7NilUqnPPTMA7K66bRU/Pz/4+/tbHcz18EVtfvrTn+LNN9+0bqZ3\nx6RBUFAQZDKZzX+D5eVln9PGAkEQ+OCDD/DSSy+5vF2LNrbwxecmKirKmvBGJpO5JbRzO2gDAM8+\n+yyKioqQnZ2NX/ziFx5p0953mISEhITEu9h1sHwxtv3v//7vERcXh9/85jc4f/68y69vr2N3ZMO+\nN7h06RIEAoFbEwVsV21+9KMfIS8vD1/5ylfsDto2iz3HXKVS+Vz2wMHBQdy5cwdlZWU4cOAAWlpa\nXN4Gg8EAk8m06Xz6ojYW7t69i4iICLfsK3TE+fRFbS5cuIBz584hLi4Of/u3f4vvfe97Lm8jKCjI\nphNhMplgMBjAYrFc3rYz/OpXv0JLSwuam5vxwx/+0OWh2evhiPNJQkJCQuI9tmWat3/5l3/B+Pg4\nXnnlFXzzm990+fXZbDY0Gs2Gv/uiE6FWq/Hd7373kZBJd6zabEdtvv71r2NkZAQdHR2IiorCuXPn\n3NKOI9qw2Wy3tL1ZjEYjlpeX0djYiH/913/FCy+84JZ2tqM2Fv7whz/g5Zdfdsu1GQwGqFTqhnWN\nCILwSW2+8pWv4Ic//CHGx8fxgx/8AK+99prL29gu35r/+I//QH5+Pnbv3o3JyUkMDg66pR2RSIRz\n587hjTfewL/927+ho6PDLe2QkJCQkGwd7+wodxEvv/wyTpw44fLrMhgMm4UcNRqNzw14hoaGMDo6\niry8PADA5OQkCgsLIRKJXLpHwd4eLI1G45awza2w+v5ff/11t6W7tvfcqNVqn3tuBAIBnnvuOQBA\ncXExqFQqlpaWXB52tR21AR46oBcvXkRbW5vb2rBo4+fnt+Y3vV4PBoPhc5EEIpHImm31C1/4Al5/\n/XWXt+Hn52f3mZmYmMC5c+ceSWPuyVTtt2/fRk1NDRobG8FkMnHw4EFotVqXtyMSiXDhwgWrHnq9\nHp2dndi/f/+OSk1PQkJCslPYditYq2cHL1265JbMXhQKxWZGOLPZ7HM1nnJycjA3N4eRkRGMjIxA\nIBCgra3N5RvAjUYjZmZmNvydIAif02a1vRcvXlw386Ir0Gg0WFxc3PB3X9TmzJkzqK2tBQCIxWLo\n9Xq37GlRKBQ2Q5p8URsAqK6uRkZGhluLZqtUqg0nLXzxWwMAycnJqKurAwDU1tYiNTXV5W3Q6XQY\nDIYNC3i3tbXho48+glgsxvj4OMRiMS5cuACRSORyWzZCLpcjODgYTCYTfX19aGxsdEs7VVVVa5xN\ntVqNqqoqt7RHQkJCQrI1fHoF66WXXkJdXR0WFxcRGxuLt99+G1evXsXAwABoNBqSkpLw05/+1OXt\n2po19RUs2iwtLSE2NhbvvPMOXn31Vevv7spUp1QqPbLHYLOs98zcvn0bHR0doFAoSEhIwM9//nO3\ntL20tASz2eyWa7uC9Z6Z1157Da+99hpycnLg5+eH//7v/3ZL23K5HEtLS265tivY6H2qqqpyS3KL\nx1EqlT6ZDQ9Y+0698847eO+99/DGG29Ap9OBxWLhvffec3m7lm+Y0WhcdwXv0qVLa5wvg8GAqqoq\nj63qHDt2DD/72c+QmZmJtLQ07N69G4Drswg+vipmCf92x2oZCQkJCcnW8WkH6w9/+MOav7kj1v9x\n/P39ERkZafMYd2els8d62qxmeHjYLe2GhoYiPT3d5jHe1MZbzwwACIVCnwxzs7DRM/Pb3/7W7W3H\nxcUhPj7e7e1slo20+fWvf+32tnk8ns3sjb76rWlqanJruyaTCVQqdcNsrTqdbt2/e9Lp8PPzw9Wr\nV9f8ffX3Vy6Xb7kdJpP5yH9TKBT4+fmt+TsJCQkJiW/ge7EnPoBer193P4QFPz8/6PV6D1rkO9jT\nhsFgPNHaWNKdr4efn9+Gg8KdjiPv1JOszUbPjWUfkredLG+w0b40C2w2e90V453odJw9e/aRZ4Qg\nCDAYDJw9e9aLVpGQkJCQbATpYK2DvcEgh8OxmehhJ2PPiXjStSGfm/UhtVkfgiBgMBg2fKdoNBoY\nDMYTGQqm0+lsPjMvvfTSGseTTqfvSKejpKQE58+fR2pqKuLi4iAUCj2e0IOEhISExHHshggSBOG2\n/Ty+ysrKCng83oa/P6mDQeChNkKhcMPfORwO5ufnPWiR7yCTyRAYGLjh70/qc0MQBORyOflOrYNS\nqQSLxbKZJdCijbfrPXkae9/h/fv349ixY1Cr1dDr9V7JIuhJSkpKrPfW1dVls64cCQkJCYl3setg\nKZVKBAQEeMIWn2F5ednmfpGAgAAoFIon0vlcXl5Gfn7+hr/zeDysrKx40CLfwOJEBAUFbXgMj8fD\nxMSEB63yDRQKBZhMJuj0jT83AQEBT+Rzs7y8jODgYJvHWLTxtfIH7kYmk9nVJi8vD4cPH0ZISIiH\nrPINZDKZzX17JCQkJCTexW6I4JO4GmGvY/fz8wOHw/HpbHruwOJE2FqlCQkJwcrKCoxGowct8z5y\nuRwsFsumExEeHv5Evk+OOBF8Ph8LCwsessh3WF5etumUA0+uNjKZzCFtntR3yp42JCQkJCTew66D\n9aR17FqtFkql0qEB4ZPWsc/Pz4PH49l0Img0GkJCQp6452Z2dtZumu3AwEDodLonbj+NI9o8ie8T\nQGpji5mZGVKbdTAajZBKpU/ciiYJCQnJdsKug2WrqOxOZGpqClFRUXaLe0ZERGB2dtZDVvkGk5OT\niI2NtXvck6jN1NQUBAKBzWMoFAr4fP4T905NTk7a1YbNZoNOp2N5edlDVnkfs9mMmZkZxMTE2Dwu\nPDwcS0tLT9SqsEKhgMFgsBv6Z/nWiEQinDt3Dm+88QbOnTvn0WLDnmZmZgZhYWE2kw2RkJCQkHgX\nuw6WQqF4ojbTOjJQBh7W9RkfH/fpwrKuxlFthEIhRkZGPGCRb0AQhENOBPBQm9HRUfcb5SNoNBqH\ni+jGx8c/UdrMzc0hMDDQblpxBoOBiIiIJ2r/3uTkJGJiYuzucQ0NDUV/fz/eeecdiMVijI+PQywW\n48KFCzvWyXL0W0NCQkJC4j3sOljx8fFPzGDZZDJhdHQUcXFxdo/lcDgIDg7G1NSUByzzPiqVCjKZ\nzG4BZgCIioqCSqWCQqHwgGXeZ2ZmBhwOBxwOx+6xCQkJGB8fh8lk8oBl3md4eBixsbEOJYNJSEhw\nW4FsX2RkZMShbw1AamOLvr6+NcV8DQYDqqqq3GGaR3l8Za6pqQkjIyM2M7mSkJCQkHgfuw5WQkIC\nhoaGPGGL1xkbG0NoaKjDWROfJG0GBgaQlJRkM520BQqFgoSEBEgkEg9Y5n36+/uRnp7u0LEsFguh\noaFPzGpEf38/0tLSHDo2MjISGo0GMpnMzVZ5H5PJBIlE4rA2CQkJmJiYgMFgcLNl3kehUGBxcdFm\nJtfVsFisdVP8b/e9jiKRCBcuXHhkZe473/kOJiYmnrisiSQkJCTbDbsOlkAggFarxdzcnCfs8SrO\nDJQBICUlBWNjY1Cr1W60yvsQBOG0Nunp6ejt7d3xIZQ6nQ7j4+NITk52+Jz09HR0d3e70SrfYHFx\nEXq9HtHR0Q4dT6FQnhhtRkZGEB4eDi6X69DxTCYTAoEA/f39brbM+wwMDCAlJcWhyRwACA4OBoVC\nWeNQ2Qu99HWqqqrWONQrKyvo6+vzkkUkJCQkJI5i18GiUCjIyclBV1eXJ+zxGlKpFFKp1OFZU+Bh\nB56cnIyenh73GeYDjIyMgM1mIzQ01OFzwsLCEBQUtONX+Hp6ehAfHw9/f3+Hz0lMTIRcLt/xmRa7\nurqQkZHhVK24rKwsDA0NQaPRuNEy72PRxhny8vLw4MEDEAThJqu8j8FgcHoy5+zZswgJCXkkTJBO\np+Ps2bPuMNFjPO4wGo1GaLXaJ67gNAkJCcl2xK6DBQBpaWmYmZnZ0aE7LS0tyMvLc3jW1EJOTg76\n+vqg1+vdZJl3IQgCLS0tKCwsdPrc3NxcdHZ27tgBoU6nQ3d3N3bt2uXUeVQqFTk5Oejs7HSTZd5H\nKpVienoaWVlZTp3HYrGQmJi4oyctLHtand1HEx4ejoCAgB0detvd3Y3o6Gi7ZTJWU1JSgnfeeQeh\noaHg8/lITU3Fm2++iZKSEjda6n4eX4GTyWQICAgAm832kkUkJCQkJI7ikINFp9ORn5+PxsZGd9vj\nFebn57G4uIjMzEynz+XxeIiPj0dbW5sbLPM+g4ODYDKZDqVnf5zY2Fj4+fnt2LCmzs5OJCQkgMfj\nOX1uRkYG5ufnd2zKdsuExWZSSRcUFKC3t3dHZi+1TFgUFxc7tbJnobi4GM3NzTsyZbtOp8ODBw82\nNZlTVlaGd999F6dPn8a777677Z0r4OHKnOX9MRgM0Gq1CA4O3vYrcyQkJCRPAg45WACQnZ0NuVyO\nsbExd9rjcQiCwL1791BYWOj06pWF4uJiiMXiHVfDR6fTobm5GaWlpZu+xt69e9HS0gKdTudCy7yP\nTCZDf3+/06tXFuh0OsrKyvD/t3cvT2lebxzAv6AiXhMBReotElFGicZr1HhNbI3NpZNV/4FONt10\nJpt0umtnOt20m3afLptNJ42pNRr1p0aNaL2DGrARUS4GFHlVhBd4fwtHxhhNjL7cnPOZcSHie84c\n4OU85/KcgYGBMzfDp9frYbVaTzRgAQDx8fFQKBRnckBHpVIhJibmRAMWwG4ikNTUVExMTLBcs+Ab\nGRmBVCrFuXPnTvT/crkcbrcbGo2G5ZoFR0VFBR48eODbj1ZYWIjvvvvuTASPBEEQZ92xAywul4vq\n6moMDQ2dqUxWk5OTiI6OPnY2r8PExMSgpKQEL168OFOd5aGhIVy4cAFisfjE1xAKhcjOzsbw8DCL\nNQsuhmHQ29uL0tLSY6VmP4pUKgWfz8f09DSLtQsul8uF/v5+1NXVnXjAAtjdb2SxWM5UtkW73Y6x\nsTHU1tae6jpXrlyBWq0+UwM6KysrWFpaOlXwwOFwcPXqVQwPD4d9BsE9FRUV+Oqrr3Dv3j38/vvv\nJLgiCIIIE8cOsIDdjIJpaWno7+/3V30Can19HVNTU6fu8AC7m/M5HA7Gx8dZqFnwLS0twWQysfKF\nXlFRAYPBcGbO8ZmengaXyz3xDM1+9fX1mJycPDMJL16+fImMjAykpaWd6joRERGor69Hb2/voSm4\nw81eUF5cXHziGZo9cXFxqKioQFdX15lYKkjTNPr6+lBbWwsej3eqa4nFYuTk5OB///vfmRjsoigK\no6OjqK+vP9GSUoIgCCI4PirAAoDq6mqsra2F/b4ap9OJjo4OVFZWHvvcq/fhcDi4du0a1Gp12O+r\n2djYQG9vLxoaGk60h+YgHo+HpqYmvHjx4p0DQcONwWDA5OQkGhoaWOnwJCQk4OrVq+jq6gr7RClz\nc3MwmUyorKxk5XoSiQQFBQXo7u4O+87y8PAwuFwuFAoFK9eTy+UQCAQYHBxk5XrBwjAMuru7kZGR\nceJlkwdVVFRgZ2cn7GeGaZpGR0cHSkpKcP78+WBXhyAIgvgIHx1gRUREoKmpCUqlMmwDCa/Xi+fP\nnyMrKwu5ubmsXTc2NhYNDQ3o6urCxsYGa9cNJJfLhWfPnqGsrAypqamsXVckEqG0tBTPnj0L2/1Y\ndrsd3d3duH79OitB+R6pVIqMjAw8f/48bM8NMxqNGBkZQXNzMytB+Z7Lly8jIiIirAOJ+fl56HQ6\nNDU1sToLUVtbC5PJFNbnho2MjICmaVRXV7N2TS6Xi+vXr2NychJLS0u+x5VKJe7fv4+vv/4a9+/f\nh1KpZK3MkzqqTgzDoKenB8nJyawF5QRBEETgcJj3DA1zOJwjR44NBgO6urrQ0tICkUjktwqyjWEY\n9PX1YXt7Gzdu3PDLsov5+XmMjY3hzp07p9qjE2hutxvt7e0QCASsdnj2Gx4ehtFoxM2bN1ntiPub\nw+FAa2srFAoFK0sDD2IYBp2dnYiIiMC1a9fCajnQ2toa2tra0NjYeOqlgYehaRqtra3Iyso6UYa5\nYFpeXkZPTw9u377tl1kIiqLQ2tqKioqKjzrsOhSo1WpMTU3h7t27H3WO3HGtrq6ivb0dzc3N0Ol0\n+Omnn97aPxwVFYUHDx4EbV+TUqk8sk5utxsWiwW3bt0Cl/vR46AEQRBEgBwVK534zv3JJ5+gpqYG\n7e3tWFtbO1XlAmVvHwRFUayPJu+Xl5eH/Px8tLW1YXt72y9lsI2mabS3tyM+Ph5VVVV+K+fKlStI\nSkpCZ2dn2CRL2draQmtrK2QymV+CK2D3A3r9+nU4HA709/eHzZI4q9WKtrY2VFVV+SW4AnY7nS0t\nLdBqtWF1dphOp0NPTw8+++wzvy3xSkhIQEtLC4aGhnzna4WDmZkZTE5O4ubNm34JrgAgJSUF165d\nQ0dHBx4+fPjO/YamaTx69MgvZR/Ho0ePDq3TL7/8gtXVVTQ3N5PgiiAIIkyd6u6dnZ2Nqqoq/P33\n31hZWWGrTn7h8XjQ3d3tm7ny9+xJUVERZDIZHj9+HPLZvpxOJ/755x8kJiYGZDN1XV0d4uPj8fTp\nUzgcDr+WdVp2ux2tra2Qy+UoLi72a1kRERFobm4GRVHo7OwM+QQGZrMZbW1tuHr1Ki5evOjXsmJi\nYnDr1i1oNBoMDg6GfAC6sLCAvr4+3Lhx41RZOI8jKSkJLS0tGBwcDIsDmicmJjAzM4Pbt2+zutT2\nMOnp6airq4NGozn0XhPMbIMHy2YYBlarFXa73a+BJ0EQBOF/px4eu3jxIpqamtDd3Y35+Xk26sS6\nzc1NPHnyBAzDoLm5GZGRkQEp9/LlyygvL8fTp09DNgC1WCz4888/kZqaitra2oAsTeNwOKirq0NW\nVhYeP34csjOgS0tL+Ouvv1BUVITCwsKAlLk3W8Pj8fD06dOQnQFVq9Xo6OhAQ0MDsrOzA1JmXFwc\n7ty5g7W1tZCdAWUYBkqlEkqlEp9//jmSk5MDUq5IJMKdO3egUqkwNDQUknv5aJpGV1cX/vvvP9y+\nfRvx8fEBKTcrKwsymQxWqxUURb31Nz6fH5A6HGZ/2R6PB6urq/B4PMjNzQ2r5dMEQRDEu068B+sg\nm82Gzs5OCAQC1NTUhMzom16vR29vLwoLCwPWST7IaDSiu7sbFy9eRHl5+anOB2LT3NwclEolamtr\nA9ZJPkir1WJwcBAlJSW+VPfB5vV6MTY2hvn5eTQ1Nfl9BuIo4+PjmJmZQU1NTdBen4NomsbAwAAs\nFgs+/fTTU6ccPwmPx4PBwUGsrKygsbExaK/PQdvb2+jp6fFlFA1G593pdKKnpwc7OztobGwMyutz\nmPX1dXR1dSE5ORk1NTUBvwcqlUr88MMPMBqNiIyMhEAgQHR0NL799tug78GiKApWqxXx8fEQCoVB\nrRNBEATxcY6KlVgLsIDdjs/w8DAWFxdRU1ODzMzMk9WWBQ6HA0NDQzCbzWhoaIBEIglaXYDd5SD9\n/f2w2+2oq6sL2Mj2YTY2NtDf3w+Xy4XGxkYkJSUFrS7A7jK8np4eREVFoaamBomJiUGri9lsRn9/\nP+Li4tDQ0ICYmJig1QXY3ajf09MDsViMysrKoI64Ly4uYnBwEOnp6aiurg7YTPBRdDod+vv7kZeX\nh+Li4qDVh2EYzM7OYnR0FAUFBSgpKQn6QIFarcbo6ChKS0uRn58ftPp4PB6Mj49DrVajoqICcrk8\nKPUAdgOaP/74A3q9Hpubm7h37x7u3r373uc/evQIOzs74PP5+PLLL48MfD7muXucTicePnyIJ0+e\nIDk5GSKR6Fj/RxAEQYSOgARYe1ZWVjAwMIC4uDhUVlZCKBR+9DVOyu12Y3Z2FhMTE8jLy0NJSUnQ\nO4L7aTQaKJVKSCQSlJeX+30Pwn57Z8PMzs6G1IwRsNtJnZqawuTkJGQyGUpKSgI6C0pRFMbHx6HX\n61FVVQWpVBqwsj+EpmmMjo5Co9GgsLAQly5dCugMgNVqxejoKDY2NlBbWxv0wYr99gZSjEYjysrK\nkJubG9D3tMFggFKpBJfLRW1tbdAHK/az2WwYGBjA9vY2rly5EtABL4Zh8Pr1a4yMjEAoFKK6uhqx\nsbEBK/9DTCYTBgYGEBUVhcrKSqSkpLz19/dl+APwVjClUCjQ2tp67AyFHo/Hl2lWKpWivLycLAkk\nCIIIUwENsIDdL9i5uTn8+++/EIvFUCgUfu2YuVwuzM7OYnp6GmKxGKWlpRAIBH4r7zTcbjempqYw\nMzODCxcuoKCgwK9B6Pb2NqanpzE3NwepVIqSkpKQTR/vcDgwNjaGhYUFXzZGfwahGxsbmJiYgE6n\ng1wux+XLl8Hj8fxW3mnY7XYolUqYzWYUFBRALpf7dUZrdXUVExMTWF1dRVFREfLz80NmeetBb968\nwcuXL7GzswOFQoGcnBy/dVoZhsHy8jLGx8exs7OD4uJi5OTkhMxgxUF6vR4vX74Ej8eDQqFAdna2\n37LTeb1eLCwsYHx8HDweD2VlZUhPT/dLWafFMAxevXqF0dFRiEQiFBQUIC0tDRwOB/fv38erV6/e\n+Z/ExEQ4HI63gqnZ2VlIJJJ3MkXm5ubi559/9v1O0zTm5uYwNTUFoVCIsrKysDrihCAIgnhXwAOs\nPTRNQ6PRQKVSgcPhIC8vD5mZmazsDfB6vVheXoZGo4Fer0dmZiaKi4tDahT5fRwOB+bm5jA7O4v4\n+Hjk5uYiMzOTlZFet9uNxcVFaDQamM1m5ObmoqioKGQDq4MoioJarcb8/DzEYjFycnKQnp7OyqyW\n0+nEwsICNBoN7HY78vPzoVAoQmbf4IdYrVaoVCq8fv0aWVlZyM7ORlpaGisztVtbW9BoNNBqtaBp\nGoWFhZDL5SEbWB1kMBigUqlgNBqRk5ODCxcuIDU1lZWAYn19HVqtFhqNBnw+H0VFRZBKpSEbWO3H\nMAwWFxehUqlgs9kgl8uRlZUFkUjESv3NZjO0Wi0WFhYgEAhQXFzst7T9bHO73dBqtVCpVPB4PMjL\ny8Ovv/4Ks9n8znP1ej0yMjLeemx6ehoRERHvHOGQmZmJ3377DSsrK9BoNNDpdEhPT0dxcXFAV3UQ\nBEEQ/hO0AGs/g8EArVaLpaUl8Hg8ZGRkQCQSQSgU4vz58x/sBDkcDthsNpjNZhiNRpjNZggEAshk\nMkil0rDpIB+01/l5/fo19Ho9EhMTkZaW5mubxMTE93aCGIbB1tYWbDYbTCYTjEYjLBYLJBKJr5MZ\nSsskP4bb7cbCwgIWFxdhNBohEokgkUh8bfOhTGRerxebm5tYX1+H0WiE0WiEzWZDZmYmZDIZ0tPT\nw/asGafTiVevXkGn0/le79TUVAiFQgiFwg/uH/N4PL4N9ntt43A4kJ2dDZlMBrFYHBbBw2E2Nzd9\nbWO325Geno6UlBTf++ZDs5Q0TYOiKLx588bXNl6vFzk5OZDJZCE7O34c6+vrvrZxuVzIzMxEcnIy\nhEIhBALBB+8VTqcTdrsdq6urMBqNMJlM4PF4kMlkyMnJCeiyZ7aZTCZotVr8+OOPMJvN4PP54PF4\n4PF4iIqKwvLy8jsBlkqlgtfrxaVLl+DxeOB2u+F0OiEUCvHFF1/g3Llzvu+oYO/pJAiCINgVEgHW\nHoZhYLFYYDAYYLVaYbFYQFEUoqOjERMTAz6fDy6XC4/HA4/HA5fLBYqiEBUVhcTERKSkpPg6k8Hc\n9O8PXq8XJpMJJpPJ1zYOhwN8Pt/3s/c8j8cDp9MJiqLA5/Nx7tw5iMViSCQSiMXiM7eu3+12Y2Vl\nBaurq762oWkafD4fMTExiI6OBsMwvveNw+HA9vY2YmNjcf78eaSmpkIikSA5OTlsZmSOy+l0Ynl5\nGW/evIHFYoHVagXDML624fF4b7XN1tYWdnZ2EB8fj6SkJEgkEkgkEgiFwrANqo6yvb0NvV7vaxer\n1YqIiAjf54nH4/naxePxYHNzEzRNIyEhAUKh0Nc2/josOJjsdjv0er3v82Sz2RAVFeVrm8jISHg8\nHni9XrjdblAUBYZhkJCQgOTkZF/bBCrleqAolUp8//33oCgKLpcLLpcLDMMgOjoaNE2Dy+X6vh8p\nioLNZvMNSERGRiI2NhbffPMNbty4QYIqgiCIM+yoWOm9Q5WBOHSWIAiCIMKdyWR66/e+vr4g1YQg\nCIIIlPr6+kMff+8MFkEQBEEQBEEQBHF84bn5hCAIgiAIgiAIIgSRAIsgCIIgCIIgCIIlJMAiCIIg\nCIIgCIJgCQmwCIIgCIIgCIIgWEICLIIgCIIgCIIgCJb8H8TXNU8a1JKOAAAAAElFTkSuQmCC\n",
       "text": [
        "<matplotlib.figure.Figure at 0x7ff441a92a90>"
       ]
      }
     ],
     "prompt_number": 74
    },
    {
     "cell_type": "code",
     "collapsed": false,
     "input": [
      "!mkdir ../saved_graphs/xml/regular15\n",
      "!mkdir ../saved_graphs/png/regular15"
     ],
     "language": "python",
     "metadata": {},
     "outputs": [],
     "prompt_number": 75
    },
    {
     "cell_type": "code",
     "collapsed": false,
     "input": [
      "gradual_apoptosis(eptm, apopto_cells, num_steps=10,\n",
      "                  vol_reduction=0.7,\n",
      "                  contractility=1.,\n",
      "                  radial_tension=0.2, pola=False, save_dir='regular15')"
     ],
     "language": "python",
     "metadata": {},
     "outputs": [
      {
       "output_type": "stream",
       "stream": "stdout",
       "text": [
        "150 steps will be performed\n",
        "new vertex 5123"
       ]
      },
      {
       "output_type": "stream",
       "stream": "stdout",
       "text": [
        "\n",
        "new vertex 5124"
       ]
      },
      {
       "output_type": "stream",
       "stream": "stdout",
       "text": [
        "\n",
        "new vertex 5125"
       ]
      },
      {
       "output_type": "stream",
       "stream": "stdout",
       "text": [
        "\n",
        "new vertex 5126"
       ]
      },
      {
       "output_type": "stream",
       "stream": "stdout",
       "text": [
        "\n",
        "new vertex 5127"
       ]
      },
      {
       "output_type": "stream",
       "stream": "stdout",
       "text": [
        "\n",
        "new vertex 5128"
       ]
      },
      {
       "output_type": "stream",
       "stream": "stdout",
       "text": [
        "\n",
        "new vertex 5129"
       ]
      },
      {
       "output_type": "stream",
       "stream": "stdout",
       "text": [
        "\n",
        "new vertex 5130"
       ]
      },
      {
       "output_type": "stream",
       "stream": "stdout",
       "text": [
        "\n",
        "new vertex 5131"
       ]
      },
      {
       "output_type": "stream",
       "stream": "stdout",
       "text": [
        "\n",
        "new vertex 5132"
       ]
      },
      {
       "output_type": "stream",
       "stream": "stdout",
       "text": [
        "\n",
        "new vertex 5133"
       ]
      },
      {
       "output_type": "stream",
       "stream": "stdout",
       "text": [
        "\n",
        "new vertex 5134"
       ]
      },
      {
       "output_type": "stream",
       "stream": "stdout",
       "text": [
        "\n",
        "new vertex 5135"
       ]
      },
      {
       "output_type": "stream",
       "stream": "stdout",
       "text": [
        "\n",
        "new vertex 5136"
       ]
      },
      {
       "output_type": "stream",
       "stream": "stdout",
       "text": [
        "\n",
        "new vertex 5137"
       ]
      },
      {
       "output_type": "stream",
       "stream": "stdout",
       "text": [
        "\n"
       ]
      }
     ],
     "prompt_number": 76
    },
    {
     "cell_type": "code",
     "collapsed": false,
     "input": [
      "eptm_unbiased = eptm"
     ],
     "language": "python",
     "metadata": {},
     "outputs": [],
     "prompt_number": 77
    },
    {
     "cell_type": "code",
     "collapsed": false,
     "input": [
      "def average_rho(eptm, bin_width=10):\n",
      "\n",
      "    eptm.update_rhotheta()\n",
      "    zeds = eptm.zeds.a\n",
      "    rhos = eptm.rhos.a\n",
      "    rhos = rhos[np.argsort(zeds)]\n",
      "    zeds = np.sort(zeds)\n",
      "    \n",
      "    rhos_cliped = rhos[: -(rhos.size % bin_width)]\n",
      "    rhos_cliped = rhos_cliped.reshape((rhos_cliped.size // bin_width, bin_width))\n",
      "    rhos_avg = rhos_cliped.mean(axis=1)\n",
      "    rhos_max = rhos_cliped.max(axis=1)\n",
      "    rhos_min = rhos_cliped.min(axis=1)\n",
      "    \n",
      "    zeds_cliped = zeds[: -(zeds.size % bin_width)]\n",
      "    zeds_cliped = zeds_cliped.reshape((zeds_cliped.size // bin_width, bin_width))\n",
      "    zeds_avg = zeds_cliped.mean(axis=1)\n",
      "    \n",
      "    return zeds_avg, rhos_avg, rhos_max, rhos_min\n",
      "\n",
      "def plot_avg_rho(eptm, bin_width, ax=None, retall=False, ls='r-'):\n",
      "    \n",
      "    if ax is None:\n",
      "        fig, ax = plt.subplots(figsize=(12,4))\n",
      "    else:\n",
      "        fig = ax.get_figure()\n",
      "    zeds_avg, rhos_avg, rhos_max, rhos_min = average_rho(eptm, bin_width)\n",
      "    \n",
      "    ax.fill_between(zeds_avg,\n",
      "                    rhos_max,\n",
      "                    rhos_min,\n",
      "                    facecolor='0.5', edgecolor='0.9')\n",
      "    ax.plot(zeds_avg, rhos_avg, ls, lw=2, alpha=0.7)\n",
      "    ax.set_aspect('equal')\n",
      "    max_zed = ax.get_ylim()[1]\n",
      "    ax.set_ylim(0, max_zed)\n",
      "    if not retall:\n",
      "        return ax\n",
      "    \n",
      "    return ax, (zeds_avg, rhos_avg, rhos_max, rhos_min)"
     ],
     "language": "python",
     "metadata": {},
     "outputs": [],
     "prompt_number": 84
    },
    {
     "cell_type": "code",
     "collapsed": false,
     "input": [
      "ax, data_biased = plot_avg_rho(eptm_biased, bin_width=20, ax=None, ls='-b', retall=True)\n",
      "ax, data_unbiased = plot_avg_rho(eptm_unbiased, bin_width=20, ax=ax, ls='r-', retall=True)\n"
     ],
     "language": "python",
     "metadata": {},
     "outputs": [
      {
       "metadata": {},
       "output_type": "display_data",
       "png": "iVBORw0KGgoAAAANSUhEUgAAA1gAAAERCAYAAABmVwYlAAAABHNCSVQICAgIfAhkiAAAAAlwSFlz\nAAALEgAACxIB0t1+/AAAIABJREFUeJzs3WdwZOeZ2Pv/OZ1zowPQyMAAk2cwieRwGWckRjGsVrr2\nLe9eSa6yaz+51i7ZZV+5vCXaX6wt75auy59cZZXL8tq7q9VKXJoiRYk5cziBw4mYwQTE7gYanfNJ\n9wPYh4OJDKA4JJ9fFYoc4ODgRXfj9Hne93mfR7Esy0IIIYQQQgghxKemft4DEEIIIYQQQogvCwmw\nhBBCCCGEEGKNSIAlhBBCCCGEEGtEAiwhhBBCCCGEWCMSYAkhhBBCCCHEGpEASwghhBBCCCHWyHUD\nrGazyd69e9m5cydbtmzhBz/4AQBPPPEEAwMD7Nq1i127dvHrX//6dzJYIYQQQgghhLiZKTfqg1Wv\n1/H7/ei6zl133cWf//mf88ILLxAKhfj+97//uxqnEEIIIYQQQtz0bpgi6Pf7AWi32xiGQVdXFwDS\nn1gIIYQQQgghVrthgGWaJjt37qSnp4f9+/ezdetWAP7Lf/kv7Nixg3/yT/4JxWLxMx+oEEIIIYQQ\nQtzsbpgi2FEqlXjwwQf50Y9+xJYtW0gmkwD86Z/+Kel0mp/85Cef6UCFEEIIIYQQ4mbn/KgHRiIR\nHnnkEQ4ePMi+ffvsz//Tf/pPeeyxx644fnx8nHPnzq3JIIUQQgghhBDi8zA2NsbU1NRHPv66AVYu\nl8PpdBKNRmk0Gvz2t7/lhz/8IZlMhlQqBcAvf/lLtm/ffsX3njt3TvZpiet64okneOKJJz7vYYib\nmLxGxI3Ia0TciLxGxI3Ia0TciKIoH+v46wZY6XSa733ve5imiWmafOc73+HrX/863/3ud3nvvfdQ\nFIXR0VH+63/9r59q0EIIIYQQQgjxZXDdAGv79u0cPnz4is//9Kc//cwGJIQQQgghhBBfVDesIijE\nZ+XSvXxCXI28RsSNyGtE3Ii8RsSNyGtErLWPXEXwY59YUWQPlhBCCCGEEOIL7ePGNbKCJYQQQggh\nhBBrRAIsIYQQQgghhFgjEmAJIYQQQgghxBqRAEsIIYQQQggh1ogEWEIIIYQQQgixRiTAEkIIIYQQ\nQog1IgGWEEIIIYQQQqwRCbCEEEIIIYQQYo1IgCWEEEIIIYQQa0QCLCGEEEIIIYRYIxJgCSGEEEII\nIcQakQBLCCGEEEIIIdaIBFhCCCGEEEIIsUYkwBJCCCGEEEKINSIBlhBCCCGEEEKsEQmwhBBCCCGE\nEGKNSIAlhBBCCCGEEGtEAiwhhBBCCCGEWCMSYAkhhBBCCCHEGpEASwghhBBCCCHWiARYQgghhBBC\nCLFGJMASQgghhBBCiDUiAZYQQgghhBA3gWazSbvd/ryHIT6l6wZYzWaTvXv3snPnTrZs2cIPfvAD\nAPL5PPfffz8bNmzggQceoFgs/k4GK4QQQgghxBedZVksLi5imuaqz5dKJQmwvgQUy7Ks6x1Qr9fx\n+/3ous5dd93Fn//5n/PUU0+RSCT41//6X/Nnf/ZnFAoFfvSjH60+saJwg1MLIYQQQgjxlVOr1SiX\nyyQSCVwuF6Zpkslk0HUdRVHsj0Qigcfj+byH+5X3ceMa540O8Pv9ALTbbQzDoKuri6eeeopXXnkF\ngO9973vs27fvigBLCCGEEEIIsZplWRQKBTRNwzAMXC4XhUKBs2fPcuDAAfu4r33ta8Risc9xpOKT\nuuEeLNM02blzJz09Pezfv5+tW7eSzWbp6ekBoKenh2w2+5kPVAghhBBCiC+6VqtFtVplZmYGwzDQ\ndZ16vc7bb79NvV63PwzD+LyHKj6hG65gqarKe++9R6lU4sEHH+Sll15a9fXOEqYQQgghhBDi+gqF\nAocPHyYQCKBpGpVKhUOHDtFsNj/voYk1csMAqyMSifDII49w6NAhenp6yGQypFIp0uk03d3dV/2e\nJ554wv7/ffv2sW/fvk87XiGEEEIIIb6QLMvCNE1mZmYYHByk2WyiaRrHjx//vIcmLvHyyy/z8ssv\nf+Lvv26Ri1wuh9PpJBqN0mg0ePDBB/nhD3/Ic889Rzwe59/8m3/Dj370I4rFohS5EEIIIYQQ4jpa\nrRYXLlzgb/7mb0ilUjzyyCNcuHCBF1988YpjH374YbZv347P5/scRioutaZFLtLpNN/73vcwTRPT\nNPnOd77D17/+dXbt2sU//If/kJ/85CeMjIzws5/97FMPXAghhBBCiC+zRqPBhQsXAKhWq+i6zunT\npz/nUYm1dt0Aa/v27Rw+fPiKz8diMZ5//vnPbFBCCCGEEEJ82XSKWwA4nSu34el0+vMckvgM3LCK\noBBCCCGEEOLT6VQF7FTfHhsbY2pqSrbUfAlJgCVslmVRrVblD10IIYQQYo2Ypomu6zQaDRYXF+37\nrLGxMc6cOfM5j058Fj5yFUHx5ddqtahUKjgcjhtuqNR1HfhweXstdS48zWaTRqNBV1eX3QrANE0U\nRUHTNADcbvea/3whhBBCfLkYhoGmaTidTlRVpdVq4Xa7cTgcwMq9x7XaDl3va1c7tt1uY5omhmFQ\nLBbt+xZVVWk0GgDE43FUVWVpaWltfkFxU5EASwArF4TFxUVqtRrAFQGWpmk0Gg37v6Zp4nA46Ovr\nW9M+aJqmsbS0hGmaaJqGZVm0Wi1M08SyLFRVRVVVDMPAsiwSiQRer/eK8xiGgaqq0qNNCCGE+Bxp\nmoaiKPaErKZpLC4uYpomLpeLeDyOy+Wy3/89Hg+xWAzDMFhaWiIej+N0OqnX6/j9fgzDWNUvqtVq\nASvthFwuF7ByT1Mul2m327hcLsrlMqZp0m637XuGUqlENBrF4XDYk7eRSATLstA0zZ7cbbfbLC0t\nEQgEiEajN/xd8/k81WqVfD5PJBLhzJkzHDp0CIBAIMDDDz/MHXfcgWVZTE1NrfnjLW4OEmB9Bem6\njqZpq4Koer2Oruuk02kCgQC1Wg2/328HKIuLi8zMzBCJRHj11VdZXFzkD//wD2m323g8nlXnN02T\nQqGAYRjEYrFrrnJ1ZpM6gVC5XKZer/PWW28xMzPDpk2b8Pl8FAoFisUixWKRRqPBvffey9DQEJlM\nBsuyiEQihEIhu4RmLpej3W4D0Nvbi6pKJqwQQgjxu5TNZu3gqjNB2tXVxfLyMq+++iq1Wo3e3l4m\nJibsidO3336biYkJFEWh0WgwNTXF2NgYgB1swUqGi8vlIpPJkM/n2bBhA7VajUAgYAdU+Xyec+fO\n0d/fTyaTIZfLsWHDBpLJJAcOHODChQt4PB5GR0cpFAqoqsqDDz5IqVSyV58653rzzTe55ZZbAFYF\nWe12m0KhQLvdxuFwYFkWZ8+e5bXXXsOyLP7oj/6Is2fP2sfXajWeeuop7r//fvr7+/nbv/3b3+Ez\nIn6XrtsH61OdWPpg3bTS6TSGYTAwMGB/bnZ2lvfff5+DBw+SSqXYv38/wWAQ0zQJBAKUSiUymQy9\nvb289dZbTE5OsnnzZu655x5SqRSAPduk6zrnz5+nXC6zY8cOAoEAXq8XTdMol8sYhoGiKKiqSqFQ\nwOv14nK5OH36NMeOHbOXz6+nt7eXcDhMIpFg/fr1wEq6oGmaLC4u8sYbb3D33XfT1dVFMpnE4/GQ\nz+dptVp4PB40TbM3m3o8HhKJhKx2CSGEEB+RZVksLy/TbDZxu914PB4CgYA90VmpVPjFL35Bq9VC\nVVXWr1/Pjh07OHToEOfOnbPPEwwG2bBhA6dPn6Zer+PxePjWt75lB2W6rvPyyy+zuLjIyMgIGzZs\n4MyZM0xPT6+6z+zt7WVgYID+/n6mp6d57733PvZ9aDgc5rbbbqO/vx9FUVheXubFF1+0g7dvfetb\nBINBYrEYuVyOVqvFgQMHmJubo1KpMDIywu7du/nFL35BT08Pd9xxB7/4xS+u+DmqqjI0NMTFixev\nOx7pg3Xz+LhxjQRYXzHtdpuFhQV7KTwYDKLrOktLS/zt3/4tlUrFPlZRFKLRKH/wB3/AuXPnGB4e\n5rnnnuP+++/nZz/7GaZp8t3vfpfe3l47sDl58iR9fX3ous67775LuVxm//79JJNJcrkcs7OzFItF\ne3bpmq8R04SPuPLkcDgYGBjA7/djWRaTk5N2vvTExARbt24lEAgwNTXFkSNH2LZtG+vWrbMv3pZl\n0dXVRSQSsWfFPou9ZUIIIcQXWWelRlEUstmsna0yOTlJOBxm06ZNwEomy9NPP83y8vIn+jk+n4/B\nwUGy2SylUumax5km6LoL01TweNpcPk9q1iCxsETAXSfXjHNS3UowWqU7kCU8U2GqPY5jwCARzhGq\nVjEcDppeL65wmFgsxvz8/Krzeb1e9u/fT29vL81mk2eeeYZisbjqmMcee4wzZ84Qj8dpNBocOXLk\nEz0GIAHWzUQCLHFd6XSaer3Oiy++yPj4OGNjYxiGwbFjx655EbjjjjtYv349k5OTvP3229xzzz2o\nqsrhw4fZtm0bO3fupNls8sILLzA9PQ3A+vXr2bVrF16vl4WFBV577bWVPOnLAidV1zEvCWaS2Sy7\nDx3GXW/z9K2PshToppsM22eOE6pW8Dab1P1+5vv7Sff10b4sPdGyIFwuEapWyfT02Od2Op12YY5L\nKYrCpk2buO2221BVlXa7jdvtpqen54rURyGEEOKrxDAMe09zq9VieXnZTru/ePEiqVSKJ5980t6/\nHYlEuPPOO5mdneXYsWOf6mdbFnQt5omllyk6o2RJUa0HMcsq0eUC4UoFT6NFwKwSMqpEXCVavR7O\n+dZRLoWJFotsqJ/BbbVRFAvLUqioYc6517G1dRKXtbKVIO+M0edN4zANdN2J5VI4vnkbL8f20bK8\n+Lw1thnHGfDOo1gW2VSK2ObNLC0trdoL1pFIJHjooYewLIunn376ugHijUiAdfOQAEtcU7PZZHFx\nkeeff57Z2Vngoz1PHo+Hb37zmzz77LOUy2W8Xi+33347fX19qKqK0+nk17/+NZlMxv6ebDZJsRgj\nHPZhNLPsUt9j89lTxGaWmfUPcjy8nQ2FMwxVZsj54pz3jBGsVRkpX8QwVCxLoaxGOOjbwz3113DT\nRnUYqKqJqliYpoqlKqS7ejkTXc+Ue5zeXIYtuZOMmBcJhqpoCReH9uxhcTB12ePgZnp6mEQ8RyKa\nw3I6cDqdJBIJMpkMmzZt4s4777QfF8Mw8Pl8BAIB+zFzOp24XC7Z3yWEEOJLqdVqrSopbhgGf//3\nf4/b7ea+++7D4/Hw3HPPfeQmuUYF1p+fwuE1mHUOYp5T6almMIacHIntojQVJr6Ux9IhT4wNtTPc\nXXvthudVFQsLsKwr0/wVxeKid4Rl4gyY8wyr0+i6E11zMuMdYlCdRalbWCgsOpOolkXCWKnqt+xI\ncMazgX5tniFtGr+vQSRSQnO6eGPXnaTX9+FwmFcd07333ksymeTnP//5R3psrkUCrJuHBFjimmZn\nZ5mamuLVV19ds3OGQiFM01yZvbIsgnNl8ofiOBd0evUFevQsEaOEAvDBDNL1aIqL3wQfYKN+hs3a\nKRTFQjccvOPZy1HfTspqiEFtjonm+6xvnUXFuOIcDdVPTQnYF8m54CDFRBR/vE7QXaV4IkK0XiRq\nlPA76mQGUpx/eJRW0G+fw+Vy2WkQkUiERCJBJBJBURS8Xq+dn+33+4nFYnaZ17X0ccrCCiGEEJ9U\nZ6VKURQcDgf1ep18Ps/zzz9PJpNhbGyMubk5qtUqsPIe2dXVRXp2iejJAq2ql6I7gqtfQ0lAveVH\nq7tQHBaKy2L5WIyHDz9LSsvgUE0M86NNTpqKg0OhPQSUGt1KFo+7DV6LSjxMvduPFVXQ/G5qDj/n\n58ZQp3Q2macJRqto/S4q/WFqwSCtlgeXs0Uqv0i0UGC2e4B6JIjD0mEGTi5vRg1ZhEJV/Odq3HPy\nVfrNeVTFxDAdZFopTri3EDHKbG6dBOCCex2zgQFmeoYpDMYYCV9g39LLpIf7KAwNEQgEKBQK1/39\najUffn9jJbXRsoiUSpRDIawP7ikkwLp5SIAlrmBZFsVikXw+z9/8zd/YPaQ+CdOExcUeLl4cwV+t\n8i3tlwyp0+SiCRznTMLpEqapoigWfl8DFGgbbub1ft7w38HZ/g3cphxgY2OSmfAg78d3kKqnGTJm\naUfclHtDEFPwU+eON99EAd7fvp1MMEWz6aXV8qDrLtzuNtQs4hdzrC9MMVCbo5DoIr2+l3eNW5k8\nu5Fb0gd5uPgMbrN9xe/hcuqYpmpf5B0Rk+mvDzM3OEjL6SE920OsVCBlZGiM+mhHrywFn0ql2Lp1\nK8PDw6te65euagWDQTswu/w5Mc0PZ746Zeg7x1UqFWq1Gg6Hg1QqZe8V6+wb6+iUq/X7/ZimKaXp\nhRBCfCS6rtNqtew9RJ0gy+l0Ui6Xee2118h2MlMue18xTbgwOcLel95hc+3UZWdWMFHtCdCW4sWB\ngcvSSLtTTDuHGTJmqXf7yQRS9M3Os7F9Bj3qpDQQwfCohLQqlkth6pbdOEZHV2XIXE0ikeDxxx/n\nrbfe4tSpy8cDyWSSiYkJXnnllatuF4CVbJ1OyXfFMIgvLxMtFrFUlWPxbbx56A6WFhN8rf0S3y78\nHapu0nnnf9N/B+PtKXqMLB5/m7fuuJ3KjsgVe8IuNT09xBtv3MHExDG2bTvBtvffZ9vx41RDIY5t\n28b08DAPP/KIBFg3CQmwBLByw95qtahWq7RaLWq1Gi+++CKLi4uf6HwOXWf8jbNwAibZiI6Du+uv\n47S0leV5S8ECKmqYme4hwtvKtHq8lMNh6n4/jbaP8fGN3HPPNp599tnrzuqMjo4SiUR47733rjum\nTvW/yzehwoevP2ezjftCG2XWopDtolIPYvWqDN0xQyvoZnG2h/XPnWVr4zgedxuXS6PaDmJqH745\nmA4HM7cOkb0tRbRQwF+oU+jpotQVBUXB5XIRDAbxeDx2MKuqKrFYjO3bt9Pb24uiKHafjU4QdOlF\nXtd1dF3H6XSiKAoXL17k1KlT7N+/n0QiQTKZJJvN2m+APp8PRVFoNpvUajXC4bDdm6ynp0eCLCGE\nEFdlGAa5XI5ms0mr1eLgwYNMTU0RCoWIx+NkMhkqpRaRwyUmjr+PWjfJuHoo9USpjIRYJs7FiyN8\nbe4FNrYmaXvdzMYHibTLeEotQloFp6pjORVUy8QyFFxujfzGGCfu/z0WKwH8/uqq9DqHrmM4HKsC\nObfbzaOPPkokEuH1119fVe48FAoRCoVIp9N4vV7+wT/4B3i9XprNJidPnuTgwYP2sX19fdx33312\nJeHf/va3q84zNDTE1q1bCQaDq/aSX6q3t5disUit1kBVwdVqEcstE50tseHUGYymg1bbQ05PEDZL\nWKi8MXAnQwMzzOf7OdBzK7dOHKRvaYGF/n50h5Nnn32IYjGKx9Pi//na/+Sx555GvWTitRSJEPzj\nP2b0D/8Qn99/xZjE75YEWF9xlmWRzWbRdZ18Pm+XMu0s638S/lKFiaeO4c60sQCHwyDgr6OoJm84\n7uJV7mZQm8Xb1aR2Z4BYf3HVrI3P52P//v243W7m5+cZGBjgySefxO12s337do4dO2bPGo2Pj3P7\n7bejqiq/+tWvVlUgikajPPDAAzgcDnK5HH19fZimyZtvvrmq5OvIyAj79u3j4MGDnDhxwn4dWhY0\nGj58vsaq8c3PpdCec3F39TUGtHmclobTaVAKRlg0k4yWL6AAbk8bXXNimCoOh0EtHOTknVuobQ5d\n9/FLJBLEYjGq1Sq1Wo1Go2H36brhY+/38+1vfxufz8fS0hJPP/00kUiEgYEB3G43x44dQ9M0vv3t\nbzM1NUUqlWJgYIDu7m7ZHyaEEF9RlmXRarUwDIN2u23/f6e/k2VZvPrqIU4dP4faNAhSIUiN5rwH\n5bRFXzpNr7Zw3Z/hcBg4uw0OPHob5Ut6QykftECxHA6wLJyahsM06du8ma997Ws0m00OHDhAPp+n\n0WhgWRZut5tUKsXIyIh9HzM+Pk4wGMTpdGKaJgcPHsTj8bBhwwa7WXDn90wmk0QiEQqFgn2/U6lU\n8Hq9qwpWmabJ+fPn8Xg89Pb22ufWdZ12u43f7+fIkSOYpolpmpw9e5ZUKmUHaE899ZTd4qUjUihw\n27vvorlcPLfjAeJv5bjl9KFVaZDn3OMMeGdZF7xApjfFz7d8m9+8+GDnyeLPfP8vm5unuDAyymF9\nF7eff4d+9zzd3d2EduzA+Z/+E8gq1udKAqyvOMMwmJ+f5y//8i8/dipgreZjcnIT/f1z9PQsoRgG\nrqzGziffw1NrknWmOLR9N7cl3yXQrjM1NkahK0a97sPjaeF0XrnZMxQK8eijj3LmzBmOHj3KXXfd\nRTgcJp/PMzAwQLlcJhwO89Zbb5FKpRgfHyebzTI8PEw+n+eXv/wlbreb4eFhbr/9dt5++21yuRzd\n3d1MT0/b53/yyScpFAqEw2G+/e1v8/bbbzM+Po6qqpw/fx6v18vx48ev2WOrXveSz8eoloMEPFUG\nh+bApWKaUHgjyp5DhxnUZpl1DbLoSjLemiJirFQGOt29mentQ7h8GmrMwtGz8rp3ahreUh21aNEM\nemmnrkwz/ChisRg7d+7k1VdfvWZqQygU4vd///ft1TGXy2U3WTZNk3Q6jd/vp6ur6xONQQghxM2p\nEyAoikK73aZUKqHrOqVSiVwuR6lUotVqoes6RrVJ5qhK5aUFxjJnGdI+XK1RFQvzkn3SzYCPA5tu\npbo+RFc5j/dCi1gmT0gt4/c18PS0eO/WXTSiUcbHx5mYmKBUKnHu3DlKpZJdEMrtdpNMJtmxYwfd\n3d0YhmGXd7+U0+kkHA6jKAqtVsve83xpj0uv10swGMTlctmZIJqm4fV67cyNTgq+rut2Ia5OJUTL\nsiiVSvZ5O/unNU3Dsix0XadSqaAoiv14wkp/rEKhwMzMDG+++SZut5tyuXzN56Rvcg7zXZXz1VHu\n4wVctTamqeLzNfH76rzpvoP/rP4JyXCO/bMv8kD7t/i66/wg8iOmS8M40fj+th/zeCtLdPduXP/h\nP6zZ60V8MhJgfcUZhsHs7Cz/43/8j4/1fY2Gh+efvx9PocHdtdf4uvoCEbNEvRbAtBQu+Ndx5LFd\nJIeu3dPC6/UyODhIo9GgUqkwOjrKzp07cTgcTE1N4fP5GBkZod1u0263OXbsGJZl2UUkFhYWKBQK\n3H333fT29pLJZGg2m3g8HvviePToUY4ePWoHGps3b+auu+6i1WoxNzdHKpUiFArx3nvvcf78eX7/\n93+fcrnMwsICg4ODPPfcc+TzeWBlZW379u1omkYulyOXy10zAFte7qJR8RJNlPH7a1SKQZJv5dhz\n+hBOc3UgWwxHMVQniUoO65L3j3ODY2Qe6sWMfjY9tjp/c51VL7fbTTwet3+3rq4uOwVECCHEF1sn\nU6XVatFqtXC73SiKypuvXuT03x0iXjqLP1SnOhcgkV4mVs/j0Vr2viFFsVBUi6bDS9UKUSNA0+2l\nOeSFLRblociqNior36PYVXWj0Sijo6P09/fjdDqJxWI0Gg1qtZqdEg8r+5JdLhfxePwzKQj1Weqs\n9jmdTtrt9qptFhcuXODFF19cdfzlLWEMQyVSL7H1leO8unAPR9y7+Oe5/4zbanHQfwv7ul+hMeND\nM138tOs7vOO/HZ+vwZ49hxgcnOOR++9j28gIvv7+39nvLK5OAqyvuI8TYCmGwfDMDIn5JUrHIzRb\nHsbM85iGgmUpmDhoqD4Wkr3MfWsQZ/Dq5UgBdu3axc6dO1cVYrAsi0Qigc/ns0u9plIpdF23/+3z\n+dA0jVqtxtLSEgMDAySTSTuoMgxj1UxVPp+n2Wxy4sQJTNNkYmKCnp4eO+2hM1uVTqfRdZ1UKkW5\nXObixYucPXuWu+++m1wux+LiItu3b8eyLM6ePUs4HLb3cx09etROQdy4cSNTU1N2WfvLefINBl+e\nxVNsYukqwWoFj7GS7mjiIOdKUHP7GazP4rR0dIeL82PrSPenqPYHGXLOEqpXKEcilMJhLEXFNBUc\njk/3t9Pd3c1DDz20Mg7T5Oc//zlut5vHH3+c8AcNFDszdLJfSwghbm6dgkaNRoNms/nBKo3FgZfP\nM/13r+DOLkPNwpE3Ga1cwGtdfbJQV1xUfUFqg35qEwGWBroJdHURDIaZna2gKBXGx0e47bbb8H+w\n76fdblOr1ezAqhM8OZ1OQqEQXq/3Cxc4fVqmaZLNZpmcnOSVV14BIB6P8/jjj/Paa68xNTV1xffk\n811MTY3Tm5nnO+f/koC3Rihc4Yy+gf/P/OfMewbYuPEM27cfw+VaCdKkiuDNQwKsrzjjwAGWDx/m\nhVdewVRV+yNfiZEupSgRpUSEDZVJ7i8+T7hVolSMohsOnE6DWE+e833r+JX5CLP+AcbXnycez1/3\nZ+7evZuJiQnC4TDhcNhOS+sUdADs18K1buZbrRaapuH3+2+4d6iT+gAry/Yul+uKY7LZLA6Hg0Qi\nYedzF4tFGo0Gg4ODdvn1er1OLpfj+eefJ5fLsWnTJvbs2WMHibOzsySTSebn53nrrbfstMuuri6c\nTidLS0urfq7WUDFPOnC7WrSGvLjDbVQVjHkY+M0847mzq453qCZudxvDcNAwfDTx0lZcTCXGWbo7\nSWi0ft3H4no2btzIvffeyzPPPMPc3BywsqfrG9/4BsFgcFXFwU4FQofDQTQalYu5EEL8DnRS2S4N\nUDRNo16v28WP2u02qqoyN3me5bePoZ2ao36qgJlukqplcFqrsygcqkkpGuG0cyP1ZgB/Vw19o4t6\nnw8lauHzOxkYGGB8fJyBgQF7HJ1VGqfTSVdXl93rsTNx6nA47EJMYuUxy2QyLC8vMzU1xe7duwkE\nAtRqNf7qr/7K3lsO0N/fTyqVwjRN3nvvPQYuXmT78eOcX7eOE2NbOHNuIz09GWKx4qqfIQHWzUMC\nrK8488c/pvn008zOzWEaKvWGn3rNj6ZfPS0t4+zl1cDdlOIRbt19kFafl/YlG0JhZXn/4YcfZmlp\niWw2S3cks/K5AAAgAElEQVR3t70y5fP57LzpWCz2u/gVP5LLAzrLsmg2m5TLZRKJxKo3s0ajwfLy\nMs1mk2azSSwWI5FIAJDJZJicnGTjxo04HA57k3Bn5efixYu8+eabtFot4vE4Ho+HdDp91de+ZYF+\nwkHifI7BpVkS5RwL9LHkTNKnLRAzVqdfGjg5ndjEwro+9CEHA/l5AvUqjS4fzW4vWtSDahigKLS8\nV9/fFQ6Hr8gTVxSFbdu2sWfPHtrtNmfPnmV2dhav18vQ0BBjY2M4nU6SyaS8mQohxBroBCmddL5G\no4FhGHb1WMAurNC4cIHc/3mJ2XyEc8Z61BNn6Js9wXBjGlj93qKqFoW+YaqjGzF8DrxJjfZ6P1W/\nF6fTyeDgIMlk0t7PdGnRiHA4TCAQsH++ruuYpmlnjYgb69xbVKtV/H4/gUCA5eVlTp06xQsvvACs\nbEf4R//oH+FyuWi32xw9epTDhw9/pPNLgHXzkADrK8545RWmnnmXZ56ap1IIoZgmDgx8jga9oQwR\nSgSNCiVHlF/7H+It5fcYWXeRrVtPXDMtbfPmzdx+++34/X6q1ap9Me7kVXcu2l/kC3Jnc2snJbET\ngBUKBTRNs/ctlctl6vU6iUQCVVXJZDJomoZhGLjdbizLwjAMzp07x9zcHIqiMDo6immavP/++/bK\nG4BlWpTKUQqFLoLBKnFfDo/axFtpkXx9kYGLc1jmtR9Th8PE623i8zaY3jLM4dt2w8eoHOhyua5a\nCCUSibB3716Gh4eBD1e3YrGYXblJCCHEhwUVOtdSp9OJw+GwW6U0m00qlYq9j6dYLFKtVjEMk0xa\nY+bADK3j5wkXs0TrBULFKtFi8aqTorriJO3rIx3opdbjJ7JR4bZv72Ld7p243W67UmCHoigEAoEP\n9matpPR13t++yO/XNzvTNFlYWODXv/418/Pz3HPPPezYsYNYLEa73SabzfL0009f0Tan89w0m037\ncxJg3TwkwPqKMwyDZ57J8q/+VQVFsejtTTM+fo7e3oVPtK/H4XDwR3/0R/T09OD3+6/a7ParrJMi\n0Nlvpqoqi4uLdllcXdftPl3r168nm80yNTVFOp22C2p0VsYu58k3iBwr0XdxgVCpwsXAMFlvikit\nRKK+REivoikufGYDBzrvhyeYiQ8xxnnMoEoj4cVIOvEqDbxmi2JPlLbv4wVInVnPzZs3s337dhRF\nsd+cA4EAwWBQ3qyFEF86mqbZQcmlDMOgUqnYpcA7RRA67Te6urrsdLp8Ps/8/Dy5XI5qtcrysSKe\ng3ncuTa+cp3edoaAeWULlbbi5ph/gliozDrHLNroAJ57dhK/fy/erghOpxOn04llWXi9XuLxuLwn\n32SazSbLy8tUq1UCgQC9vb32xG2j0SCdTvPXf/3XWJbFxMQEO3bssNMxJycnefvttzEMQwKsm4gE\nWF9xhmEwPT3Lv/237zA0NE0gcPWNrldz+XPm9XrZu3cvY2NjDA4OfhbD/VK4Wjqipmk0m007j/7S\nr7daLTvX3ePx2CVp8/k877//vr1f6vo/E4rFKLOzA7jPtvjuxf+Jx2xe93sMl5OpHWMs35XAuGTf\nWrBSoSufZ25gYKVvyTU4HA7Gx8ftYiZut3tVf5HOvjav14uqqvKGL4S4aRmGsWqfMKxMmOVyOTRN\nQ9M0nE6nvW+m08dQURRqtRqVSoXl5WWWl5fxeDyMjY2RSCRYXl7mxMH3WHjuJL5zFbpziyT1JZy6\ngVZzrUrwc6gmLa+HbLSHrL+bYqAb51CK8a+PcsfXRnC5FDuDwO/343a77RWyzoe4eVmWZZd591y2\n9WJ5eZmFhQX7PTP6QR+xVqtFqVSi2Wzy/PPPs3v3bgmwbhISYH3Fdfpg/fSnP73qqsjVOBwO9uzZ\nw7Zt21AUhXq9TqVSobu7G0VR6OnpuWohCfHxXRp81Wq1Vf06stmsXeYWVlL1ms0ms7OzZLNZVFVF\n0zRmZ2ev6IcVXcqz452j5NUY065hrCqEixWC9Sp1ywemwkjrAgBNv5fJ1CbO+seZKB1jZ/E9nIpG\nNpriNzsfwDPQum5grigKvb29tFotCoUCHo+H8fFx1q1bh9/vx+Fw2G8mneuAz+ejq6tLgi4hxOfG\nsiw7OOoEWN3d3TidTnsv7tmzZ4nFYjidTvL5PMPDwxiGwYkTJ5ifn7cr4MLK5NTWo8dQcxZT1hgL\n1hB9uRnWV6ZwmFf2LGyrHmYGhqgP+1FSJo6BCNENGxgYHKS/vx+fz4eu67jdbiKRCD6fT66ZX1KW\nZVEul/H7/Ve9v+q8HnVdp6enRwKsm4AEWF9xnYp57Xab06dPc/LkyVX7fi7n8/l45JFHCIVC9hJ2\np3JRZ7ZMfPY0TaPRaNBoNNB1Hcuy7EIanQAMPqz0ND8/z/LyMrFYjEgkwtLSEjMzM1cNvla+T0E7\n5GTzOyfpb8yv/toH5fgDZpWm4uOgbw/Tg8N4NzQZa50nWV6iGfBQ6Q5R7QliuW78mlAUhWg0Snd3\nN+vXr6erqwu3243f779i1rhTSKOTjijphkKIT+vSzAJd16lWq1QqFRqNBq1WC1VVSafTbNy4EYBK\npcIrr7xi74sZHR1l/fr1TE1NceHChZV9umUV52md9oKLSLHMrcV3UfTVzXlXKMyH+llMJSkNRlnw\nDDIwvpNH/6CHrngDRVFwu93Ayl7mUChkZzM4HA4JqgSwMmFeLBavWS1Z/G5JgCUASKfT9qbbYrHI\n+++/z8zMjP05RVHYunUrt912m11eXW5sbz6dv6HO3jfDMGg0GlSrVftrnd4osFI1cG5ujkKhQLPZ\ntDc9m6ZJs9mkVGhSfrvJSGaK4coM2UAPr/feRcUM8fDks4wVztFqerjWX66murmYHCE71o1j1MQZ\n0dE8bnTVQaPpx+NpXnWvX19fH1u3bkVRFHusbrfbrmKVz+cJBAJ0dXXZ1QuFEOJaOtkA7Xaber1O\nu91eNTHVuQfRdR1FUTh79iynTp1ieXmlWuvQ0BDbt2+nUChw+vRpuwG93lYonopinnaQbC2R7F5C\ndZl4ZloMLK/0M/yQwjvBO7nQt50xxyGGndNUkiGyYz04e4L2e+uePXsIBAJ2lblLy53L+64QXwwS\nYAngw8pGneaE5XLZvrldXFwkmUwSCoWIx+MyM/IFdelzrOs6tVpt1UpXJ7C6nNPppF6vk8/nyeVy\n5PN5CoUCjXodbzZL3/kFYqfyOIoGF70jzPiGCDRr9NUWSLXSq87lUE1cbo2m7qVkhVn09tAedKOu\nNynEo5S8USxUAoEaqrpyPTANCwsHDsfK2DZt2sStt97K5OQkbrebjRs3EgwGKZVKqKqKYRj2pu7O\nSpjclAjx1dEJpjrXvFqtZk8s1et1VFUlEonYK/6aplEulymXy0xPTzMzM3PFtbDzT1UFp6aRPL+I\n+/02ibkl/Po1+g8qCtmuHlrdHpSYhXHbrez+vx7F623idDqZnJwkEonQ29uLx+PBsixcLhehUMhe\nvRdCfDFJgCWuqTObp2kaqqraKQniq6Fz49HZA9Zut+30w07aXmefVycon52dZW5ujmJxpfmhuqQR\nOlYhOZ3DVdFwa238Vh2npaEoFtZlqTJ11c+yI4FPaRBxl/CYLawm5NQE6f4+jJ0OqmMhgl1dbNy4\nkcHBQcLhMLqu884777CwsEB3dzf9/f2MjY3ZNyyRSASPxyP9Wj6Ger1uFye5Vn+zzo1sq9WiXq/j\n9/vxer1XPb6zKurz+eQ5EJ9YZ2W+U42v8zfe6dXUKQDUaDTsIKvdbhMOh2k2m8zNzbGwsEAmk1nV\n2PVy3mKNyOkS3RcWUSpw3NrKOccY26wT7GkegtaH16+W30t9wMdyOEFmMYVqmrj72zR3eCDqoru7\nm40bN7Ju3Tq7b1QoFELXdVwuFy6XC4/HI6l+QnyJrGmANTs7y3e/+10WFxdRFIU//uM/5k/+5E94\n4okn+G//7b+RTCYB+I//8T/y0EMPfaqBCCE+P53gu16v2329TNOk3W7bf8u5XI5SqUSr1ULTNLLZ\nRc6erZDLRQh5yoxEFnHOOtBPO/Au5BhoThM2V/b/Gca1q11ZfpWzyXFmu4coqWGazi4G8ufZU3wX\nn6PB3NAAC+t78axLcvvte0mlUjQaDbu/S+emrPPRqWYYCoW+EDc4pmnaZZ0vdXl1ymvplIjWdR2v\n13tF0NnZTJ3L5chkMqRSKbxeL263m0QiYR9rGAaZTIZarcbs7CxLS0v09PQwPDyM2+2mq6uLQCBg\nnzeXy1EsFvF6vYTD4VWbsGUfyVfPpatMneffMAw7WO9UwusETpqmrbre1Go1e5UpEonYK9e1Ws0O\nWCqVit3wfnZ29oom6h26rtKuu3DNaiTOLzM4P0uskr9m6jPAOfc40/3DcIuFa+TKlf9kMsnGjRsZ\nHx+321Rcnu4nhPjyWtMAK5PJkMlk2LlzJ9VqlT179vDkk0/ys5/9jFAoxPe///01G4gQ4ubUSUHs\nfLTbbZrNJoZh4HA47HLzgL0nwuPxMH3xIqfeeAMtm6XcDpIu9mF6fNxyZwJfeo75v5+h5+I8/e35\nG4xgxYK3n/OD62jvHWJ4T4T+/hABv4/0mTLzhysUFB/ObpPRdSq33baJQCBgN27UdR3TNO2+Nh6P\nB6fTidvtviIg0XWdVqtlH3OpS28iL01VvHQ/SGePWTQaXZV+a1kWrVbLDqja7Ta1Ws3+2qWVFuv1\nOoVCwb6OOhwOOyjq3Lyqqkqz2aRYLJLP58lms4yMjNiVxzpl9DVNI5fL8eSTT9pj83q97N+/n6Gh\nIbq7u4GV6/3hw4c5dOjQFY99Mpnk8ccftwvhaJpGOp3mf/2v/0UgEOCWW26xy1lbloXf7yeVSq0K\nGguFArVajUAggNfrRdd1Go0GhmGQSCRWPVadgPGL3sD8ZtRJs1NV9SMF75e+rtvtNl6vl0AggMfj\nsVfAW60W5XKZVqtFo9GwS4o3m027518wGLSDkmazaQcpnTLnLpfLTvvrrJ6n02m7Gu6l9xSGodBs\nemk0fKgFg1g2T1euiFUCo+4g1K4ypE3jsj5spN5UfJzrWsdc/wDOXoMtxkl6ShkWfT0cTUzQTniI\nRlcCNrfbzdDQEKOjo/bEgqIohEIhgsGg7BEV4ivoM00R/OY3v8k/+2f/jDfeeINgMMi//Jf/cs0G\nIoT44jFN0w5cdF23g7HOzDRAPp+nVCqh6zpjY2P29yqKwpEj05z89SSRo0foKuYJ6FWCZo2SL8KZ\nkfspGXF6Tr/DxuWTuI0P038MnLRUN6pi4jU+7P/VUP3MuIY42zdO16MRNu2OEI/HicVi9uqOy+X+\nYGa9idvtxu1221/r7GNLp9N2gHDptazTA8eyLAKBANFoFI/HQy6Xo1arsbCwQDabxe12s3PnTtxu\nN7FYDE3T7ECoUqnQbDapVquk02m7V9rExARbt25FVVWKxSJnzpxhcnLSDrzC4TCxWIxwOGwHW/l8\nngMHDrC0tGQ/Bj6fj+7ubvtm1u12c+TIEdatW0e73aZUKtkrkfv377dn5M+cOcNLL71kn6ez5y0W\ni9mP36ZNm0gmk2QyGd544w2y2Sy5XO6K18XevXuZmJgglUrZgWAmk+G5555jcHCQVCpl9xBSVZXf\n+73fIxaL4ff7KRQKlEolcrkcvb29RKNR+wb3cp30sk6wIMHYik4wr+v6qseu1WqRy+XsAKsTDIfD\nYTto6AT/1WrV3uO0sLBglyePxWL09/cTjUbtdNLOJEAn1a8TKFmWRX9/P4VCgXw+TzgctlenTpw4\nwZkzZ66oemqaoCgrH05Nw9VuU/cHKBajFM5E2XP0IFtKp1AxAAWusi6lAKrDoOjrIp3qZWldktYG\nNy6fSTgcZnBw0N7X2UmJ1nWdeDzOwMAAsVgMRVEIh8N2Su1HCUiFEF9en1mAdfHiRe69915OnDjB\nX/zFX/Df//t/JxKJcMstt/AXf/EXdpO0TzoQIcSXT+fmpZNy6PF47FLsjUaDYrGIpmkoikI2m6VY\nLFIul9mwYQN+v59Go0EoFOLcqVPkf/se6utniV+4iNIyMMyVFLS2000r5CVilHA2dTTNiWUptBU3\n9WgAl09DdZkYqoNyLUSpFsHAg+H1s7hxOxv+7242bfHh8/lwOp24XC78fj/NZpNKpUK1WiWfz1Or\n1XA6nfbsvMfjoaenh1AoxNGjRzl27Bg9PT2kUil79awza99sNnn11VdZXFy095MlEgkikQitVgtF\nUTh27BgzMzNs2bKF0dFRSqUSsViMhYUFuypop5x/Npu106k8Hg+9vb0kEgn7o16vc+jQIaanp/F6\nvTzwwAO0221arRaRSIRIJML8/DwvvPACt99+O11dXTz77LNYlkUkEmFiYoKxsTHK5TL5fJ5Wq8Xg\n4CBer5d4PM7i4iJHjhxh7969tFotpqamOHv2LIVCwX7u77vvPsbHx0kkEqTTaZ599lkWFhau+jrp\n6uriG9/4Bj6fj0wmw29/+1tarRbJZJI777yTRCJhr/KFQiHcbjeaprG0tISu6/aKXidw6OnpuWYT\n1k4a6Vq7VkpnJ/3246RNftIxdtJFC4UClUoFTdNIJBLE43FKpRLVapWXX36ZWq1GKpXC5XLR1dXF\n8PAwTqfT/rmdPn3T09NcuHCBVqvF3r176evro9VqEQwGyeVyRCIRSqUSJ06cYHFxEVVV7dVWn8+H\ny+Vifn7eXqm9JtOkOhdgam49U3NjxLVlHtKf4/dqb+HUdGbVQc6q49zaeBe3tdK41aGaOBwGmttF\nJpxiMdaNmVDxR+tYASgm4oT6+zFNk3q9jtPpZNeuXaxbtw5FUfD5fHg8HvvvwrIsgsEgPp8Pt9st\nKa5CiFU+kwCrWq2yb98+/t2/+3d885vftKvQAfzpn/4p6XSan/zkJ59qIEKIr65LA7FWq2XPGpum\naW9u76yOuZxOzHabQnqRbLrEslYkk01Tq1bxNJskZ5aIHCoRX8hdUXTjahad3Zwe2oR/pEGj4aNW\nC9BqeYjFNHoGLHz9vVjJYdreBBYNvN48gUAVl2sl3bC7u9tOs1tcXCSdTlOtVtE0DV3XCYVCjI6O\n0t3djWEYlMtlpqamyGQy9speV1cXO3fuZN26dczNzXHgwAEKhQIul4t169YRi8XszfOhUIhIJMLC\nwgKhUIhwOEw2m2VxcZFcLkculyORSLBnzx47lfH8+fO8++679u+sqqoddL300kv2ysQtt9xCT08P\nJ0+e5MSJEzSbH64OPvLIIxSLRbZu3crzzz/PHXfcwTPPPINlWWzYsIF169bhcrnIZrPMzMwwOTnJ\nY489Rnd3N8ePH2dxcZFAIMD7779vn7OTWtpqtXC5XAwMDHDhwoUrniO32008Hqe7u5uJiQk8Hg+G\nYfDWW29x+vRp+3fy+Xzcc889bNmyhWAwCGA3Tr+0RYXT6bQLpei6bvdHuvQ9y+l04vP57DQ5XdeJ\nRqOr9prV63XK5bJdKAY+TPfsNG1XFMV+TXd+fqd4SKeoTKfMeOfrnWp4l5Ydv9ylKa6WZVGtVu2/\nn06xh05bh76+PiYnJ7l48SLbtm0jHo+zsLBgr976fD57UmF+fp50Oo1lWfT29tLb20sgEODYsWMc\nOXLE7pGYTCbtVNbrMQyFxcVumk3fB7+fhd9bI+ZYJtCo4T3eYuTcRcLNTr/G1atSbcWD22rhUE28\nvgYLY/2cuXMDTb/3g8M/WO764LEbHh5mw4YN9Pf32/syOwF45/+TyaT9fAghxEex5gGWpmk8+uij\nPPzww/yLf/Evrvj6xYsXeeyxxzh27NgVA/nhD39o/3vfvn3s27fvIw9MCCEuZffyKpUwDANFUewb\nX5fLha7rZLNZlpaWKJfLFM4VyJz20q470RpO2vUWXaEluuOL+F01fMtNeo+mcRT0jxSImThoqh5a\nipclV4L3h3ZQ3hQm1ZchElnZ27S8HOLMmY1UKkGSySX6+tLE4zlUFXufSbVaveLclrVyj9hJs7oR\nn89Hf3+/ven/auX4AUZGRoCV6/TlHA4HDz30ENVqFV3XGR0d5ciRI5w+ffqqY0gkEjz00EO8/PLL\n9PX14fP5eOWVV1Yd4/f76e7uZvfu3czPz3P48GEmJiZoNpvs2LHDDkjeffddtm7dyoYNG7Asizff\nfJNz586hqiqbNm2ip6eHSqVCuVwmk8msKmagKAoDAwPkcjl7T9mlhoeHeeCBB+jr68M0TRYWFnj9\n9dft1VHTNFm3bh3bt28nHA6jaRqnTp1idnbWrq7p9XqJRqNEo1F0XafZbGJZFnfeeSfJZBKfz0e7\n3SaTyfD666+zvLxMqVTC4XAQj8dJJBKoqsri4qK9ytZ5fGKxmF0Z0+Px2MFxsVhc1Wy8E/x0qtE5\nnU6CwaD99U5QFAqFUBQFwzAYHx/n9ddftwN8j8fDyMgIo6OjuFwu2u02R48e5cyZM9d8zVzN5TcW\nlgW1WgCPp4nLZdifU5d1XEWNdLCXpuFnYaGP7MUkX8+9wObWaTxWE6/ZImDWcLA6NbDtchPyV4l6\ni+CEk91beKf7NhoJPxuaZxgoz7KY6iE/MEB3d7ddabAz8eD1ehkbG0PTNMLhMMFgkK6urlUtK2Rl\nSgjxUb388su8/PLL9r///b//92sXYFmWxfe+9z3i8Tg//vGP7c+n02l6e3sB+PGPf8y7777L//7f\n/3v1iWUFSwjxGbr0xqmz0b6zCtYpanHpMT6fj8nJSWZnZ9m0aRODg4OcnZxk5u+ex3qjgF5z4vG0\nPuhpo9Fs+mjX3ETaJWJ6Hp/VwDIVdN2J/kFVxEVnNxU1TNyxjF+pYzQdOC2NtuKhpIapOMJU3CEq\ngRCLjm4WvL107SgxOnoeVYVKJcC518fI1rrZdOskw8OzAFSrAQ4f3o3X22DXriP2Texaczqd3Hff\nfVQqFQ4ePHjdMtcA+/fvxzRNhoeH+fnPf069fvV+QR6Ph2984xuk02mazSabNm3i6aefptFocO+9\n9zIyMsKpU6c4evQofr+f/fv3Uy6XicViFAoFLly4QCAQsPfL/OpXv7IbwbpcLqLRKIqi2BXcHA7H\nSlBdKKCqKv/4H/9jent7qdfrHD9+nN/85jdXHafP57tqkHYt8Xicxx57jHg8TrFY5LnnnmNubu6q\nx3ZWTK73Pni1gNrhcLBu3ToCgYBdkCWRSBCLxajVavj9frt0ebVapdlc6cE0NjbGs88+e80VpXA4\nTKVS+VTvy4ahMD09wunTmygVQvTrC2zhBBv0MwxU5oloK+0camqAg75bmXP180jlVySVHC7Xygqi\nBZiGgxIR8kqMSjxIbnsCY6sDxaGimOb/396dB9dZn/cC/7772Tcd6Ryt1mZZkncwGAykAiObkOBh\nydDSXOKLSe+9zaRTmrYDnXtnav4IuM10cglJuLm9beqSKaTTNkBS4mAwAmJjbAcb75ss25IsHUlH\n+5HO/t4/5PdFRzpafbwIfz8znrFfneUn+x0ff/38fs8D6Dr0cVs8NU1DQUEBampqUFZWZg5RN6qS\nkiRB0zRzm6/f7zero0REuZDTCtZvf/tbfOlLX8KKFSvMLQovvPACXnvtNRw6dAiCIKCiogI/+clP\nEAgErmghRES5YDQ+GD/PyTibY4StVCqFDz/8EMFgEEuWLEFbWxtaWlpw6dIlM2QUFxejoKAAx48f\nRywWg5hKQU4moVweSlp++DzU/hhiUQvSlytgoqDDZhuBqsUQj2mIRi1mGDOc0OrxScntqHGfQdmx\niyiJtSIuaNjhfAAna5egsLgTg3ucyIuGcdi6EnqeiHvu+QhO5+eVr0RCxsWLpRgedgAQoOsCrNYR\nlJa2wmaL4mpxOBx4/PHH8dlnn2XtNjieqqp48MEHIcsy3n777YwwZpyXMkiShKVLlyIUCiEUCmW8\nTmVlJe644w68+eabkCQJX/7yl80to+PDtMfjgc1mQzgchsvlMrcRnjp1CocOHUIikYDVajXvi/ny\ner3YtGkTDh8+jEOHDk36nDO2MZaVlZkhy6iCjYyMmLPDjDWOjo6ivb0dbW1t8Hg8qKurQ3d3N3p7\ne825heFwOKMSZgyJNzoyqqqKo0ePYmhoyFxHOOxDb68PwWBnxr0zUToNXLhQjrNnq2CzjSAYDCHf\nFoI4qCM2oiE6YkEyIsEyFIM6EEP+aA8Kk5dQkmqHkkpktJiIyhaMqjYEkiEIQhqqkoDVNorBgAuH\nV67AiN2OhCwjrqpIT9GJzwjQxtbboqIi89ym0+k0z4oZAcvYKmlUs4zGNEREucRBw0REWYxvHDAy\nMoLe3l5zC5emaXC5XPD7/RgYGDDP0KiqimQyid27d6O5uRlWqxV5eXlIJBLo6uhAflcX0hBxKVKI\n/oQH+UXdkK0pKMkkLNEoLKOjEHvTsA2MwDPaj/zWboz2WZFKfb5NSbanYJeHMTToQq/ohSUdg0Uf\nhcUSRTypYY96J5ptVVjiPY38VBeUaBJtQyUIIw/NaiVOarVICWP/WBUEHYFACOXlF1BY2AGrdSxs\nhcNeHD9ej6EhJ+JxFYmEAlVNYOXKQ1i06CLm8u/RgoIChMPhWW1lNP6xO7FT3FwtX74cdXV1UFUV\nBw4cMM9dTaRpGvLy8sxRAm63GzU1NSgvLzcbq2iahq6uLpw7dw7hcNjslGhsvxseHh4L1JcbNjgc\nDrhcLrhcLthstox28gajemaz2WC1WnHkyBGcPn3aHOpubGGzWq1m1WxwcBAjIyNwu90oLi5GSUkJ\nRkZGcOTIEQwMDGT57mavtbUYu3ffhfTlRjAu1xCczkFYrVFYLKOXq0ljwbzzXAGc3UNYFL+AssRF\nLEpcQEGya8rXVuQkHM5h2KwjiNjtaHOXoNVZiqESB2IFFkAU4enrQ0VLC3y9vbhQVoaz1dVAlq15\nRoOWwsJCBINBuN1uyLJs3lvG708gEODWPiK6rhiwiIhmIZVKIR6PIx6PY2RkJGPejiiK5vDcgYEB\n8/qOo+4AACAASURBVAxQOp1GOByG3W5HMpnEsWPHIMuyuWXsyJEj0/69p8ZiqDx+Fr6DveiIF6Fz\nVRCxNRrye3qwfO9hCBd1xOIq4oUalOIECts70N/rwWjUMum1NDUOTYshJms456tET8yPgX4XdF3E\ngOTGEW0ZBvNc8Ft6sOrsIayMfoYLyiJ8YluLE1od0sJYZa24+BLWrNkPu332W+WuhxUrVqCvrw+t\nra1zfu74zyNJklBWVobKykq43W6zhfjw8DAsFgscDoc548kYgGvcA8b4gfHVN1EU4Xa74fV6kUwm\n0draOu09YJy3m3htbJ2Z1/v6PLh4sQyxmIp4XEMyKZvnBV2uQfj9PfD7u80/Oy0ahXAgjeEjdhQn\n2hFUQuhO5aNHyMOQ6IIjPYT8ZA/8qW7Y0mMVRUVPQpJScDoHAV1ALKYhmtYwZHFCVNJjP1QdMYeG\nmFtFokDFgMeDAbcb8VlswxMEAbW1tSguLjY79lksFhQXF8NqtZpdICVJgt/vN+fLpVIpDA0NweVy\nMVwR0XXHgEVElGPxeBzd3d0YGhrCmTNn0N7eDofDgcrKSkSjUYTDYfPczK5duzLmUs2WkE7D392N\nIasDUZcdAGAfHsbiU6eR6pIQEgrQJQUwKltR7m1BAF0ovnQJ7v5+8zXSaRGjoxZER62IxVX0ij5Y\n01FY9VE4HMOwWkchimnErBo+s63A+9334qRUi4jFgdtu24/y8osAAG10FMWXLsHT1wdPfz9cg4Po\n8/mwd+1axMZ10ZsonQb2778dkYgN69btgcUSn/PvwxeBrgPptABJ+vwzMJGQcPDgLWhpKYfH04+S\nknZYLKPo7AwiFBrbYr9s2TFUV5+FKOo4d64cLXsqsH7wXdjTESh6EgLS6JXy0CEH0aEU4YJShqho\nhdU6ijWW/fh6679Av1z8cjmH4HQNAToQTyhIpSSkUxJSaRG6/nlgERQdiSIFfX4ven0+9Pp8GHC7\nM85AzZbRVMPYEqmqKm699VZzqLYxf0rTNHN7IzA23FuWZW7tI6IbFgMWEdFVYAxgjUQiGeeJjJlB\nbrcbLpfLPGczPDxsVj2MNtGRSARnzpwx5wL5/X5UVFSgs7NzXpUZAHAODiIQCkFMp83zMJ7+fhS2\nX4I8mEIyISNcloezK6qRFw6joqUFzstndVIpEQP9HpxJVWO/9TZYS6L4kv4hirvbIaR1iGLKnDcU\nj6toSxXjf7uegejXcZ/4HiosLWivLcGA1wsA+Oyz5Th2bOnl7y2M++7bBVn+fCthLKbi009vQVdX\nPqqrz2Lx4jNQ1SvbPngjSSRknD1bjZMnlyAW0xAMhlBc3AaHI4IDB9YgPQCsi+xBYbITvlQY3lQf\nwpIfJ7UlOKnVolUphds7iLy8MITjafyP3v+DfK0HqhqHKKUhCDoE6NB1AYmEgpGkDUfEZWgXSnDf\n8C6ISOGcWoVIvR3W+lGM2O2wRKOwjYzAMjqKmMWCYbsdww4HYpfDTVoUoV9hhUhVVSxfvhzLli0z\nm2woimIO8pZlGRaLBS6XC4qiMEgR0YLDgEVEdI0Y28iMtvGapplNDYyZV319fTh+/DhSqRS8Xi8q\nKyvR3d1tttc+f/48qqqq0NzcjH379uXu7810Gp7L1a1+n+/z67oOX28vgp2dyO/qgr+nB/F+BQMD\nbnP7WRoSjlvqcUatxiWlCP2SF/+l71UsSlxAVLBCgA5Nj0IA4HQPoWeZH+/4N+A/D3wFgqBD02KI\nRi0oLr6Ee+75CICOixfL8OmntyA6brujqsaxZMlplJZehNs9OKezYDcCy8gIak+exIVFi/Bx9zoc\nPboUqZiIrw79CneM7EVIDuKwZQVOaLVYFf0MX4n+J4LuTqRTIqJRC9JpEZoWg6bFkEzKaB8uxkF5\nNbrlfDw49J/wu3swuNiDc5WVSF8OQY7hYbgHBuDp74e3txdCWkcyKSMeV/FB3u/h6C1LUVqefaDz\nldI0DZqmmUOTjc5+fr8fsixDluWMwc/G0F5Wp4hooWPAIiK6Qei6jlAohGQyiZGREbOBgizLZiXM\nOG9SUlICAGhubkZ/fz+GhobMsynGMNzZNJaYKzGVQmFHBwInOzHQ6sZhxwqc8NVhVLUhFtMwOmrF\nyIgVbm0Af5L4AVaMHEEiruC4VIez0Wqsi3wMuxbBaMKKXzq+is67C1FUcgk7dzYiHldRUtKGSMSB\nvj4PAKCgoAuLF5/F6dOL0d2db65D02IIBLpQU3MKBQU9Of8+r5RjaAhSMmlW65BO4/733oO/uxuD\noy78n/R/R7NahW9FX8ES5RRUJY5o1IJo1IJ4QoHVGoXLNYBQYRCtpaWI2O0Ytdng7u9HMBRCsKMD\n1sgIhoeciMY0uF2DOL+8HAdvuWXKCpMWjaK4vR3Bjg60lpWhtazsir9Po/LkdDrNmV35+flwOBxm\n90dj+LHxOGNWFxHRFxUDFhHRDWZ8pSudTkPX9YxGCYlEwpzHZLSWN7qppdNpc8hsPB5Hf38/Wlpa\n0NLSMuUcqqv4jaCkvR2DTicGPR60txfh9EeLsTG8A2tHPoHVGkVqiYSP77wTF0YXYdeu+5C63Kbe\nah3FHTUfY52yB5ZkHCeXLEFnTxBnz1ajq6sAo6Ofn+0KBEJYufIz+P29OV1+V5cfJ0/WoaCgC2Vl\nF8yW9vahIZS1tuJ8eTmGVCdEMQ1RvPz5peuoOXUKqw4dgqDraGpoQIu7EqvOfYpbDh/EaMqKvk4v\ndAAu7yCctmFEHA7sX7MGWiyG4vZ2BEIhDLlcOLx8ObqCweyL03W4+/vHAlMohItlZTi7eHFOv/+J\nFEWBz+dDZWUlqqqqYLVazflxgiDAarXCYrGYQ31FUWQliohuSgxYREQLlK7rSCQS6O/vRzweRygU\nwrlz59De3o5oNApN05Cfn4+qqioUFRVBEAQkEgnE43EMDQ2hr68PQ0NDGB0dRSwWQywWM4fRXi2R\niBX799+OioFmfDv5Q9hjI0goCnY2NuLkSB2OHl2GspLz2BzejorW8+bzWsvKsHvdOkAUoevA8LAD\nLS0VOHWqBomEAklK4aGHfgWbLXfdDXfs2IjeXq/560CgCw8U/RoPHfsl1HgckZQdP43/V/zWczcq\nF7egvvQY7j3chOL2dgBjzSu6IgG8LH0b3xp6BXmuMLZZnoUyksB/S/49/K4enKusxKe33opklnbu\n15okSSgqKkJ5eTnKysoyzj9Jl5tY6LoOh8NhtqBngCIimowBi4joCyCdTpsByRiMa/zjV9d1SJI0\nqRNbX18furu7EYlEzPMyTqcTsVgM3d3dCIfDCIfD6O3tha7r8Hq98Hg8GB4exqVLl5BIJGZcl6Io\nUz5OjUaxbs8eBDs7EQoE8P599wGCgOrTp7HmwAGkJAmhYBD5XV1QEgmcq6zEvttvz5iRFIsp2L37\nLnR2BrFs2VGsWHH0Sn8rAYzNAvvNbzZCVeMoKOjGpUuFuHvot/iDgdeR7+vGoN2FROtYG/Rh0YmI\naIcjPQyf3Iu0TcCHy7+EvCO9qOk/Zb7mR/Yv4V88f4i8vDAeXvsGbMlRhP3+nKx3OrIso6ioCLIs\nY3R0FNFoFHa7HR6PBz6fD263G06nE1ar1QxQdrvdDFXA5+MIiIhoZnPNNdlHqRMR0XVlNAmwTtMW\nfTxVVaFdnkvU09ODcDgMt9uN0dFRtLW1IRaLoaKiAitWrDCbDqRSKei6jsHBQdx7773m2S/jx+Dg\nIAYGBhCJRJCfn4/ly5dj0aJF6Onpwd69e9HVlTmQNm6xYM9dd+Grv/wlAqEQitva0Of1YtWhQwCA\nj++8E21lZfB3deHe999H5blzsEciSIsi1HgcAx4P2oqLMVxrR2fnA2hursLSpccy2p0bolEN+/bd\njv5+DzZu/A00bfqW8M3NVQCAiooW3HrrQdR9egyLPr6AiG7DvySewC/1h1DnO4mnU/+AcrkFkYgD\n0VELTqEG/0/7JsLn/LBaR/C/4t/FEtspXNKL8O/qo9C0GO6++7cYtdsxCvus/qzmwhiC7XA44Ha7\nUVFRAZ/PZ27XM/4MRVGExWKBxWKBJEnmD4YoIqJrjwGLiOgLQpIkBINBWCwWs6ubIAgoKSlBKpUy\nO78p47avxWIxKIqC7u5uHD06Vi1yOp3w+/2oqqoyBy5HIhEcPXoUH330ERYtWoT7778f586dw969\nezPWENc0HFm+HLf+7ne45eBBDDkckJNJtJaWou1yE4aeggJ8dM89+NKHHyIQCpnPzQuHUdncjDvU\nvbCkY/jPkQfR3l6CsrLMFvahUAH27LnTPLfV3e1HSUlm5zwhlYKnvx+O4WFoQzG8d7YBAFBV1YyC\nUAgrT34G3Sfgl9UP4RfhR4E0EKm345M1t8MRXQYplUIsquBcvBKBcDeU3iR8vj6cLa+GdjaGs9XV\nWI9dUNW4eZYLGPtfzjVr1mDlypU4cuQIDhw4kLU5iaqqKCwshNVqNcOQUbVMJpMIBAKorKw0q1CS\nJMFiscBms0FVVQYnIqIbGLcIEhHdBJLJJCRJynrGRtd1DA8Po7+/H//2b/+GwcHBjK8b//jXdR0P\nP/wwzpw5gwsXLuCRRx7Bq6++Oun1hHQaD/z613APjE29jasq3v7KVxCdUI1z9fcjr7cXMU1DUpaR\n392NktZWePv6EBm24+xwNT4o/z0UPNqDdBo4d64Kzc2VCIfzAACimEY6LWLVqs9QX3/CfF05Hsf9\n775rtqkfidhwangJ/m/df8P69bvw5V//GvbhYRxdtgxHlq9Ac3MVEgkZS5acwpXkFrfbjfvvvx9u\ntxvBYBB9fX0YHBzErl270NfXh4KCAgSDQZSXl8PpdEIURbN5hCiKZov/dDoNm80Gq9XKc1FERDcA\nnsEiIqJ5uXTpEt555x1cuHAh69dVVcU3vvENSJKEkZERKIqCV199NeuZrEBnJ+7dtQsA8Mkdd6Cl\nsnJ2i9B1FHZ0YMWBzxA9bUFaF9DcUI2fR38fra2lAABZTuL3Sj9AefQ8Bk66UOM6A+W2JM5c7rq3\nbvdulF28iKjFgrDfj8GjTrgiA+isK4QrMIjFZ86g3+PBbzZuhD7uXNJ8uFwuFBYWIhAIYNGiRVAU\nBYWFhZDlsQ0io6OjCIfDZmtz49ycqqoMTkRECwTPYBER0bwoigKbzTbl1y0WC3RdRzAYxMjICEKh\nEFwuF8Lh8KTHhoJBfLZqFaRkEi0VFbNfhCCgo6gInV8NQvhVCned2o3qD86g0HMJne4g1txyAA8O\nv42Vxz5DPKaie9gPNZ5A/oFuBDs70eP3o+ziRSRlGe/dfz8uJMtwqGUl/mf0u7hl4HcQBgFdELD3\nzjuvOFwFAgFs3LgRFy9eRFdXFxRFQX19vRmuAMBqtaK4uPjyt8ZARUR0M2DAIiIiAGMNFWYKWAZV\nVQFgyoAFACfq6+e9Fl0U0XuPD//e8RgeG/x3bBn6R/RX/QLBsyH4Lr/fhcoy/Ca+EWlFwh8rr6C4\nrQ3FbW0AgH23344hlwvN+6vQqRTio7ov4b/0/QwAcHTZMvR7vVO+92xYrVasX78eu3btQltbG9xu\nN+688054PJ5Jj2WwIiK6uTBgERERgLGzVm63e8qvWywWs7mCcX7I5XJdtfV4vf04ePsq/O7MGnw1\n9isUdXQAABKKgj133YVLhUVo6r4X8biKwoYO3H/gXXj7+nC2uhoXy8uRSEg4f74cADC01oFjrUth\nGx3F8SsIfsBYYFq/fj1OnTqFtsuBbtmyZea5KiIiurkxYBEREYCxgOV0Oqf8utGdEPh8jtLVDFgA\nsHr1IYyssuPAudsgJxIYdjrRk5eHuMUCAYDLNYSenjy0p4qxc8MGeHt7Ec4ba4IRDvuRSCjwevvg\n9Q3iiG/lFa/HarXilltuQTKZxO9+9zvzen5+vtkmn4iIbm4MWEREBGAsYM20RdBo8W4c+J2u4pUz\ngoBzVVVZv+RyDaCnJw+Dgy643QP48NQ9qKk5g4KCbkQiY3Op3O6Beb3t4sWL4fV6YbPZYLPZ4PF4\nIMsyOjs78f77709Yhyvj7BUREd28+GlAREQAYA6rnYrNZpsUIq52BWsmbvdYS/nBQRdOnarFxYtl\nSKclFBR0Y2RkLCza7SNzek1N03DvvfdCVVVcuHABfX19GB0dxeDg4KQW9sDY75uqqpCusGkGERF9\nMTBgERERgM/PVU3VjtbhcGSECFEUYbVaIYoi0un0tVyqyeUaCzwDAx4MDo5tb4xExoKVEbBsttkF\nLEmSUF5ejrVr1+Ls2bPYv3//rNryulwu6LrOZhZERASAAYuIiC4TBAHpdBpWqxUjI5NDic1my2ji\nIMsyBgcH4XQ6MTAwv214V8oIWKFQgXnN2BpoBK1sAcvn8+HOO+9ELBZDNBqFJElYtGgRenp68MEH\nH6C9vX3Wa3C73axeERGRiQGLiIgy2O32rAFrfBdBYGxuVjQahcvlum4By24fhiimkU5/vq54XEUi\nIWNkZCxo2WyRSc8rLi5GPB5Hc3Oz+X0dOHAAkcjkx87E7XazwQUREZkYsIiIyCSK4pSNLjRNmxSw\n0un0nM9hqaqKeDx+Res0iOJYJ8H+fvfl144jHlcRidgwMmIFkP0MltfrRVtbG1paWq54DX6/nwGL\niIhMHNhBREQmRVGmDFiKomQELFEU59yqvaSkBBs3brzidY5nbBMMBELw+XoBAH19XiSTMmQ5CUVJ\nTHqO1+tFX19fTt7f5/OxgyAREZkYsIiIyKRpGux2+6TrgiBAkqSMRg6iKEKSpDkFLK/XC5/PN+m6\nw+GY34IBFBe3QxB01NWdNKtV3d35AMbOX2XrPZHLgOVwOBiwiIjIxE8EIiIyybKcNTBpmoZ0Oj0p\nYCmKMqeAlZeXB1VVJ3Ue/MpXvoIPPvgAnZ2dc15zRcV5LFp0AaKoo7d3LLyND1gT2e12JJNJxGKx\nOb/XRIqiQJbljMoeERHd3Kb9RGhtbcW9996LpUuXYtmyZfjBD34AAOjt7UVjYyNqamqwYcMG9Pf3\nX5PFEhHR1SWKIpxO56TrFotlUstySZIgyzKcTuesW5T7fD4IgpDxHsavs1W2Zr/usbXZ7WNNKgYG\n3Jd/nf38Va6qV2zRTkREE00bsBRFwfe//30cO3YMe/fuxY9+9COcOHEC27ZtQ2NjI06fPo3169dj\n27Zt12q9RER0FUmSlPUMlsVimRQijApWLBab8tzWRE6nE7quZwQso/17QUHBNM+cnYkdA7N1EMxl\nwPJ4PNweSEREGaYNWMFgEKtWrQIwtse8rq4O7e3teOutt7B582YAwObNm/HGG29c/ZUSEdFVJ4oi\nLBbLpOsWi2XSrCcjcA0NDc1qm6AkSVAUBYqiZAQsowqUn59/hav/vIIlSTIURZ1yBlauApbb7YbV\nas3JaxER0RfDrDeNnz9/HgcPHsTatWsRCoUQCAQAAIFAAKFQ6KotkIiIrh1RFCHL8qRqlcViyVqp\n0XUdkUhkVgHL7XZD13VYLBa43W7zusvlmnOzjKnYbKMQBB1OpwM+nzdrwPJ6vejt7b3i9wKA/Px8\nKIqSk9ciIqIvhlkFrOHhYTz22GN46aWXJu3NFwSBe8+JiL4gBEFAOp2eVJWxWCxTBolYLJYRmKbi\ndrvNc1vjz1u5XC7z/SZ2MJxr8whR1GG1jkJRVGiaBXl56UmP8Xg83CJIRERXzYyfColEAo899hie\nfPJJPPzwwwDGqladnZ0IBoPo6OiYct/81q1bzZ83NDSgoaEhJ4smIqKry263Y2RkJOPX2YKEJElI\nJBKzrmAZWw3HPz4vL8/sxOfz+RCJjG3zq6qqwqpVq/Af//EfkxpsTL/2CFRVRSwWw7JlQZw+3W1+\nzeFwIJFI5GzQ8VS/L0REtHA1NTWhqalp3s+f9lNB13U8/fTTqK+vxzPPPGNe37RpE7Zv345nn30W\n27dvN4PXROMDFhERLQzZGl3Y7fas1SRZlpFKpWYVsPx+PzRNm/T6brcbsizDarXC5/OhtbUVAFBf\nXw+73Y7q6mqcOXNm1ut3u2OIRgUkEj2ora3A6dNHzK/lssGF0fiDLdqJiL5YJhaGnn/++Tk9f9pP\nhd27d+NnP/sZ3n//faxevRqrV6/Gjh078Nxzz2Hnzp2oqanBrl278Nxzz81r8UREdOORZXlSwDI6\n/U2kqioAzCpgeb1eSJIEURTNDoTGa0uSBE3TEAwGAYyFLrfbjZ07d2LNmjVzCjHBoIhEIgGgBx6P\nJ2PbYS4D1my2RRIR0c1n2grW3XffnTEIcrx33333qiyIiIiuL03TJp2FslgsU1awrFYrhoaGUF9f\nj+PHj0/5ug6Hw2ygYbRqHxwcNEOXLMvIy8sDANTV1eHChQvo6OhAb28v6urqcOzYsVmtv6hIwbFj\ncdhsI7hw4QIqKytx5MhYFcvr9easMZPb7TYDJhERkYH7GoiIKIMsy5OqM6qqZg1YoijC4XBgz549\nWLt2rdlhdiJVVc0gZTzP6XSac7EEQYCiKGY1q7a2FpcuXQIA7N+/H6tXr551t761awWUlHRi8eLT\naG5uRmVlpfm1XFawvF5v1pb2RER0c2PAIiKiDEZoGk9RlCkDlrGdUBRFfPnLX55U/QI+b9FudJ3V\nNA1Op9Ns0Q7ArGytWLECAC5v8wN6e3vR1dWFioqKWa1/0SIX7rvvIxQVdaK9vR0ul8tsxjRTwFq3\nbh1KS0tnfA9VVVFXV8eARUREkzBgERFRholNKIzKU7aRHMZgYofDAUVR4PF48OCDD04aSuxyuTK6\n7WmaBo/HA5fLBU3TMt5r1apVUFU143ooFDK3D05HFEV4PB5zzpWu6/jggw+wYcMGlJWVIRaLTdtB\nsKioKKOF/FTuuusuOBwObhEkIqJJGLCIiCiDEZoMmqYhnU5PGbBUVYXT6YTFYoHL5UJ+fj42bNhg\nPt7r9eKuu+7KmKMoSRK8Xi+8Xm9GkDK2CCqKknE9HA5PGXwCgYC5Xo/Hg6GhIaRSKfPrFy9exMcf\nf4z7779/xu2BdrsdHo9n2scUFhaisrISXq932scREdHNicM7iIgog9FwQpIkpFKpabfBjW9OoSgK\nBEGA3+9HMpnEunXrcP78eWzcuBF5eXkZVTFZluF0OiGKYka1y2q1ZmwjNITD4SkrWA0NDejv78dv\nfvMb5OXlmdWr8ZqbmyEIQtaQOJ6qqjN2B1y3bh18Ph/bsxMRUVYMWERElEEQBMiyjA0bNmDHjh3m\nvKepHptOp+H3+zPOUgUCAaTTadTW1qKgoGDSVjpJkmC1WicFLFVVoaoqIpEIrFareX10dBS6rsNm\ns2UMQHY6nVAUBU6nE1VVVfD5fAiHw1nXevbs2Wm/byPcTTx/NtHEbY1ERETjMWAREdEk+fn5SKfT\naGxsRHNz86QzVRM5HI6Mx4iiaM60yvZc40yX1WrNOJtlEARh0iwuo4o1PmCVlpaira0Nx44dw8aN\nGxGJRHDgwIE5fa/jv4d0Oj1txW5iN0QiIqKJGLCIiGgSowoFjIWtbCFo/GMFQZgUpGYKZbquZ3QW\nHE8UxYwKFjDWTTAvLw+tra3mtZKSEjQ3N6O7uxtnzpzBypUrp6xgzcRut5vBSZZlJJPJSY9xuVxT\nrpmIiAhgkwsiIpqCIAgoKCiA3W6fdkucKIpIpVJzDh3TBTBRFCe958RGF4IgoKioCO3t7QCAAwcO\nYP/+/RkVrqnYbDbcfffdGVsX7XY7VFWFrutTbhN0u93Thk0iIiIGLCIimpKx1W+6c0mzHQA8kcVi\nmfK5giBMOrc1sdFFIBBAPB5HNBoFAKRSKRw8eHDG962ursbv//7vo66uDn6/37zudDqhquq057Bc\nLhdnXxER0bT433BERDSt2XTeG98WfbbsdvukbYAGURQnha/+/n44nU6zu2FpaSl0XZ/1+wmCgAce\neADFxcXIz883X8/g8XjMFvFTBaz8/HzOviIiomkxYBER0RWZrhI1nemCysTuggCQTqcxMDAAr9eL\nnp4elJWVzen9/H4/ioqKUFRUBEEQYLFYMlqyG+HNGJycjcfj4RZBIiKaFrcIEhHRFVFVdcpK1HwZ\nVbOJIctodGGEo7mc+/J4POasLmBsa+P4LYfGkGNZlqccImy322ds3kFERDc3/jccERHdkHRdh8Vi\nQSQSMa+dPXsWDQ0NKCgowOjo6JyqSROHHUuSlFHBMlqwS5KUsXVw4tfZop2IiKbDTwkiIrphTdxG\n2NrainfeeQeLFi0yw9BsBQKBjK2MkiSZgctqtSKdTpvt5u12+6Tns0U7ERHNBgMWERHdsLK1hw+F\nQnj99dfnXE2aeH5KFEWzmcb4M1eSJGV9X7ZoJyKi2WDAIiKiG9JUQQcAkskkVFWddcCSZRmKomRU\nvARBgK7rcLlcGWerjOsT27GzRTsREc0GAxYREd2QpgtYmqbNabue1+vN+njjvJUxZHi8iZ0E2aKd\niIhmgwGLiIhuSLIsTxmw7HY7dF2Hruuz2rbn9XqztpLXNA0ul8scMmyQJGlSwGKLdiIimg1+UhAR\n0Q1JUZQpA5bNZjO38kmShGQyOe1r+f3+jA6CBk3T4PV6YbVaM7YPqqo6KWCxRTsREc0GK1hERHRD\nEkUxazc/YCxgGdWk2VSVCgoKslawJEmC1+s1hwwbjMqWgS3aiYhotljBIiKiG5IgCFMOMLbZbNA0\nDYlEYlYBa6oOgLIsw+l0QhTFjIAlSRI8Ho/5a7ZoJyKi2WLAIiKiG5IoilN27XO5XGZFaqaApSjK\npA6ChvGNNCYGrPHDhtminYiIZoufFkREdEMSRXHKM1hG1QmYOWB5PJ4pq0/GOS7j5wZJkjKqZ2zR\nTkREs8WARURENyRRFKdsi240nBAEYcbGEz6fb9r26uND1vj3NmZnlZWVoa6uji3aiYhoVmY8rbtl\nyxYEAgEsX77cvLZ161aUlJRg9erVWL16NXbs2HFVF0lERDcfQRCmrE5ZLBaIojjtYwx5eXlTFk5T\nBgAAD89JREFUnuUCkHX7oFHN+sY3voH169ejpKRk2tcgIiIyzBiwnnrqqUkBShAEfOc738HBgwdx\n8OBBPPDAA1dtgUREdHMyqkjZjO/qN1PAmqqDoMFisWTdipifn4/CwkIUFhbCarWywQUREc3KjAHr\nnnvugdfrnXR94nYKIiKiXDK27k0MR0YYEgRhVhWsmRpUOByOjI6BBiPEERERzcW8B3q8/PLLWLly\nJZ5++mn09/fnck1EREQAxv4zb2J1yWazmf/JJ0nStCFoug6CBlEUOd+KiIhyZl6fKH/8x3+MlpYW\nHDp0CIWFhfjzP//zXK+LiIgIALIGLGO73kxbBL1eL+dXERHRNTWvLoIFBQXmz7/5zW/ioYceyvq4\nrVu3mj9vaGhAQ0PDfN6OiIhuUoIgZA1YRqiSJGnGgMXuf0RENBdNTU1oamqa9/PnFbA6OjpQWFgI\nAPjFL36R0WFwvPEBi4iIaK6yzcKy2WzmNVEUp21g4ff72f2PiIjmZGJh6Pnnn5/T82cMWE888QQ+\n+OAD9PT0oLS0FM8//zyamppw6NAhCIKAiooK/OQnP5nzwomIiGYiSdKkCpTT6TSrVoIgTBuw8vPz\np/06ERFRrs0YsF577bVJ17Zs2XJVFkNERDSeoiiwWCwZ19xut9m0QhCEabcAGvOyiIiIrpV5bREk\nIiK6FmRZRkVFBfLy8uB0OuHz+SBJklmVmqmCpSgKAxYREV1TDFhERHTDslgsqKysNIcKT2y5PlPA\nkmWZHQSJiOiaYsAiIqIbljHHaiozDRqWJIkBi4iIrinumyAiogVruoAlCIL5g4iI6FphwCIiogVr\nuoClqiqHDBMR0TXHgEVERAuWIAgZZ7LGMwIWERHRtcSARUREC9Z0AYvzr4iI6HpgwCIiogVrpgoW\nERHRtcaARUREC5YgCFPOuVJVlTOwiIjomuMnDxERLVjTBayJM7OIiIiuBQYsIiJa0KbqEqiqKgMW\nERFdcwxYRES0YAmCAF3XswYpVVWnHUJMRER0NTBgERHRgqbretYgpWkaK1hERHTNMWAREdGCly1g\nWSwWNrkgIqJrjp88RES04E0VsKY6n0VERHS1MGAREdGCN9UWQVawiIjoWuMnDxERLXhTNblgBYuI\niK41BiwiIlrQBEHIWsFiwCIiouuBAYuIiBa0qQKWoijcIkhERNccP3mIiGhBEwQh6xZBSZJYwSIi\nomuOAYuIiBY0URSzVrAkSWIFi4iIrjl+8hAR0YImSdKkgCWKIqtXRER0XTBgERHRgpatgqWqKtLp\nNEMWERFdcwxYRES0oGWrYCmKcp1WQ0RENzsGLCIiWtCmqmARERFdDzMGrC1btiAQCGD58uXmtd7e\nXjQ2NqKmpgYbNmxAf3//VV0kERHRVARBmBSoOAOLiIiulxkD1lNPPYUdO3ZkXNu2bRsaGxtx+vRp\nrF+/Htu2bbtqCyQiIpoOAxYREd1IZgxY99xzD7xeb8a1t956C5s3bwYAbN68GW+88cbVWR0REdEM\nBEGYdOZKVdWss7GIiIiutnmdwQqFQggEAgCAQCCAUCiU00URERHNliAIWZtcMGAREdH1cMVNLgRB\n4DYMIiK6bqaqYGUbPkxERHS1zevTJxAIoLOzE8FgEB0dHSgoKMj6uK1bt5o/b2hoQENDw3zejoiI\naErZKliapjFgERHRvDQ1NaGpqWnez5/Xp8+mTZuwfft2PPvss9i+fTsefvjhrI8bH7CIiIiuhmwB\ny2KxcHcFERHNy8TC0PPPPz+n58+4RfCJJ57AunXrcOrUKZSWluKnP/0pnnvuOezcuRM1NTXYtWsX\nnnvuuTkvnIiIKBcEQZh03ooBi4iIrpcZK1ivvfZa1uvvvvtuzhdDREQ0V9kClqZpEMUrPmZMREQ0\nZ/z0ISKiBU0QhElhinOwiIjoeuEJYCIiWtCMM1i1tbUAgFgsBqvVygoWERFdF4Ku6/pVeWFBwFV6\naSIiIpOu6+jr60MqlQIAJJNJCIKAgoIChiwiIrpic801DFhERERERERTmGuu4X/tERERERER5QgD\nFhERERERUY4wYBEREREREeUIAxYREREREVGOMGARERERERHlCAMWERERERFRjjBgERERERER5QgD\nFhERERERUY4wYBEREREREeUIAxYREREREVGOMGARERERERHlCAMWERERERFRjjBgERERERER5QgD\nFhERERERUY4wYBEREREREeUIAxYREREREVGOMGARERERERHlCAMWERERERFRjjBgERERERER5QgD\nFhERERERUY4wYBEREREREeUIAxYREREREVGOyFfy5PLycrhcLkiSBEVRsG/fvlyti4iIiIiIaMG5\nooAlCAKamprg8/lytR4iIiIiIqIF64q3COq6not1EBERERERLXhXFLAEQcD999+PNWvW4O///u9z\ntSYiIiIiIqIF6Yq2CO7evRuFhYXo7u5GY2Mjamtrcc899+RqbURERERERAvKFQWswsJCAEB+fj4e\neeQR7Nu3LyNgbd261fx5Q0MDGhoaruTtiIiIiIiIrqqmpiY0NTXN+/mCPs9DVCMjI0ilUnA6nYhE\nItiwYQP++q//Ghs2bBh7YUHg+SwiIiIiIlrQ5ppr5l3BCoVCeOSRRwAAyWQSX//6181wRURERERE\ndDOadwVrxhdmBYuIiIiIiBa4ueaaK27TTkRERERERGMYsIiIiIiIiHKEAYuIiIiIiChHGLCIiIiI\niIhyhAGLiIiIiIgoRxiwiIiIiIiIcoQBi4iIiIiIKEcYsIiIiIiIiHKEAYuIiIiIiChHGLCIiIiI\niIhyhAGLiIiIiIgoRxiwiIiIiIiIcoQBi4iIiIiIKEcYsIiIiIiIiHKEAYuIiIiIiChHGLCIiIiI\niIhyhAGLiIiIiIgoRxiwiIiIiIiIcoQBi4iIiIiIKEcYsIiIiIiIiHKEAYuIiIiIiChHGLCIiIiI\niIhyhAGLiIiIiIgoRxiwiIiIiIiIcoQBi4iIiIiIKEfmHbB27NiB2tpaLF68GH/zN3+TyzURERER\nEREtSPMKWKlUCt/+9rexY8cOHD9+HK+99hpOnDiR67XRF1xTU9P1XgLd4HiP0Ex4j9BMeI/QTHiP\nUK7NK2Dt27cP1dXVKC8vh6Io+IM/+AO8+eabuV4bfcHxLzSaCe8RmgnvEZoJ7xGaCe8RyrV5Baz2\n9naUlpaavy4pKUF7e3vOFkVERERERLQQzStgCYKQ63UQEREREREteIKu6/pcn7R3715s3boVO3bs\nAAC8+OKLEEURzz77rPmY6upqNDc3526lRERERERE11hVVRXOnj0768fPK2Alk0ksWbIE7733HoqK\ninD77bfjtddeQ11d3VxfioiIiIiI6AtDnteTZBk//OEPsXHjRqRSKTz99NMMV0REREREdNObVwWL\niIiIiIiIJpv3oOHpvPzyy6irq8OyZcsyzmW9+OKLWLx4MWpra/HOO+9cjbemBeTv/u7vIIoient7\nzWu8RwgA/vIv/xJ1dXVYuXIlHn30UQwMDJhf4z1CBg68p4laW1tx7733YunSpVi2bBl+8IMfAAB6\ne3vR2NiImpoabNiwAf39/dd5pXQ9pVIprF69Gg899BAA3h+Uqb+/H1/72tdQV1eH+vp6fPLJJ3O+\nR3IesN5//3289dZbOHz4MI4ePYq/+Iu/AAAcP34cP//5z3H8+HHs2LED3/rWt5BOp3P99rRAtLa2\nYufOnVi0aJF5jfcIGTZs2IBjx47hs88+Q01NDV588UUAvEfocxx4T9koioLvf//7OHbsGPbu3Ysf\n/ehHOHHiBLZt24bGxkacPn0a69evx7Zt2673Uuk6eumll1BfX292xeb9QeP96Z/+KR588EGcOHEC\nhw8fRm1t7ZzvkZwHrFdeeQV/9Vd/BUVRAAD5+fkAgDfffBNPPPEEFEVBeXk5qqursW/fvly/PS0Q\n3/nOd/C3f/u3Gdd4j5ChsbERojj219PatWvR1tYGgPcIfY4D7ymbYDCIVatWAQAcDgfq6urQ3t6O\nt956C5s3bwYAbN68GW+88cb1XCZdR21tbXj77bfxzW9+E8YpGd4fZBgYGMBHH32ELVu2ABjrO+F2\nu+d8j+Q8YJ05cwYffvgh7rjjDjQ0NODAgQMAgEuXLqGkpMR8HIcT37zefPNNlJSUYMWKFRnXeY9Q\nNv/4j/+IBx98EADvEfocB97TTM6fP4+DBw9i7dq1CIVCCAQCAIBAIIBQKHSdV0fXy5/92Z/he9/7\nnvmfeAB4f5CppaUF+fn5eOqpp3DLLbfgj/7ojxCJROZ8j8yri2BjYyM6OzsnXf/ud7+LZDKJvr4+\n7N27F/v378fjjz+Oc+fOZX0dDiz+4pruHnnxxRczzs5M12eF98gX11T3yAsvvGDui//ud78LVVXx\nh3/4h1O+Du+RmxP/3Gk6w8PDeOyxx/DSSy/B6XRmfE0QBN4/N6lf/epXKCgowOrVq9HU1JT1Mbw/\nbm7JZBKffvopfvjDH+K2227DM888M2k74GzukXkFrJ07d075tVdeeQWPPvooAOC2226DKIro6elB\ncXExWltbzce1tbWhuLh4Pm9PC8BU98jRo0fR0tKClStXAhi7D2699VZ88sknvEduMtP9PQIA//RP\n/4S3334b7733nnmN9wgZJt4Lra2tGdVNunklEgk89thjePLJJ/Hwww8DGPsf587OTgSDQXR0dKCg\noOA6r5Kuhz179uCtt97C22+/jWg0isHBQTz55JO8P8hUUlKCkpIS3HbbbQCAr33ta3jxxRcRDAbn\ndI/kfIvgww8/jF27dgEATp8+jXg8Dr/fj02bNuH1119HPB5HS0sLzpw5g9tvvz3Xb083uGXLliEU\nCqGlpQUtLS0oKSnBp59+ikAgwHuETDt27MD3vvc9vPnmm7BYLOZ13iNkWLNmDc6cOYPz588jHo/j\n5z//OTZt2nS9l0XXma7rePrpp1FfX49nnnnGvL5p0yZs374dALB9+3YzeNHN5YUXXkBraytaWlrw\n+uuv47777sOrr77K+4NMwWAQpaWlOH36NADg3XffxdKlS/HQQw/N6R6ZVwVrOlu2bMGWLVuwfPly\nqKqKf/7nfwYA1NfX4/HHH0d9fT1kWcaPf/xjlmAp4x7gPUKGP/mTP0E8HkdjYyMA4M4778SPf/xj\n3iNk4sB7ymb37t342c9+hhUrVmD16tUAxkY7PPfcc3j88cfxD//wDygvL8e//uu/XueV0o3A+Pzg\n/UHjvfzyy/j617+OeDyOqqoq/PSnP0UqlZrTPcJBw0RERERERDlyVQYNExERERER3YwYsIiIiIiI\niHKEAYuIiIiIiChHGLCIiIiIiIhyhAGLiIiIiIgoRxiwiIiIiIiIcoQBi4iIiIiIKEcYsIiIiIiI\niHLk/wNHY01sUEgVmAAAAABJRU5ErkJggg==\n",
       "text": [
        "<matplotlib.figure.Figure at 0x7ff448bd96d0>"
       ]
      }
     ],
     "prompt_number": 86
    },
    {
     "cell_type": "code",
     "collapsed": false,
     "input": [
      "fig = ax.get_figure()\n",
      "fig.savefig('../doc/imgs/fold_com_15cells_bias-unbias.svg')"
     ],
     "language": "python",
     "metadata": {},
     "outputs": [],
     "prompt_number": 87
    },
    {
     "cell_type": "code",
     "collapsed": false,
     "input": [
      "thetas_in = np.linspace(0, 2*np.pi,\n",
      "                        num=15,\n",
      "                        endpoint=False)\n",
      "\n",
      "thetas_out_nb = ventral_enhance(thetas_in, 1) - np.pi/2.\n",
      "thetas_out_b = ventral_enhance(thetas_in, 2) - np.pi/2.\n",
      "\n",
      "\n",
      "fig, axes = plt.subplots(1, 2, sharex=True, sharey=True, figsize=(2,2))\n",
      "\n",
      "axes[0].plot(np.cos(thetas_out_nb), np.sin(thetas_out_nb), 'ko')\n",
      "axes[1].plot(np.cos(thetas_out_b), np.sin(thetas_out_b), 'ro')\n",
      "\n",
      "axes[1].set_aspect('equal')\n",
      "axes[0].set_aspect('equal')\n",
      "\n",
      "fig.savefig('../doc/imgs/biased_unbiased_repart.svg')"
     ],
     "language": "python",
     "metadata": {},
     "outputs": [
      {
       "metadata": {},
       "output_type": "display_data",
       "png": "iVBORw0KGgoAAAANSUhEUgAAAIgAAACICAYAAAA8uqNSAAAABHNCSVQICAgIfAhkiAAAAAlwSFlz\nAAALEgAACxIB0t1+/AAAEO5JREFUeJztnX9sU9X7x9/ttq4bm8IQ1kEhjXfj52jXgU4j0BnYyjZE\nBSHL0CDz+/2qkA2NzgiDbH840KAxbGoW0SkaYxRjBDeZEJMNSSALiJM4f4x9NhzjpyMw2ezqxvP9\nY7Sf/rj3rr339rY155U0aXvvOc/ztO977znPOfdcDRERGAwBtOF2gBHZMIEwRGECYYjCBMIQhQmE\nIQoTCEMUWQJxOBzIyclBVlYW5s2bh61btyrlFyNC0MjNgwwNDSExMREjIyNYvHgxXn/9dSxevFgp\n/xhhRvYlJjExEQDgdDoxOjqKlJQUr+1ZWVnQaDQR8crNzZUbbtBEffwkk9HRUbJYLJSUlEQVFRV+\n2wMxUVVVJWt7oHUoEG7QRHv8sXKPEK1Wix9//BE3btyA3W5HS0uLn1Krq6vd73Nzc1U7kltaWtDS\n0uJ+Hy6iOX7ZAnFx5513oqioCCdPnhQViJp4/hnV1dVobW0Nix/RHL+sNsiff/6J69evAwD+/vtv\nHDlyBFarNeh6xjuiAjnilKgjXERy/LJ6MWfOnMGGDRtw69Yt3Lp1C0888QQqKiq8DWg0kGFCUcLh\nS7THL7ubO66BKP+BotGmEFJ8YZlUhihMIAxRmEAYojCBMERhAmGIwgTCEIUJhCEKEwhDFFkC6e3t\nxYMPPoj58+cjMzMTtbW1SvnFiBBkZVIvXbqES5cuISsrCzdv3sTChQvx1VdfYe7cuf81EOWZxGi0\nKYTqmVSDwYCsrCwAQFJSEubOnYsLFy7IqZIRYSjWBunp6cHp06eRk5OjVJWMCECR+SA3b97EY489\nhj179iApKclveyRMmAkn0Ry/7NHcf/75BytXrkRBQQGee+45fwNRfg2ORptCqD7cT0TYsGEDJk+e\njDfffFMxp0IFE4jKAjl27BiWLl0Ks9kMjUYDANi1axdWrFghy6lQwQTCJgyJwgTCJgwxFIYJhCEK\nEwhDFCYQhihMIAxRmEAYojCBMERhAmGIIlsgpaWlSE1NxYIFC5TwhxFhyBbIxo0b0dzcrIQvAICm\npibY7Xbk5ubCbrejqakpoG2M0CB7uH/JkiXo6elRwJUxAWzZsgVdXV3u7zzfC20rKipSxH64ONrU\nhMO1tYgdHsZIfDzyy8uxdJyYpJSRRNBLzvDQ3d1NmZmZvNuCMZGfn08A/F52u110W6AoFG5QjGez\ntbGRtnEcEeB+beM4am1sVLRMIL7wodgCMmL4TpgZHBxEbW0thoeHER8fj/LychQVFWF4eJi3vMPh\nEKzb4XCgqamJt75omDB0uLYWNR5nRQCo6erCjro6wTNCoGUUiT9oSfEQzBmksbGROI7zOgtwHEeN\njY2SziDZ2dmC9Y3nixqMZ7PKZvM6E7heVTabomUC8YUP1bu5tbW1Xu0IYKwtUVdXh/LycnAc57WN\n4ziUlZUJbiMiwfqigZH4eN7vR/V6RctIJmhJ+VBcXExpaWmk0+nIaDRSQ0ODqGptNhvvmcB2W/2N\njY1kt9vJZrOR3W73OhPwbRuvPjFf1GA8m3ztia0S2iDjlQnEF94yQZcI1oCPU0o0NqXWF4kCIRr7\nw7fb7VRls9F2u33cP1pqmagQiFgbRArB1BepAlELKb6o0ovx7WU8/vjjOHHiBBwOB/R6PcrKyiTn\nMlzl6urqvOoDALvd7tWzYUggBEL1ArePaCh0xggEobOKCuH6AYAq8/Opymajyvz8gC4FStDa2Ohn\nV0r8qgiE7yW1zREIQu2ScAkk2ISWXIQSaVLiD9torljySy5CCbdIoKarC0dC3AUXSqRJIWwC0Yei\nz36beIE8QaQQE8KDAwBiFTxAVBGIUPIrVAgl1SKFkCS0PBBKpElBlV5MQkICJk+eDIPBAKPRKKvX\nEgiePZu+vj5cvHgxpGesYNjGcVgRwoMDAPLLy1HZ1eV1WdnGcYCUy4zcBtGhQ4do9uzZlJ6eTq++\n+qrfdqjYe/GFrzejNgCCTmgpAV8iTUr8sn6xkZER4jiOuru7yel0ksVioY6ODm8DKvZefOHrzahN\nOGwKIcUXWW2QtrY2pKenw2QyIS4uDsXFxThw4IBomVD2XnyJ5N5MtCBLIH19fZgxY4b7s9FoRF9f\nn2gZNdsCkd6biQZkCcS15EOgTJo0CTabTY7JoMjNzcWkSZNUsyfoh8mEpRyHjSUlqk5gamlpwcaS\nEizlOOSaTJLqkNWLmT59Onp7e92fe3t7YTQa/faz2Wyyx1yksHXrVpjNZvc4TbgeSdZy7hwAoFKj\ngXb9etXsagcHMa2tDR/85z8AgOAO59t1yHFg0aJF6OzsRE9PD5xOJz777DOsWrWKd18KwxoZrkFC\nh8MREZcbNbKonvBlVINF1hkkNjYWb731Fux2O0ZHR/HUU095rZHqwnXkqjkLnW+GfCQQ6iyqJ4pk\nVJXvTHmDMHVzhQbs1AY+g3XbVezmV+bne9mWEr/qYzFqdXMjsYu7jeOQF+Isqif55eWolDnEoEqq\n3RO1urmR0OZwUW2zYVSvx4qystDc3CSAy9aOurqxS5uURnoIzmxeIEypdr40uwrh+hEOm0JI8UWV\nVQ5d3dz77rsPx48f97vBSUk8pzcODAxAo9EgOTkZer0e3377bdhWOVTrVkkxO5JWXFRWo/64TCg9\nWZmP8WyoEK4fACTfKhks49mREr9qAlH6dgc+xrMRLoH49iZC1aMZz46U+FXrxUi57zYSbUhBKB+h\ndE4kFHZU68UI9SoGBgb8bk8IpF3Cd8O2kI1wTxYSmuF1fmAA2+12ye0S3/bGtYEB3v1kzWCTejr7\n/PPPad68eaTVaunUqVOC+7lM8LUPDAYDGQyGoNslQm2NqqqqqGmDbDQY6HmDweu7UoOBnrVaBW+R\n8LyV4Smrlbe873dbZbZBJPdifv31V2i1Wjz99NN44403kJ2dzbufZ8u5qanJ6wanK1eu4PTp035l\n7HY7mpubBZd1sNvtOHz4MG+5srIyv5uoiuS04mXi2Ys5cjsfMarXo//KFbzjEftRAN8CqPH4XKvT\nARoNhkdH8bdWi7sBvOt0AgC2A3iFx97/WK1ImzrVbSfPI/cSll5Mbm5uQGcQPsRuvBbrkQRzw3ag\nvoQKIZu+SzhUerxvBWibT0Pz6dvfuz5X8TRGCeJLQEiJP6yrHIq1GcSWiYjUtkYw+LZLPBuDh/Hf\nM4mLegBHPMsL1Kv0jHnRRmpeXh4uXbrk9/3OnTvx0EMPBWxEaIWd8vJydHV1eQnBdUvE7t27eety\nOByoqKgQLOdJJK8w5Dvz3PMPF/pTYjze5wOohLeQfGfMR8QKQ3IuMUTC64GMl9MQW0dEqi+hQMym\n58xzz0ZnpcDlY53P540GA23Kzg54xryU+BURyMmTJ4UNSPxTQpF5jTSB+OISzP/Nn0//q9N590YA\nehugNTodbcnMlHQLhaoC+fLLL8loNJJer6fU1FRasWKFYk65kHKWECPSBeJJa2MjbcrOpuIJE2hl\nbCytmjCBNmVny0rPS/GFPZLsX2hTCPZIMobiMIEwRGECYYjCBMIQhQmEIQoTCEMUJhCGKEwgDFEk\nC6SiogJz586FxWLB6tWrcePGDSX9YkQIkgWSn5+Pn3/+Ge3t7Zg1axZ27dqlpF+MCEGyQPLy8qDV\njhXPycnB+fPnFXOKETko0gZpaGhAYWGhElUxIgzZE4Zqamqg0+lQUlIiWI/YI7lCSSRPGFIDJeKX\nNZr74YcfYu/evfjuu+8Ep/tF+2hmNNoUQoovku+LaW5uxu7du9Ha2hpVc0EZwSH5DJKRkQGn04mU\nlBQAwP3334933nnH30CUH0HRaFMIKb6wCUP/QptCsAlDDMVhAmGIwgTCEIUJhCEKEwhDFCYQhihM\nIAxRJAtkx44dsFgsyMrKwrJly7wW9Wf8e5CcKPvrr7+QnJwMYOzZcO3t7Xjvvff8DUR5oigabQqh\naqLMJQ4AuHnzJu666y6pVTEiGFltkMrKSsycORP79u3Dyy+/LLme8YakAxmyVqKOcBHJ8YsKJC8v\nDwsWLPB7ff311wDG5oL88ccfePLJJ/H8889LcgCI7B9IDSI5ftHh/iNHjohtdlNSUiI6oywSJsyE\nUyDRHL/k+SCdnZ3IyMgAABw4cABWq1VwX88fSE08/4zq6uqwPZIsquOXtBIJEa1Zs4YyMzPJYrHQ\n6tWr6fLly7z7WSwW3qWkwvEabxXEUBDt8Yd8PggjumGZVIYoTCAMUZhAGKIoLpD9+/dj/vz5iImJ\nwQ8//MC7z7Vr15CdnQ2dTofExER3K7+5uRlz5sxBRkYGXnvtNZhMJpjNZlitVtx7770AgIcffhg6\nnQ7x8fHYsmWLV72lpaVISUlBTEwMrFYrrFYrXnnFe0Xz8vJyZGRkwGKx8K4TH8nxNzc3Y9KkSdDp\ndEhLS/Pzv6CgAFqtFgkJCbyxS4pf6Vb7L7/8Qr/99pvoArsvvPACpaSkUHd3N9XU1NCUKVPozJkz\nxHEcdXd3k9PpJIvFQtOmTaP+/n53uYMHD1JiYiJ1d3fTsWPHKDExkTo6Otzbjx49Su+++y4lJyfz\n2m1qaqKCggIiIjpx4gTl5OQoGPkYoYp/ZGSE0tLSyGazkdPppIyMDDKbzV717tmzh5YuXUqZmZm8\ndqXEr/gZZM6cOZg1a5boPvv374fZbIbJZEJpaSkA4O2330Z6ejpMJhPi4uJQXFyMoaEhr8Gl999/\nHxkZGTCZTHjggQeQmJiITz75xL19yZIlXmNEvhw8eBAbNmwAMHY/8fXr13H58mU54foRqvjb2toQ\nExODZ599FnFxcSgtLcWFCxe8/DebzYiNFU5tSYk/LG2Q/v5+pKenAwBSU1MxODiInp4ezJgxw72P\n0WjErVu3sHz5cixatAh79+5Fb28vZs6c6d5n6tSp6Ozs9Kt/aGgIFosFhYWF6OjocH/f19fnZyMc\nN51LiX/fvn3QaDTufYxGI/R6vZf/Go0Gp06dwtmzZ/1iB6TFLymTGsg9u+3t7Vi3bh0SEhK89qmp\n8X6OgUajgUaj4bWzZs0aNDQ04OrVq8jLy+N9tJhv2czMTMyePRvt7e04dOgQHnnkEfz+++/u7eST\n9hGyLUY44r/nnnswPDws6n92djaOHz+OdevWoayszC92IPj4JQkkkDEai8Ui+KChyZMn4+zZswCA\nixcvIiEhAXfffbfX0xt6e3sxe/ZsAMCUKVPw6KOPYv/+/Th37px7nytXrriPRBdJSUnuZSkKCgqw\nadMmXLt2DSkpKZg+fbrXxKbz589j+vTpQUQ+RjjiX758Ob744gu3/729vXA4HF7+JycnuwXpGzsA\nSfGH9BLjq1YXa9euxU8//YSenh40NDRAo9HgmWeeQWdnJ3p6euB0OvHpp59i2bJlAIDBwUEcPnwY\na9eude/z/fffY2hoCOvXr/eq++rVq+73bW1tICL3D7Rq1Sp89NFHAIATJ05g4sSJSE1NDUXoAJSN\nv6OjA1qtFvX19XA6nfjggw8wbdo0L/8vX77s1WbxjB2QGP/47fLgEFrkv6+vjwoLC4mIqL+/n7Ky\nsiguLo4SEhJox44dRET08ccf04QJE4jjOHrxxRfJYrGQ0WiktLQ02rlzJxERrVy5kuLi4kin09Hm\nzZuJiKi+vp7q6+upuLiY7rjjDtJoNBQXF0ccx9FLL71E9fX1bv82b95MHMeR2WwWfYxJJMb/zTff\n0MSJEyk2NpYMBgOdOnXKHTsR0cKFCyk2NpY0Gg3pdDratm2b13Yp8bOxGIYoLJPKEIUJhCEKEwhD\nFCYQhihMIAxRmEAYojCBMET5f2Nr2FHUZF4oAAAAAElFTkSuQmCC\n",
       "text": [
        "<matplotlib.figure.Figure at 0x7ff44909a7d0>"
       ]
      }
     ],
     "prompt_number": 92
    },
    {
     "cell_type": "code",
     "collapsed": false,
     "input": [
      "ax, data_unbiased = plot_avg_rho(eptm_unbiased, bin_width=20, ax=None, retall=True)\n"
     ],
     "language": "python",
     "metadata": {},
     "outputs": [
      {
       "metadata": {},
       "output_type": "display_data",
       "png": "iVBORw0KGgoAAAANSUhEUgAAA1gAAAD3CAYAAAAAPfUOAAAABHNCSVQICAgIfAhkiAAAAAlwSFlz\nAAALEgAACxIB0t1+/AAAIABJREFUeJzs3UlwHOd58PF/92w9+z4YDBYCILiLJCRRqyVTi2NJlmzJ\nlu0kXyXRLcdUKoeckor8HeKkvrh8TlVcLqVSjsuJy4pt2Y5lSaRESyIlihRBcV8AAph936dnpvs7\nAN0GCHCTSJES318VyibQM9MDDbr76fdZJF3XdQRBEARBEARBEIRPTL7ZOyAIgiAIgiAIgvB5IQIs\nQRAEQRAEQRCE60QEWIIgCIIgCIIgCNeJCLAEQRAEQRAEQRCuExFgCYIgCIIgCIIgXCciwBIEQRAE\nQRAEQbhOrDfqiaempvjwww9v1NMLgiAIgiAIgiDccDt37uTw4cNXvb10o+ZgSZKEGLElXM6LL77I\niy++eLN3Q7iFic+IcCXiMyJcifiMCFciPiPClVxrXCNSBAVBEARBEARBEK4TEWAJgiAIgiAIgiBc\nJyLAEm6aRx555GbvgnCLE58R4UrEZ0S4EvEZEa5EfEaE603UYAmCIAiCIAiCIFyCqMESBEEQBEEQ\nBEG4SUSAJQiCIAiCIAiCcJ2IAEsQBEEQBEEQBOE6ueyg4Xa7ze7du+l0OqiqyrPPPst3v/tdisUi\nf/zHf8zs7CxjY2P85Cc/IRAIfFr7LAiCIAiCIAifG5qmkU6n0TTN/J4kSUQiERwOx03cM+HjuGKT\ni2azicvlotfr8dBDD/Ev//Iv/PznPycSifC3f/u3/PM//zOlUol/+qd/WvnEosmFIAiCIAiCIFxR\noVDg6NGjHDhwwPzeY489xtatW3E6nTdxzwS4AU0uXC4XAKqq0u/3CQaD/PznP+eFF14A4IUXXuDl\nl1/+mLsrCIIgCIIgCLevXq9Hs9nk3Xffpdlsml/9fv9m75rwMV0xwNI0jampKQYGBnj00UfZtm0b\nmUyGgYEBAAYGBshkMjd8RwVBEARBEATh8yafz3Pw4EHa7fbN3hXhOrlsDRaALMscPnyYSqXCE088\nwRtvvLHi55IkIUnSmo998cUXzf//yCOPiEFugiAIgiAIgrCk3+/T7XY5evTozd4VYZk9e/awZ8+e\nj/34KwZYBr/fz9NPP83BgwcZGBggnU4Tj8dJpVLEYrE1H7M8wBIEQRAEQRAE4Q+azSYzMzMiHfAW\nc/HC0He+851revxlUwTz+TzlchmAVqvFq6++yp133snXvvY1XnrpJQBeeuklnnvuuWvcbUEQBEEQ\nBEG4vVWrVU6cOHGzd0O4zi67gpVKpXjhhRfQNA1N0/jzP/9zHn/8ce68806+/e1v84Mf/MBs0y4I\ngiAIgiAIwtXp9Xr0ej1SqdTN3hXhOrtsgLV9+3Y++OCDVd8PhUL87ne/u2E7JQiCIAiCIAifZ41G\ngzNnzoixRp9DV12DJQiCIAiCIAjCtTEywQCs1sVLb13XqdVqnDx58mbumnCDiABLuOUYd3LW6k6p\nadplO1cKgiAIgiBcjq7rtNtt7HY7FovF/N6lri0u97PL6Xa7ZDIZJEmi2+1isVjw+/14vV56vR6q\nqpLL5T7RexFuTSLAEkypVAq73U4wGESWrzgi7Ybodrvkcjl0XUdRFBRFod1u02630XUdWZaxWCxE\no9HL7qOmaTftPQiCIAiCsEjXdfP8DYvn+Ww2C4CiKPj9fqxWq3n+dzgchEKhFQGNpmk0m01cLpf5\nPEaAoqoqLpcLm81mPkbXdarVKt1uF5fLRavVot1u4/P5sNvt5PN5SqUSfr8fu91Ot9tFkiTC4TCK\noqzYfyMIcrvdBAKBK77X5ftdqVQ4fPgwBw8eBMDtdvO1r33NfD2xevX5JQIsAVg84LXbbU6dOsX6\n9evNg8zyA0Wn06FcLhOLxa7LClK/36fX65kHy2q1SrPZ5J133uHChQts3boVt9tNLpejXC5TLpdp\ntVrs3r2bbreL3W7H6XTidDpXLLkXi0U6nQ4ejwev1ytWuwRBEAThU5bL5VBVFUmSzAArEAhQKBR4\n8803aTQaJBIJduzYgdPpNM//O3fuRJZlgsGgudJUKBTI5XJEo1ECgQCVSsVsDlEoFNiyZQt2ux2v\n14vD4aBUKpHP5zl9+jQjIyOkUilyuRzbtm0jFouxb98+zp8/j8PhYHx8nFKphCzLPPnkkwSDQdxu\nN5IkUa1WqVQqvP322+zatQtZlvH5fOZ7VFWVcrmMqqrmtUw4HMbhcJj7fvr0aXP7RqPBT3/6U77y\nla8Qi8VW/Ez4fJH0G1RZZ/xBCZ8NhUKB/fv389577xGPx3n00UfxeDxomobP58Pn85FOp1FVlVAo\nhMfjWfUc/X6fYrGI2+3G6XSuuvukqqp5F8mY91Aul1EUBYvFwokTJ5ienqbVal1xfwcHB/H5fAwM\nDDA5OYnFYsFms9Hv90mn0+zbt4/du3cTiUSIRCJYLBYz8HI6nfh8PnP/ZFkWQZggCIIgXCNd16lU\nKvT7fWw2Gy6XC6vVSrPZJJlM8t///d90Oh1kWWbDhg1MTU3x/vvvc/bsWfM5PB4PmzZt4vjx4zSb\nTRwOB88//7yZRtdqtfjd735HNptlbGyMO+64g6NHjzI7O7viOnNwcJDh4WFGR0eZmZnhgw8+uObr\nUJ/Pxxe+8AUSiQSSJJHL5fjd735Ho9HA7Xbz/PPPEwgECAQCNJtN89ppfn6eWq3G2NgYjz/+OIlE\nAlVVmZ2d5T//8z9XvY4sy+Z+Xs5TTz3F9u3bcTqd1/Q+hOvvWuMaEWDdhorFIs1mE6/Xi9vtRtd1\nMpkMP/nJT6jVauZ2kiQRCAT4xje+QSwWI5PJ8Morr/DMM8+QSCRWpOCpqko2m+XYsWOMjo7i8/kI\nh8PY7XZKpZJ5ILpw4QKlUolqtUqxWLz0Z0TT4CpT/CwWC8PDw7hcLnRd5+TJk+Yy/c6dO7njjjtw\nOp2cOXOGQ4cOsX37diYnJ833aLVaiUQiWK1WVFXFarWaOdmCIAiCICxSVRWLxWKeI6vVKgsLC3z0\n0Uf4/X62bNmCz+ejWq3y8ssvUygUPtbrOJ1ORkZGyGQyVCqVj72/1m6XgUwGud9HtdvJxmLoFgs2\nVSWWzVLx+6l7vci9Ht56nb7FQltRsPl8hEIhFhYWVjyfoig89thjJBIJOp0Ov/jFL8x5sYbnn3+e\nsbExOp0Ob7/99prduK+WCLBuHdca14gUwdtMp9OhWq3y6quvMjk5yfr169E0jenp6RXBFSzemSqV\nSpw4ccJcYcpkMpw/fx6n04nf78disdDpdMjlcrz22mvMzs7yzjvvsGHDBu677z4URWFhYYHXX3+d\nTqezKnCSez006x8+htFMhrs/+ACl1eKNRx+lEgziqtfZePo0nloNpd2m6XKxMDREKpFAdTjo9/vM\nzs6az+GtVPDW66QHBjh8+DCHDx/GarXS6/UAeOutt3jrrbeAxT+YzZs3c99992G1Wmm32zgcDuLx\nuJl2KAiCIAi3IyPbxGKx0Gg0KBQKyLJMOBxGkiRKpRKvvPIKjUYDgI8++ohHH32U8+fPf+zgCqDV\nanHq1CnC+Tybs1maLhcNjwddkrCrKsFiEV+1itLp4Oh0cLTb2LpdyoEA2VgMCQiUy8RTKSxL7wGg\nrSjkIxEGl32/6XajtFrIS13++hYLx7Zu5fiWLWC1gq4zkE7jajaRdJ29+TyhLVvI5XK02+1V+753\n716zVmv5Sp1wexErWLcRTdNIJpP89re/ZW5uDri6/04Oh4NvfOMbvPLKK1SrVRRF4eGHHyaRSGC1\nWtE0jV//+tek0+kVjzNWwCr5PAPpNJtOniSeTlMIh5kbHWV4fp5ILkfN5yMXjeKu1xnIZMzHtxWF\nC+vWMXn6tHngW06XJHLRKAtDQ+SiUQayWdbNzhIolQCoe70cvPtuUonE2m9M15E1Dc1iMVex0uk0\nmzdv5qGHHlrxe3E6nTgcDrODod1uFwGYIAiC8LllZKbouo7NZqPVavE///M/2O12nnjiCRRF4ZVX\nXrnqIblWVWXy7Fn6skw5GCRQKhEqFikFg5yfmMDVaBDJ55F1nZbTSTyVYvLMmU/8PgqRCE2nE3+1\nim/ZalgxHMZbrWLrdoHFawZJ13HX6wA03G6yAwMEymWCxaL5uJ7VyoF77+XC2NglX/NLX/oS0Wh0\nzfTAayFWsG4dIkVQuKRcLsexY8fYs2fPdXtOr9eLpmmLd690nUg+T6BUwl+p4K9U8NZqOK+ipsrQ\nt1g4vmULsVyO2LJga3bdOuaHh2krCsFSiaGFBWLZLNIan7GuzYbqcJgHyUIkQiEUomezYen38VWr\neGs1lFYLa69HMpHgvXvvpeVymc9hs9mwWCxIkoTf7ycSiRAIBJAkCUVRGBoaMtutut3uG9Kx8OO2\nhRUEQRCEa9Hv9816ZKM5Qz6f59VXXyWdTrN+/Xrm5+epL51XbTYbwWCQXCrFyNwcFk2j4XbTcLtp\nOp3osozc76NLErrFgqda5YtvvomvWr2m/dJkmdmxMWzdLq5GAwnoWSyUg0HKgQAtRaGjKHQcDjSr\nlVA+TzSXQ5NlyoEA+UiEhlEzrutEczkCpRKpRGIxoOr38VcqNDweunY7ALFMhl3vv78iGGsrCunB\nQZRWi/jSzeRCJEI+EmEhkSAbj6M0m2w7doz54WFKo6O43W5KSzd8r4qu469UqHq96EspmCLAunWI\nAEtYRdd1Wq0W6XSaH//4x3SX7tZ8Uq56nTs++ghftUoxFCJcKBDO51e/viRR93g4t349M2NjJBYW\niKfTZGMxZsbHCZZKBEolmm43+XCYtsuFVVV58O23kYAj27dTCodXPa9NVRlMJhlaWCBSKFAIhZhd\nt47U4CC6JLHp1CnumJ7GupQaeDmq3c6hO+9kfmSErt2O1O8TLJfxVatko1GaazT1iMfjbN++ndHR\nUeAPn/nl/+v1etfsZKjrujl0EBZXF5cHVI1Gg3q9jqIoZirGxa1uYfGk2G63cblcIhgTBEEQrpqu\n66iqSrFYNM9BFouFfr9PrVZj7969ZIzMlDXOL3Kvx8P79jGYTK5+bkkyb4D2rFZkTUPWNKp+P8Vg\nkEC5TCUQoBgKMTQ/T2wpDTAXjdK12XC2WvQtFk7ffTeW8fFVGTIXi0QifO1rX+Pdd9/l2LFjq34e\njUa58847ef31181ygYs5HI7FUgZA6vcJFwoEymV0WWZmbIz+Urrg5Jkz3HXw4IrMmnMTE8RyOTy1\nGrok8faDDzK3bt1l9/lidxw5wh1Hj1L3epm+4w5m163jqaefFgHWLUIEWAKweMHe6XSo1+t0Oh2a\nzSavvfaaOXviWll6PXYePkwsmyUfiaDJMpNnzqxK3WsrCqlEgorfT8Xvp+rz0XS50GWZzZs3c889\n9/DLX/7ysnd1xsfHCYVC5tyIS3E4HEQikVVFqPCHz5+t0yFSKOCvVLD0+2iSRM3rperz0XK5sPR6\n3HvgAIllJwhNlpF03Tw5GKtqpzZtIlAq4avVyEcilAMBkCRsNhsej8dsy1oul5FlmVAoxI4dO0gk\nEthsNnq9nhlESZJkHuR1XafX69Hr9cwGG+fPn+fYsWM8/vjjZsfEQqGAqqpommY29Gi1WjQaDcLh\nsBmICYIgCMLldLtd8vk8jUaDAwcOcObMGbxeL+FwmHQ6TavRYHxmhu3T09g7HSp+P4VwmGwsRnMp\n22Pqww+JZTJ0HA7S8TjuZhNXo4Gz1ULS9VXn0vmREQ7t3k1z6WbhcpZej77FsiKQs9vtfP3rX8fr\n9bJ3794VLc2Nm5epVApFUfjWt75FNBqlUqlw5MgRDhw4YG6bSCR48skncTgcnD9/nt/85jcrnmd0\ndJQ777wTRVF49dVXV9R0GwYHB81RMQC2TodwocBANsumEyfMa6G2oqC02+iSxEfbtiHpOj2bjZMb\nN2Lt9xlIp0kODS0Ga8t4qlW+8qtfrbimqvj9eP7yLxn/P/8H57IMG+HmEAHWbc7oCNjr9SgWi5w6\ndYrZ2VlzWf/j8NRqfHHv3jWX9mfXrWN23TqCpRI9m42z69fTs9lWbON0OnniiSeIRqN4PB4WFhb4\nr//6L+x2O9u3b2d6etq8azQ5Ocnu3bsBVnUgCgQCPP3001itVnK5HIODg0iSxBtvvLGikNRok3rg\nwAGOHj165c+hrjN+/jwbTp8mUCqZB7iaz0fT6VxRF7Zc3evl4F13kRoauuzTRyIRQqEQ9XqdRqNB\nq9VCVdXL79MSl8vFN7/5TdxuN5lMhl/84hf4/X6Gh4ex2+1MT0/T7Xb51re+xeDgIC6XC03TsFqt\nItgSBEG4Tem6TqfTod/vo6oqvV4PTdPMlaput8u7777LqePHsaoq9qUvZ7NJNJ9nMJnEfxXd+1pO\nJ288+ijVZQN4paXmEbrFArqOtdvFomkktmzhscceo9PpsH//forFIq1WC13XsdvtxONxxsfH0XWd\ndDrNhg0bGBwcxOv1kslkOHDgAA6Hg02bNplzOvv9Pp1Ox5yP1e/3yWQy5iqcw+EwM0EcDgepVIpT\np07hcDgYHBzEarVit9vx+/1IkkQ2m+XgwYPm7+r06dPE43H+6I/+iGq1yk9/+lOz8YfBXypx73vv\n0bXZ+P0XvsDGkyfZPj29Ypt8NIqr0cDVbJKOx9m7e7eZBoiu88iePcRTKWbGx8nEYmw/ehRXo0Es\nFsO7cyfW//f/QKxi3VQiwLrN9ft9FhYW+I//+I9PnAooLdUrPbJnD85Wi5rPx+GpKQKlEs52mzPr\n11MOhS77HF6vl+eee45QKITf7wcgk8lw7NgxxsbGcLvdNBoN3nzzTQYHB9m2bRsDAwN0Oh1mZmb4\n6U9/it1uZ926dTz88MOEQiFz6rrD4UDTNNLpND/72c8olUr4fD6++c1vEolEKJfLFItFTp48icvl\n4siRI1eesbWUxoAkoS0d/CLZLHcfPEiwVKIUDFLz+Yhms2Zt2ey6dZzauBFNlmkrCi23G1hsD+uu\n13G2WjRdrhUnoGsRCoWYmprizTffvGRqg9fr5fnnn0eWZTRNIxAImL9vXdfJZrP4fD6RZiAIgvA5\no2maWUMFUK/XqdVqlMtlcrkclUqFTqezeP5otXCUy8gHD5KYmVnRvOFiLaeTD6emSMXjBCoVIrkc\n0VwOe7cLuk5bUfjg7rtpBQJMTk4yNTVFpVLh9OnTVCoVcwyK3W4nGo2yc+dOBgYG0DSNYrG4KlCx\n2Wx4vV5gseOxUQNtZHxks1kURcHj8WCz2czvd7tdM+CCP6Tg93o9ZFleccOx3+9TqVRQFAW73W7W\nWhu63S6VSgWLxUKv1zNv/sZiMcrlMqdPn2bfvn3Y7Xaql6knGzt/nsFkkobbzcS5cygXdRucHRvj\nnfvvx9rvs/PDD9lw6hSq3c4rTz9Nx+lE6vdZf/YsX65UCNx1F7b/+3+v9uMg3CAiwLrN9ft95ubm\neOmllz7W4921GpNnzjB+/vyKA0IuFmPv7t2rVqeWUxSFkZERWq0WtVqNiYkJpqamVg0mNg6UgUAA\nl8tFs9mkVCrhcrnwer1YrVZ0XSeZTNJut80DZyQSwb5UhLpco9Egm80yPz9PPB4nHo/j9XrRdZ1G\no2GuFlUqFX75y19SXDqhOJ1Odu7cSafTIZ/Pk8/nLxuASf2+ecdJ0jQ2nTzJ9iNHVrSABaj6/fRl\nmUC5vKIJx8zYGIenpmjfoKV+42/O5XLxrW99i4GBAZxOJ8Vikbm5OQKBAOFweM0h0YIgCMJni7FK\nY5QC2O12ZFnm7MmTzP3mN1gvXECTJJR2m4FsFm+1in2N7AnVbqdrt6PabHQcDgrhMLlolGwstmKM\nCiyeZ5xOJ263m0AgwMTEBENDQ1itVoLBIP1+n2q1agZPRkq8zWYjFAp95mZM9vt9dF03OyYbq2MA\n58+f5/XXX1+x/fKRMAZPrcY9Bw5QDIeZHxri0TfewNrrcWHdOiK5HK5mE12S2H///cyMj6947Fe+\n9CXuGBvDeYVMGeHGEwHWbe5aAiyp32fdhQvE02kz/S+0LCVPlyRUu53MwAD777uP/mWCq7vvvpup\nqSmsVqt5QHI4HAQCAWyXedyV3osxHf5K6W7tdtu8g7f8TtZyzWaTYrFIJpMhk8mwfft23G43kiTR\narXQNI2FhQXef/998vk8iUSCbdu2ceLECbOt/cU8tRo7PvwQT6OBpGl46nWz5asuSdS9XlqKsth6\nVtPoWa2cm5gglUiQj0Tw1mq463Wqfj8Vn++qhytfSSwW46tf/SrBYJB8Ps+Pf/xj7HY7zz77LOFw\nGJ/PJ1IIBUEQPiOMVLhOp2Oe73Rd58KJE8y//DK2dBqbquJuNollMuZ56GKaLC82lIpEmBsZIRWP\n4w4G8fl85HI5VFVlfHyc+++/38x46Ha7NBoNFEUx639hMZjwer0oivKZC5w+KSPYOnnyJHv37gUg\nHA7z7LPP8uabb3LmMu3l46kUu/fsMW/AloJB9t9335oZQaKL4K1DBFi3uf6BAxQ++IDX9u5Fk+UV\nX127nbbDQUdRGEwm2XbsGK6l4YAGTZa5sG4dpycnKUQia3YOutiuXbuYmpoiHo/f8gdZTdNotVq0\n2238fv+KWVZGu/lKpWI2nPD7/VQqFc6fP89bb71lpl0Gg0GzFmw5qd8nks8jAYVQyAxK3bUadx46\nxPD8/CX3rW+x0LNa6VsszA8Pc3zLFjPd8OPYtGkTu3fv5le/+hXzS6/rcrl45plnCAQCRKNRdF2n\nVqvRbDaxWCw4nU58Pt8NaTsvCIIgrGZ0iDWumbrdrplNIcsytVptsS7p7Fnqhw4hnT2LPDeHJZ8n\nVCyuOSey4veTjcXQJYm+1Uo2GqUYCtFRFGx2O8PDw2zcuJGhoSFzlQkWZ1/Z7XbC4bCZMWLc7LQs\nzYwUN+cWGSUKhUKBM2fOcNdddxEMBimXy/zoRz8y0wsBhoaGiMfj6LrOoUOHGJ6ZYfvRo5ybmODk\npk3olzjnigDr1iECrNuc9v3v0/7lL5m7zIX8clWfjzMbNlAKBpE0jXIwiOpwrNhGlmW+8pWvkMvl\nSKfTxONxBgcHURQFh8OBzWb7TARXV8vo6mecSIx8cVVVV6Q9AMzMzLBv3z46nc6KItpLffbD+TxD\nCwsMplIESiXqXi81j4dApbJmsDs3OsqF0VFKwSADmQyuRoOa10vF76fpdiP3+yBJdBRlzdfz+Xyr\n8sQlSWLHjh3s2rWLXq/H8ePHuXDhAoqiMD4+zsTEBD6fD4/Hs+LEKwiCIHx8Rlt0Y0SHkeJnNJ4w\naofaMzPUfvtbOjYb6uAgvUOHcB89SviiG3qG1vr16Fu30rRYaMgy2WiUqqJgtVoZHR1lYGAAWEzj\nd7vdWCwWZFnG5/OtWH0yarlEEHX1jJlh9Xodl8uF2+2mUChw/PhxXnvtNWCxHOFP//RP8fv9NBoN\nDh48eMUuyQYRYN06RIB1m+vv3Utp/37eeeutxbkTur74v/0+dlVF6XRwtNu0nE6Ob9nC3MjIFdPS\ntmzZwsMPP4yiKLRaLdxuNw6HA1mWkWV5VZHo59Xyu4wWiwVN0yiVStTrdTRNW1F0e+bMGWZnZ5Ek\niQ0bNqBpGh988AGV5V2ZdH3FCqFVVbFoGq5Ggy3HjzN64cJV79vZyUne27XrmlIMbTbbmo1Q/H4/\nDz74IMPDw+b7djgc+P3+j53uKQiCcDvRNA1VVVFVlWazadblVCoVms0mAI16nfzRo3SOHsWZy+Gt\n1fBXq/jL5bWfU5YphUIUQyFKwSD9aJTJRx9lbGoKn8+Hqqp0u10zYAPweDwoSzfgjKYTxkBh4cbQ\nNI1kMslvfvMbFhYW+OIXv8jOnTsJhUL0+31SqRS/+MUvVo3NsdlsWCwW2svq30WAdesQAdZt7pM2\nubiYxWLhz/7sz0gkEms2mBAwgxTjrp+R3lGr1YDFgMW4U5lOpzl+/DipVMpMATEGO17MU6sxeuEC\nI3NzeKtV8tEo5UBg8SRcLqO02/QtFmzdLrKmcWF0lPTgIMFikY7DQdXvp+7xYO31sHa7FCKRS650\nXYokSSiKwtatW9m+fTt2u93s5Lj8b1ycrAVBuB0Yqzz9fp9ut0uz2USWZbxerzmotlQq0e/3KZfL\nzM/Pk8vlFm/Ezc8TO33arL31Vyo4lqWRGfoWCwsjIzgkiWCtRnd8HO67D/fDD2Pz+cxUPV3XURSF\nUCgk0rpvMe12m0KhQL1ex+12Mzg4aK4UtlotUqkUP/7xj9F1nR07djA1NWX+Nzxx4gTvvPMO/X5f\nBFi3EBFg3eY+SYB18X8zRVG4//772bRpE/F4/Hru5m1J13WazSbVahVN0+h2u+aKkHEyfu+998x6\nqasVzWb54t69lyxqNvSsVo5v3cqJTZtWNCzx1GoEi0Xmh4f/MJdjDRaLhcnJSe655x4URTGHJhsr\nXEbtliRJ5uqmIAjCZ4WRlWA0c1hel9RoNGgspXG3222azSaZTIZcLofD4WDr1q1mze6R/fupv/MO\nkXSaWC6Hp1bD0u+v6jgLLHbti0QoBQK0QiEcExPE772XdZs2ma9vs9lwu91ml0AjdVscY29tRkoo\ngOOi0otCoUAymcTv95tBstGpMJ/PU6vVePXVV7nrrrtEgHWLEAHWbc6Yg/Xv//7va66KrMVisbBr\n1y62bduGJEk0m03q9TqxWAyn00kgEPjc1FfdKnRdN7seGnVenU6HYrFIrVZDlmXcbjfdbpfZ2VkW\nFhaQZZlut8vc3NyqNrChQoG7Dx6k6XRSDIexqyq+SgV3o0HPZkPSdcL5PLA422R2bIz0wADrLlxg\n7Px5JF2nEInw+y98geYVGmtIksTg4KB5p9bhcDA5OcmmTZvMuSLGaqcx18TpdIpVLkEQbirjgte4\nKbR8blKr1aJYLHL69Gmi0SjBYJBAIEClUqHdbnPs2DHm5+fJZrN/SL+r1dg+PY270aAUDNIMBIgk\nkwwmk2s2nujbbFwYHiYfjVJ3u+lFowQ2bmRkdJShoSHzItrn8+FyucR593NM13Wq1Soul2vN1PtW\nq0WhUKAB9BPSAAAgAElEQVTX65kjV4SbSwRYtzld18lkMnS7XU6dOsX09PTKup+LOJ1OnnnmGSKR\niJlm0Ov16Pf75sWy8OnRdZ1Op2MOR+z3+7TbbRqNBrIsm6kpqVSKTCbD4OAgfr+fTCbD2bNn1wy+\nDLF0mjsPH141WNJox+/odOjabFxYaqxR8fuJ5nKESiWaTudi7n8wuGouylokSSIQCBCLxdi6dSuh\nUIhgMGgOQja2kWV5xYWOIAjC9dbr9ajX69TrdVqtFr1eD5/PRzAYRFVV6vU61WqVvXv3mnUx4+Pj\nbN26lePHj3P+/PnFWUiqSiybxdVsEqhUmDh7ds1ACqAQiZAeGCAbi1GLRLj/kUdYv3kznW7XrIWC\nxRucRnqhaC4hLGdktvh8PlH/fAsQAZYArDyhlMtlDh8+zIULF8x6IUmS2LZtG/feey8+n0/MRfoM\nMVrNd7td86Tc6XTM1MOFhQVyuRztdptOp0O/31/sTNVu06zXcc/OMjg7y0A2SzEY5Ni2bag2G/e/\n+y6JZPKyr92zWkkmEsyNjFDx+xeHU9rt9C2Wy7b0TyQSTE1NAZhpNna7Hb/fTzAYJBqNihOIIAgf\n2/I250adVK/XM8dunD59muPHj1NYmvU4OjrK3XffTS6X49ixY+YAejQNb71OuFDAV62iA7osEyoU\niKfTqwKq1NatFLdsoXfmDL5qlVIoxNzICNrSbCmfz8euXbsIhUJEIhHzBtPyVD9BEG59IsASVjBa\niJbLZfMiO5PJEI1G8Xq9hMNhcWH7OWIMo+z1enS7XXq93oqWwLD4t9npdCiXy6RSKQqFAqVSiVaz\niZLJMHrhAqNzczibTfKRCIVwGGerRbhYvGx3q47DQcXvN1e6iqEQDY9ndeB1UffELVu28MADD+D1\nes10iW63Sz6fR9M0LBYLbrfbbC8sCIKg6zrdbpdOp2POiTK+3+/3aTQalEolzpw5w4ULF8zj4Fqs\n3S5D8/Mkkkni6fSajScM+WiUis9H2+mEBx7gnj/+Y2RZptPpcOLECfx+v9kUStd1cxjv8pouQRA+\ne0SAJVySMd+p2+2K1KzbmHEB0u12zRbCRvBlpIh2u12q1Srnzp1jfn6e8lJg5a7XGZmbI5FM4my1\nsKkqdlW9ZJqMarfTcLsXOxn2eti6Xay9Hg23m2QiQTKRIBOP4wkG2bJlCxMTE2bt2dtvv00ymSQW\nizEyMsKGDRvw+Xx4vV7xuRWE24CmafR6PXNuk3FsajQadDodOp0OMzMzzM3NkU6nVwx2vZi7VmN4\nYYGh+XmUTodsNEohEiGWyTAyN4d1WWp1a6mWtRQIoEsSsqbRdLuZHxpCdbmIxWJs3ryZDRs2EIvF\nsFqtZkdBm82G3W4X6X6C8DlzXQOsubk5/uIv/oJsNoskSfzlX/4lf/VXf8WLL77Iv/3bvxGNRgH4\n7ne/y5NPPvmJdkQQhJvPGHRpXNg0Gg3a7bbZ2ahSqdDpdFBVlWw2SyqVQtM05F4PX79PrNEgWqng\nTCbxZDIoy+Z5XIpqtzM/MkJycJC204ns8xGcm2PdmTNY+n3mRkaYHRuDoSEeeughEokENpvNLAI3\n6tSMVEir1Yrf7zdbyQuCcGsy6n2XN/sx5kcZq1LNZhNlaWhuu90ml8sxNzfH3NzcqiHqy0n9PsFS\niaGFBYbn5/FfphYZFlem5kZGSCYS1Hy+VT+PRqNs3ryZyclJZFnG4/GYnVMFQfj8u64BVjqdJp1O\nMzU1Rb1e5+677+bll1/mJz/5CV6vl7/5m7+5bjsiCMKtq9/vo6qqOcDSCL6MrlxGC9rlf/OzMzNM\n791LN5OhZ7XStVqRXC7Wb92KfX6e3rvvMjg7S+ASaYcXKwWDzI6NUdmxA8/YGJFIBJ/XSy2ZpLew\nQNVqpW634/P72blzJy6XC0VRUBTFHOAo2hsLwqfLaNzT6/WwWq1m855yuYyqqpTLZTOA6nQ6NJtN\nSqUSMzMzpFKpFanNa11TOJtNIrkc4WIRR7uNpd/H1WoRLBZXtEXv2mykBgeZHx6m6XYTy2QIFwpU\nAgHOjY9TXxZU2e12RkdHmZiYIBgM4na7kSQJr9eL2+02G1QIgnD7uNa45rJHiXg8bs4/8ng8bNmy\nhYWFBQARPAnCbcRisaxqExsIBMw7zhfPvdI0Da/Xy7qxMcrlMuVymW63y+TkJA6HY7EA/Vvf4ty5\nc7z/zju43nuPQKmEo93G0elQ93hoPvQQss+H/NZbDM7MECyVCJZKcOgQmizTs1qRdJ3gsvlfXZuN\nYijE/rExGlNThEdGiEajRKNRnE7nigGdkiRhs9lwOp1YrdZVM7w+jSDMSNc0gr/lvz9VVc25N9fj\ndYxOlFar1Uy5utwKn7GK2ev1aLfbuN3uFbNcjBoYm80mVgpvExcPVTdqfEulknnzBRYvRIzPWLfb\npVKpkM1mCYVC+Hw++v0+hw4d4tSpU5fsegqLtVFOVaXldqPrOq5GgzsPHWJ4bg7pKq5B6l4v6Xic\n+eFhMrEYusWCz+djZGQEq9VK02qFbpdEu02v1yMSiTA8PEwwGMSytK1xc+ZKfy+CIAjLXXUN1szM\nDLt37+ajjz7ie9/7Hj/84Q/x+/3s2rWL733vewQCgZVPLFawBOG2ZwQKRlcvI5gBzEL0Wq1Gv98n\nm81SLBapVqts2bKFQCCA1WpFVVXOHj9O5+238R0+TPDsWaSl4Y2wGFQ1XS6crRb2Zd/vWyzUvF40\niwVNktBk2fyyOBxYfT5qU1PoU1OEo1EURcFut5tfuq4jyzJOpxNFUcw2+UZak3ERadRcwOJA0lar\ntWK1zyhyN2oejY6PqqoiSZJZY+Lz+XC73TSbTSqVCuVy2fwdGHVnRgC4PP3R+B13Oh0ajQaapiFJ\nEqFQCEVR0DSNbDZLMpmk2+0SCATMoaWxWGzVRWOv16NcLpvDVPP5PPV6nW3btpFIJMztjQ6lAG63\nG4/HI+pOPiO63a5Zi7v8y5jHV6/X0XUdj8eDw+FAlmUKhYLZvdS42aLrOuVymQ8++IBsNossy1gs\nFhRFwel0YrPZWFhYMDuHXpKmobTb9KxWelYrnnqdjadOMXHuHNZej4rfTyESYd3MzKphvV2bjUI4\nTD4SoeF207dYUO12SuEw3qEhNE2j2WxitVq55557mJiYMFfMjL/pbrdLv9/H5XLhcDiu240NQRA+\nP25Ik4t6vc4jjzzC3/3d3/Hcc8+RzWbN+qu///u/J5VK8YMf/OAT7YggCLev5V0PO50OLpfLHE5s\nBGLNZpNer4cEaKpKs1gkn80yWyqRTKVo1Os42m0SqRTj584RW5pncyV1r5cz69fTWDZgWZIknE4n\nnkAA5/AwwU2bsEciVGs1SqUSqqoiyzI2m43h4WFCoRCAmdpUq9XM9+P1etm8ebO5Ta1W46OPPiKd\nTpstpIPBILt27WJsbIx0Os2+ffsolUrYbDYmJiaILgsAvV6vGcwYd/8LhQLz8/Pkcjny+TyRSIQH\nHngAj8cDwPT0NPv37zffnyzLPP300wwPDxONRpEkiW63S6FQQFVVpqenOXr0KO1lNXRf//rXmZiY\nwOPxoGkayWSSn/3sZ+i6zubNm9m4caO5OmakUi0PthqNhjl/aHlwaOyP8Mm1220KhYLZstxIa3O5\nXObNimKxiKqqJJNJM4XW+Gx1u12SySSzs7Pous7IyAhDQ0M4HA6mp6c5ePAgvV4Pu91ONBo10/mu\nmaahdDq4mk0SySTj587hvkQQ1rNaVzSguDA6yqE776RlrKhLktmVVJIk1q1bxx133LHq5oEkSbjd\nblE3JQjCx3LdA6xut8szzzzDU089xV//9V+v+vnMzAxf/epXmZ6eXrUj//AP/2D++5FHHuGRRx65\n6h0TBEFYi9GIwwjK6vW6mcqWy+VIJpOLK0TpNJZaDVnTkDWNVq2GpqrIuo7c7+OrVpk8cwZXs3l1\nrytJdG02elYrNa+XUxs3sjA0BMvSCS/XCtrhcGCz2ajX65fcxmjacSVOp5OhoSFqtRq5XO6Srzs2\nNgYsHqfXeq2vfvWrJBIJZFmm0Whw4MABTpw4seY+RCIRnn32WRKJBJVKhY8++ojXXnttxTaupQ5r\n9913H7FYjGAwiCRJ1Go18vk87XabcDhMKBSiWq3SXPrdh0IhXC6XmcrYaDTM2jmjI9vtzqh9NNLV\nLtZoNCgUCuzZs4d6vW7OyVu/fj2Tk5PYbDY6nQ7vv/8+p06duuxn9WJXe2HhajRwNRoUw2G0pZEK\n1m6XbUePEk+nsfV6WLvdNTuPdm02JF3H2uuhyTIzY2Oc2rSJis/HQCZDNJcjMzBAcXiYWCyGzWbD\narVis9mw2WwoisLmzZtxOBwEg0EcDseKsQ5GwCkIgnA19uzZw549e8x/f+c737l+AZau67zwwguE\nw2G+//3vm99PpVIMDg4C8P3vf5/33nuPH/3oRyufWKxgCYLwKTFqmYxUOaOr4PKLKl3XOXHiBDMz\nM2zfvp2hoSFOnzxJ6uc/J3LqFJY1akEsmoar0cDdaGBbVutlqHu9tBUFpd3G2u1i6feRNY2e1Upb\nUWgrCi2Xi7rHQ93joRgMUr0ondpTq6Ha7ajL6ps+LVarlaeeeopKpcL+/fsv2+Ya4Mtf/jKbNm2i\n0Wjw4x//2AyQLuZwOHjuueeIxWJYLBYKhQI/+9nPaLVaPP7444yOjnLixAk++OADXC4XX/7yl/H7\n/aiqSi6X4+TJk3g8HsLhMCMjIwwMDJjz+ozgGlYOlzXq626Vi+jl9UjXso2u67RaLbO+sdvtmiuJ\nnU7HTEe1WCzY7XZsNhuaplEul/n5z39+yRUln8+3Yl7UJ6ZpBCoVorkc0VyOSC5n3qxQ7XZm162j\nHAxyx/Q0zlZr1cM7Dgctl4tyIMD5sTEyAwMgy0iaBrqOviw4cjgcZmv00dFRM1XWSNM1UnWN9D5B\nEITr7bquYO3bt48vfvGL7NixwzwB/OM//iP/+Z//yeHDh5EkifHxcf71X/+VgYGBT7QjgiAIN1Kv\n16NWq9FoNPD7/TidTvPfc3NznD59mmQyaQYZQ0NDxGIxjh07RqfTQe73zVleQ/PzbD55EteVakvW\nkI7HOb51K+56nQ1nzhAsFulZrRzbupUTmzejSxKxbBZfrcb80BCtZamLN5vH4+FP/uRP+PDDD3nv\nvfcuu63dbue5557DarXy8ssvrwjGjHofg8ViYdu2bWQyGTKZzIrnmZiY4NFHH2VwcBBd18lkMmat\n2fKaOL/fj6IowMomTIFAAKfTadbbXI8GJhef25YHSKqqUiqVFtNZl6VCGsH+8lVK4zzpcDjweDxm\n/VM2myWTyZi1UoVCgVwuZwaWxpB4t9ttpvgdOXKEWq32id6XwaaqKO02kqYtrir1+4s3GppN/JXK\n4le5vKoeSrXb6SgK3ovapxfDYT7csYOm203XakW129EusSpps9kIBALEYjGGl1arjOYqPp/PHM8g\nCILwaRKDhgVBEK6BUQRfq9XQNI16vW6m8zkcDhqNBm+99RZnz57F6XQSDofpdrtkUymi2Sy6JNFR\nFFSbDc1ioS/L2Ho9lHYbpdXC1Wzirdfx1GoMplIr6klgZY1Jy+k0gzhYTEucXbq772408NTr2Dsd\nOopC0+kkH42SHhhYcbf/RovFYhQKhatKZTS6I16uU9zV2LFjB/feey+6rvP2229z/PjxNbdzOByE\nw2FUVaXdbuP3+9m2bRsjIyNmnZnR3MDv92Oz2cy6v06nY6YkWiwWc3XMWBU1GpustSJlzF/r9/t0\nOh0OHTrEyZMnzUYSRgqb0+nE6XTSarXMFEm/38/Q0BATExPU63UOHTpE5Qozm64nq6oSLJUIF4sE\ni0XCxSKeqwzUmm432WiUXDRKPhql4vOBLBMolRg/f55Qscjs6ChnJidhjaDW4XAwODjI8PAwiUQC\nt9tt/u4VRcHlcpmpgLfKyqQgCLcnEWAJgiB8TEbrcaOFO2CmrRnd+YxjW6PR4NChQ1itVuLxOPl8\nniNHjlz2uGfvdMzuaE2XizOTk1wYGSGaz3PXwYPmMNRKIEDD7WYwmbxiO+quzUYqkaCzLDWq5XSS\nTCQoB4PYVZWtx44xPD9PIRRiZnycdDyO/hkr9J+amqJQKDA3N3fNj11+PrJYLIyOjrJp0yaCwSDF\nYpF0Ok29XkdRFHOVxFgdq1arVCoVMyDqdrsrVt+MYC0YDNLr9Zibm7tp5z5Hu01iYYFguUygVMLZ\natFyOmm6XIuprJ0Onnodd71udty8eBUKQJNlmm43miShyzJ9WablctFwu6l6vVQCASp+/1WltUqS\nxObNm5mYmKDdbtNoNHA6nSQSCbORjdfrNWvtRDt0QRBuRSLAEgRBuM6MxhrGxZ8xPLVcLmO1Ws10\nw0qlwmuvvUYul7vm15A0jUguR8PtprnU/c+91K7a2Wwu1nF5vXTsdpROB3e9zlAyif8yg5qbLhe2\nbndV/VhbUZgfHiYbi5GLxWi5XCt+7mi1GEomCZRKBMplfNUqpVCId++7j85F89CEG8dTq7Hl+HHs\nnQ6WpXS9httNxeej4vdTDIXoLQXW0UyGh/btw3GFOrqLabJMJRCgEApRXPqq+P0fa1XU4XAwNjZm\nzk6z2+1mN8tAIGD+HRnbipUpQRA+K0SAJQiCcBMYzQmKxaJ5p95Y9TAK8Wu1GqdOnTLnAkUiEdav\nX08ymfxYKzMA3mqVgUwGWdMwjriBcplEMmk2F0jH4xzfsoVwocD4+fN4L0oBKwcCzI6N0XQ6GZud\nJZ5Krbly1vB42LN7Ny2nk7GZGbz1OufGx6kEgx9r32839k6HibNn8VeruBsNXM0mdbebTDxOemCA\nUjBoptJFs1kefvPNFbPdLqbJMpl4nIrPx6aTJ5F0nXwkQnJoiFIgQNPtRmm3cTWbKK0WHUWh7nZT\n93joLNWrabL8iVcz7XY7O3bsYMeOHeYMOSOlMhgMoiiKCKQEQfhMEwGWIAjCTWS00+73+2YnQ1g8\nJrbbbVqtFoVCwRzi6vF4qNfrHDt2jHfffff6dnlbWt0qL83gWtpBQsUi8XSaaDZLJJ9ftcKlSxKp\nwUFysRhlv5+Wy8W9+/cTKhZXtNM2zIyPM719O42llbfbhdJssvnECWbXraMUDgMg9ftsn55m/Px5\nqj4fC0NDpONxhufn2XL8+JrdKA0dh4Pk0BA1j4c7jh5F1jRSiQTnJibQloIgT72Ov1IhUC4TLBZX\nBMIntmzhw507b1j6p8PhMNufy7JMLBZj48aNRCIR7HY7oVBItNQXBOFzSQRYgiAItzBN0+h0OmZr\naUmS0DSNbDZLsVjk+PHjlMtlarUasixjsVjMDohX01jiWsn9PoOpFOtmZnB0OsyPjHBhdNRc4TBY\nul0efOcdhubnAcjGYtR8PsbPnUPWNDRZ5qM77uCjrVvXbGjwWeep1bD0en9YrdM0vvTaa0RyOTRZ\n5uCuXeQiER585x0Clxm+m47HmRsZoeF203K58JfLxDMZ4qnUqplspzZu5NBdd10yYHK02wwtLBBP\npZgbHWVudPQTv0+j0YfX6yUUChGLxYhGo3i9XmRZXnFeN7ZzOBxieK8gCJ9rIsASBEH4DDJSDFut\nFu122+xiZ6RWSZJEv9+nWq1y4sQJzp8/f8k5VDeMpjG8sEDV6zXnebnrdbYfOcLY0jDjXDTKOw88\nYNaRLac0mwwlk9hVlRObNn2q3Q8vx12rMTo3x8zY2Kp6NHSdjSdPMnX4MJKus+eRR8gMDrL52DGm\nDh+mb7GYjSJ0SVqsk/J4eG/XLhydDkMLCwxkMtR8Po5s3042Hl97J3Qdf7m8GDBlMlwYHeXMhg03\n9H3bbDZCoRATExOsX78ep9O5YraY0QLe6OQnGlAIgnC7EgGWIAjC55DRIKDb7VKr1VBV1ex62G63\nqdfrlMtlKpUKrVbLbD1er9fNQbU30kAqxf3vvouz1aJrs/HqH/3RH4YqaxoPvPMO62Znze3nRkf5\n/YMP3vTVrlg6zUP79mFXVXpWK9M7dnBq40Z0Wcbe6XDfu+8ytLBgbq/a7ey//36+sG8fsqax95FH\nUNptdr33HpZ+n3MTE3xw9930lrpQ3kwWi4VEIsH4+Dijo6MrmkoYs6R0Xcfj8Zgt0UUAJQiCsJoI\nsARBEG4DxkqDpmkrhu6qqoqqqiuG2xqt5lOpFIVCgWKxiK7rBINBAoEA9XqdZDJJ9zL1QQabzXbJ\n7eztNg++/TbxdJrMwABvPPYYSBKTp06x6/336VssZOJxotkstm6XcxMTHLj33psWZE2ePs3d779v\nrjq563VgsRZKdTiwdzo4Oh26NhsH7r2X8ZkZEsuCrTOTk7x/773AYgqho9OhEInc8P22Wq0kEgms\nVqu54ul2uwkEAoTDYQKBAB6Px2wu4fP5UBRlRRqfJEkirU8QBOEqiQBLEARBMBkd3YyBua1Wy2yV\nLUkSDofDXA2r1WpUq1WKxSLVatWcAdVoNIhGo9x1110MDw9TLpd58803yWazq17P3unwzC9+gV1V\neevhhykFg3zlV7/C2uux76GHmB8dJZLN8ugbb2Dp98kMDKDJMnZVpRIIMD80RCYep3+DmyVsP3KE\nbUePAnB861Y+3LGDRCrF3QcPmoEWQDEc5vdf+AINjwebqvLl3/4Wb7VKw+Ph1089dcNXqhwOBz6f\nD4/Hg9/vZ2JiglAoZM5kWx5IGyl9RtdKoxmFIAiC8MmIAEsQBEG4Zpqmmd0PjTlGRuBlHM/9fj9u\nt5t2u02xWOTUqVO89dZbq55rw8mT3H3wIA2Ph5rHQzydZm5khN8//LC5TTyZ5Itvvom8bGivQbXb\nObZtG6c2bkT7mHVaUr9PoFzGU6/jajaZHxkxuxzGMhkee+01dEli/333MTMx8YfHaRquZnOxrkrX\nqfp8K1bY3PU6m06c4Mzk5B9SIJe/riRxzz33sGPHDqanp3n//ffXbE5it9sZHBzE6XSawZDRAKXX\n6zEwMMDExAQulwtd17FYLCiKgtPpxG63i8BJEAThUyQCLEEQBOG6Wt5q3tDv91lYWOCHP/zhqu0l\nTePJX/8af6UCLAZMv3r6adoXDSn2lcuEi0U6Dgc9q5VoLsfw3BzBpS58DY+Hwzt3Mrdu3TXtr1VV\n+dLvfme2qQeoeb3875NPAvDUr3+Nu17n6B13cHTHjmt67svx+/088cQTBINBwuEwpVKJarXK66+/\nTqlUIhaLEY/HGRsbw+fzIUkSNpsNWZaRZdkMcjVNw+Vy4XQ6RV2UIAjCLUAEWIIgCMINp+s6yWSS\nl156ac2arIF0mkdffx2A/fffz/llq0RXeGIGUynuPHQI31KAduiuuzi5efOKzQLFIpF8Hm+thqfR\nIB2Pc3qp696Dv/89oxcu0FYUCpEI/koFT63GzPg4XauVDadPUw4E+N8nnvjEnQx9Ph+Dg4MMDQ0x\nNjZGMBjE7XabQZEx98xI6XO73SiKgt1uF4GTIAjCZ4QIsARBEIRPxfz8PC+//DKFQmHNn285dgxL\nr8fR7dvhGoMJSdPYePIkdx46BMA7DzzA7Pg4aBrbPvqI7dPTqx6zMDxMPhJh5+HD9KxW/vfJJ6n5\nfPgqFZ74zW9WtFP/3yefpGzMtPqYBgYGePrpp3E4HLjdbhwOx5qDdtdaARQEQRA+O0SAJQiCIHwq\nUqkUr776KufPn79hr7H5+HGmDh1ClyRmxsfxVyqElgK6mbExKoEAPYuFHUeOYFu2kvb2gw9yYWzM\n/PfE2bPcu38/ANPbt/PR9u2faL+cTiff/va3icfjKBcNZRYEQRA+X641rrmxbZoEQRCEzy1FUfD5\nfDf0NU5s2YKj3WbL8eOMnzsHQNdm4+0vfIFUImFul0wkeGjfPoKlEmcmJ1cEVwDnJv5/e/cfG/Vd\nx3H89b3f1/buer22d4yydRS69vhZhSGb00O84liobCxEXAih6B8ajTg1wz/UzmRrdTELYz9izNTq\nkm384yALaWRjhwbD0ICOX6bo2lgQGhG7haIpLecf7L7b0dIf189Rjj4ff7Xf+9733sveoXnd59ds\nFV+8qKL//lcn4vFJ1WRZlu6//36VlpYSrgAAwzCCBQDISX9/vw4fPqx9H6y1ypt0WrPffVeuy5d1\nMRDQ+UhEAyMEG8fQkMIXLujfkUjeztby+/1asmSJ4vG4otEo0/4AYBpgBAsAcEO4XC6FJ7mOaVws\nS+/W1Ix52xWnU/+uqDD2sXPnzlUkElEwGFRxcbGCwaBcLpdcLpcqKysJVwCAERGwAAA5cTqdKvng\nbKlbidfr1apVqxSNRhUIBLIO7nU6nQQrAMCoCFgAgJw4nU77HKcrIxwYXGicTqeqq6t17733KhQK\nKRwOE6YAABNGwAIA5CQzJz0QCOi9D86sKhRlZWX69Kc/rYGBAV26dEkOh0N33HGHXC6XysrK5PV6\np7pEAECBImABAHLmcDgUDAYLLmDNnDlTt912m4qLi+3RN5/PJ+ckDx4GAICABQDImdfrnfBW7R6P\nRwMDA3mqaHwqKirk9/vl9/untA4AwK0nP/vYAgCmBa/XO6GdBKuqqrRq1ao8VjQ+5eXlcrn4jhEA\nYB4BCwCQs8yapfEKh8Mj3n+jdyMMBAJyu9039DMBANMDAQsAkDOn0zmhKYKRSEQej0eOaw4CfuCB\nBxSLxUyXN6Li4mJJGlYDAAAmjPrXpaenRytWrNC8efM0f/58PfPMM5KkCxcuKJlMqra2Vo2Njerr\n67shxQIAbi4ul0s+n2/c25mXlZXJsiwFAgH7Wub3iYyETQbbrwMA8mnUgOV2u/X000/r+PHjOnjw\noJ577jmdPHlSbW1tSiaT6uzs1MqVK9XW1naj6gUA3EQyW7UXFRWN6/5AIGBv7Z5RVFQkh8OhysrK\nfJWZJRwOs7kFACBvRg1YsVhMixcvlnR1fnx9fb3OnDmj3bt3a9OmTZKkTZs26bXXXst/pQCAm5Jl\nWURnTNIAABKUSURBVOOaJpg5mNjtdmcFrGAwqHQ6rYqKCmM1lZSUXHdELBqNcs4VACBvxj0Bvbu7\nW0eOHNGyZcvU29uraDQq6eofqt7e3rwVCAC4ubnd7nEFrFAopHQ6LZ/Pp1AoZF8PBoMTXss1lng8\nrkQiMeJrkUiEDS4AAHkzroB18eJFrVu3Ttu3b8/61lG6+s0lc9kBYPry+XwqLS0d875QKCSn0zls\n58FgMGhP2ctsQJGR60YUM2bMUCQSGXEqYElJCVu0AwDyZsy/MJcvX9a6deu0ceNGrV27VtLVUatz\n584pFovp7Nmz150339LSYv+cSCSu+20iAKBwud1uRSKRMe8LhULy+XzDRqsikYhcLpccDofKysrU\n398vSaqpqdGSJUu0c+dOpdPpCdUUDofldDo1e/ZsHT9+3L6e2Q6eHQQBANeTSqWUSqVyfv+oASud\nTmvLli2Kx+PaunWrfb2pqUnt7e167LHH1N7ebgeva300YAEAbk1OpzNryt/1lJeXy+v1yul0Zm2K\nEQqF5HK55Pf7VVZWpp6eHklSQ0ODgsGg5syZo1OnTo27Hq/XK5fLpVAopPr6+qyAxQ6CAICxXDsw\n9Pjjj0/o/aN+hXfgwAG99NJLeuutt9TQ0KCGhgZ1dHRo27Zt2rt3r2pra7Vv3z5t27Ytp+IBAIXP\n5XKNaxfBzKiSw+GQw+Gw10EVFRXJ6XTK6/XaZ2GFQiGFQiFFIhEtX758QiNOmdE0r9erUCiUNe2Q\nHQQBAPk26gjWJz/5SV25cmXE19544428FAQAKCwOh0OWZSkej+vEiRPXvS+z9imztXsgEND7779v\nhy6Xy2WHo3g8ruLiYnm9Xvn9fsXjcR07dmxc9UQiEftsLq/Xq9mzZ+vo0aOSrk5x9/l8k/+PBgDg\nOpiEDgCYtGg0quXLl9s7zF7L4/HYQUq6GsoCgYB9LpZlWXK73fZo1l133WVvqhSJRLR06dJx7/wX\ni8XsUapAIKD6+nr7tcx6LwAA8oWABQCYNJfLpfLyct1///3DdgKUPtyiPbP+yev1KhAI2Fu0Sx8e\nWrxw4UK53W47CLndbnk8Ht15553jqqWiosJ+b+ZzMpsxFRcXE7AAAHlFwAIAGJHZrn316tV2aMoI\nBoNZwcbr9aq0tFTBYDDr0F+n06nFixcP2/a9uLh4XAcROxwOFRUV2aNdlmUpEonogQce0O23327f\nAwBAvvBXBgBgTDAYVEVFhRobG+3RqnA4rHvvvTfrHEWn06lwOKxwOJwVsDJTBK9dJ+XxeOwNMK71\n0XVVpaWlWSNlkuT3+1VeXq7GxkbCFQAg75gnAQAwxrIslZeXa3BwUPfcc4+6u7u1atUqRSKRrJ0G\nXS6XAoGAHA5H1miX3++XZVnDglBm2/WRJJNJ9fX16fXXX1ckEhlxrVZRUZHS6fSEz9MCAGCiCFgA\nAKMsy1I0GtWVK1dUV1enyspKeTyerHucTqf8fv+wgOXxeIbdK324U2FRUZEuXbpkXw8EAvb27jU1\nNaqoqLjulvEjrQ0DAMA0AhYAwDiHw2FP6bt2PVbmdcuy5Pf7x7XphGVZ9nqqjwasWbNm2eddfepT\nn1J/f/+4dxsEACAfmIwOAMgLp9M5YrjKSKfTunLlStZ6qdEUFRXZ52Rl1NTUqKSkRB6PRyUlJSot\nLSVgAQCmFAELADAlRgtfI8lMBcywLCtr+mE4HFZxcTEbWQAAphR/hQAAU8Ln801otMntdqu8vNz+\nPXOo8UfP0QoGg+MeEQMAIB9YgwUAmBLFxcXy+/3jvt/lcsnn88npdGpoaEi33367SkpK8lghAAAT\nxwgWAGBKeDyeYeddjcayLKXTaYXDYUnS7NmzJxTQAAC4EQhYAICC4Xa7FYlE5PP57M0tAAC4mTBF\nEABQMILBoO655x5VVlbaW70DAHAzIWABAAqG3+9XLBaT0+lUMBic6nIAABjGSqfT6bw8+IO58gAA\nmJY5P4sRLABAvk001zCCBQAoOJx1BQC4WfEXCgAAAAAMIWABAAAAgCEELAAAAAAwhIAFAAAAAIYQ\nsAAAAADAEAIWAAAAABhCwAIAAAAAQwhYAAAAAGAIAQsAAAAADBkzYDU3NysajWrBggX2tZaWFlVV\nVamhoUENDQ3q6OjIa5EAAAAAUAjGDFibN28eFqAsy9Kjjz6qI0eO6MiRI/rc5z6XtwIBAAAAoFCM\nGbDuu+8+hcPhYdfT6XReCgIAAACAQpXzGqwdO3Zo0aJF2rJli/r6+kzWBAAAAAAFyZXLm77yla/o\n+9//viTpe9/7nr71rW/pxRdfHHZfS0uL/XMikVAikcipSAAAAAC4EVKplFKpVM7vt9LjmOvX3d2t\nNWvW6OjRo+N+zbIsphECAAAAKGgTzTU5TRE8e/as/fNvfvObrB0GAQAAAGC6GnOK4IYNG7R//36d\nP39es2bN0uOPP65UKqU///nPsixLd955p37605/eiFoBAAAA4KY2rimCOT2YKYIAAAAACtwNmSII\nAAAAABiOgAUAAAAAhhCwAAAAAMAQAhYAAAAAGELAAgAAAABDCFgAAAAAYAgBCwAAAAAMIWABAAAA\ngCEELAAAAAAwhIAFAAAAAIYQsAAAAADAEAIWAAAAABhCwAIAAAAAQwhYAAAAAGAIAQsAAAAADCFg\nAQAAAIAhBCwAAAAAMISABQAAAACGELAAAAAAwBACFgAAAAAYQsACAAAAAEMIWAAAAABgCAELAAAA\nAAwhYAEAAACAIQQsAAAAADBkzIDV3NysaDSqBQsW2NcuXLigZDKp2tpaNTY2qq+vL69FAgAAAEAh\nGDNgbd68WR0dHVnX2tralEwm1dnZqZUrV6qtrS1vBQIAAABAobDS6XR6rJu6u7u1Zs0aHT16VJJU\nV1en/fv3KxqN6ty5c0okEvrrX/+a/WDL0jgeDQAAAAA3rYnmmpzWYPX29ioajUqSotGoent7c3kM\nAAAAANxSXJN9gGVZsixrxNdaWlrsnxOJhBKJxGQ/DgAAAADyJpVKKZVK5fz+nKcIplIpxWIxnT17\nVitWrGCKIAAAAIBbzg2ZItjU1KT29nZJUnt7u9auXZvLYwAAAADgljLmCNaGDRu0f/9+nT9/XtFo\nVD/84Q/1+c9/XuvXr9c//vEPVVdXa+fOnSotLc1+MCNYAAAAAArcRHPNuKYI3ohCAAAAAOBmc0Om\nCAIAAAAAhiNgAQAAAIAhBCwAAAAAMISABQAAAACGELAAAAAAwBACFgAAAAAYQsACAAAAAEMIWAAA\nAABgCAELAAAAAAwhYAEAAACAIQQsAAAAADCEgAUAAAAAhhCwAAAAAMAQAhYAAAAAGELAAgAAAABD\nCFgAAAAAYAgBCwAAAAAMIWABAAAAgCEELAAAAAAwhIAFAAAAAIYQsAAAAADAEAIWAAAAABhCwAIA\nAAAAQwhYAAAAAGAIAQsAAAAADHFN5s3V1dUKBoNyOp1yu906dOiQqboAAAAAoOBMKmBZlqVUKqWy\nsjJT9QAAAABAwZr0FMF0Om2iDgAAAAAoeJMKWJZl6bOf/ayWLFmin/3sZ6ZqAgAAAICCNKkpggcO\nHNCMGTP0r3/9S8lkUnV1dbrvvvtM1QYAAAAABWVSAWvGjBmSpIqKCj344IM6dOhQVsBqaWmxf04k\nEkokEpP5OAAAAADIq1QqpVQqlfP7rXSOi6guXbqkoaEhBQIB9ff3q7GxUT/4wQ/U2Nh49cGWxfos\nAAAAAAVtorkm5xGs3t5ePfjgg5KkwcFBPfLII3a4AgAAAIDpKOcRrDEfzAgWAAAAgAI30Vwz6W3a\nAQAAAABXEbAAAAAAwBACFgAAAAAYQsACAAAAAEMIWAAAAABgCAELAAAAAAwhYAEAAACAIQQsAAAA\nADCEgAUAAAAAhhCwAAAAAMAQAhYAAAAAGELAAgAAAABDCFgAAAAAYAgBCwAAAAAMIWABAAAAgCEE\nLAAAAAAwhIAFAAAAAIYQsAAAAADAEAIWAAAAABhCwAIAAAAAQwhYAAAAAGAIAQsAAAAADCFgAQAA\nAIAhBCwAAAAAMISABQAAAACG5BywOjo6VFdXp7lz5+pHP/qRyZoAAAAAoCDlFLCGhob0ta99TR0d\nHTpx4oRefvllnTx50nRtuMWlUqmpLgE3OXoEY6FHMBZ6BGOhR2BaTgHr0KFDmjNnjqqrq+V2u/WF\nL3xBu3btMl0bbnH8g4ax0CMYCz2CsdAjGAs9AtNyClhnzpzRrFmz7N+rqqp05swZY0UBAAAAQCHK\nKWBZlmW6DgAAAAAoeFY6nU5P9E0HDx5US0uLOjo6JEmtra1yOBx67LHH7HvmzJmjv//97+YqBQAA\nAIAbrKamRn/729/GfX9OAWtwcFB33XWX3nzzTd122226++679fLLL6u+vn6ijwIAAACAW4Yrpze5\nXHr22We1atUqDQ0NacuWLYQrAAAAANNeTiNYAAAAAIDhcj5oeDQ7duxQfX295s+fn7Uuq7W1VXPn\nzlVdXZ1++9vf5uOjUUB+8pOfyOFw6MKFC/Y1egSS9J3vfEf19fVatGiRHnroIb333nv2a/QIMjjw\nHtfq6enRihUrNG/ePM2fP1/PPPOMJOnChQtKJpOqra1VY2Oj+vr6prhSTKWhoSE1NDRozZo1kugP\nZOvr69PDDz+s+vp6xeNxvf322xPuEeMB66233tLu3bv1zjvv6NixY/r2t78tSTpx4oReffVVnThx\nQh0dHfrqV7+qK1eumP54FIienh7t3btXd9xxh32NHkFGY2Ojjh8/rr/85S+qra1Va2urJHoEH+LA\ne4zE7Xbr6aef1vHjx3Xw4EE999xzOnnypNra2pRMJtXZ2amVK1eqra1tqkvFFNq+fbvi8bi9Kzb9\ngY/6xje+odWrV+vkyZN65513VFdXN+EeMR6wXnjhBX33u9+V2+2WJFVUVEiSdu3apQ0bNsjtdqu6\nulpz5szRoUOHTH88CsSjjz6qH//4x1nX6BFkJJNJORxX/3latmyZTp8+LYkewYc48B4jicViWrx4\nsSSppKRE9fX1OnPmjHbv3q1NmzZJkjZt2qTXXnttKsvEFDp9+rT27NmjL33pS8qskqE/kPHee+/p\n97//vZqbmyVd3XciFApNuEeMB6xTp07pd7/7nT7xiU8okUjoT3/6kyTpn//8p6qqquz7OJx4+tq1\na5eqqqq0cOHCrOv0CEby85//XKtXr5ZEj+BDHHiPsXR3d+vIkSNatmyZent7FY1GJUnRaFS9vb1T\nXB2myje/+U099dRT9pd4kugP2Lq6ulRRUaHNmzfrYx/7mL785S+rv79/wj2S0y6CyWRS586dG3b9\niSee0ODgoP7zn//o4MGD+uMf/6j169fr3XffHfE5HFh86xqtR1pbW7PWzoy2zwo9cuu6Xo88+eST\n9rz4J554Qh6PR1/84hev+xx6ZHri/ztGc/HiRa1bt07bt29XIBDIes2yLPpnmnr99ddVWVmphoYG\npVKpEe+hP6a3wcFBHT58WM8++6yWLl2qrVu3DpsOOJ4eySlg7d2797qvvfDCC3rooYckSUuXLpXD\n4dD58+c1c+ZM9fT02PedPn1aM2fOzOXjUQCu1yPHjh1TV1eXFi1aJOlqH3z84x/X22+/TY9MM6P9\nOyJJv/zlL7Vnzx69+eab9jV6BBnX9kJPT0/W6Camr8uXL2vdunXauHGj1q5dK+nqN87nzp1TLBbT\n2bNnVVlZOcVVYir84Q9/0O7du7Vnzx7973//0/vvv6+NGzfSH7BVVVWpqqpKS5culSQ9/PDDam1t\nVSwWm1CPGJ8iuHbtWu3bt0+S1NnZqYGBAZWXl6upqUmvvPKKBgYG1NXVpVOnTunuu+82/fG4yc2f\nP1+9vb3q6upSV1eXqqqqdPjwYUWjUXoEto6ODj311FPatWuXfD6ffZ0eQcaSJUt06tQpdXd3a2Bg\nQK+++qqampqmuixMsXQ6rS1btigej2vr1q329aamJrW3t0uS2tvb7eCF6eXJJ59UT0+Purq69Mor\nr+gzn/mMfv3rX9MfsMViMc2aNUudnZ2SpDfeeEPz5s3TmjVrJtQjOY1gjaa5uVnNzc1asGCBPB6P\nfvWrX0mS4vG41q9fr3g8LpfLpeeff54hWGT1AD2CjK9//esaGBhQMpmUJC1fvlzPP/88PQIbB95j\nJAcOHNBLL72khQsXqqGhQdLVox22bdum9evX68UXX1R1dbV27tw5xZXiZpD5+0F/4KN27NihRx55\nRAMDA6qpqdEvfvELDQ0NTahHOGgYAAAAAAzJy0HDAAAAADAdEbAAAAAAwBACFgAAAAAYQsACAAAA\nAEMIWAAAAABgCAELAAAAAAwhYAEAAACAIQQsAAAAADDk/+hcL35G3h8XAAAAAElFTkSuQmCC\n",
       "text": [
        "<matplotlib.figure.Figure at 0x7ff440bc2b90>"
       ]
      }
     ],
     "prompt_number": 81
    },
    {
     "cell_type": "code",
     "collapsed": false,
     "input": [
      "fig = ax.get_figure()\n",
      "fig.savefig('../doc/imgs/radial_profile_no_bias_15cells.png')"
     ],
     "language": "python",
     "metadata": {},
     "outputs": [],
     "prompt_number": 86
    },
    {
     "cell_type": "code",
     "collapsed": false,
<<<<<<< HEAD
     "input": [],
     "language": "python",
     "metadata": {},
     "outputs": []
    },
    {
     "cell_type": "code",
     "collapsed": false,
=======
>>>>>>> 84e28510
     "input": [
      "lj.plot_ortho_proj(eptm, vfilt=eptm.is_local_vert, efilt=eptm.is_local_edge)"
     ],
     "language": "python",
     "metadata": {},
     "outputs": []
    },
    {
     "cell_type": "code",
     "collapsed": false,
     "input": [
      "lj.local_slice(eptm, theta_c=0., zed_c=0, theta_amp=3.14/3, zed_amp=5)"
     ],
     "language": "python",
     "metadata": {},
     "outputs": []
    },
    {
     "cell_type": "code",
     "collapsed": false,
     "input": [
      "lj.plot_ortho_proj(eptm, vfilt=eptm.is_local_vert, efilt=eptm.is_local_edge, text=False)"
     ],
     "language": "python",
     "metadata": {},
     "outputs": []
    },
    {
     "cell_type": "code",
     "collapsed": false,
     "input": [
      "eptm_nt = lj.Epithelium('../saved_graphs/xml/after_apoptosis_nt.xml',\n",
      "                        paramfile='../default/params.xml')\n",
      "eptm_t = lj.Epithelium('../saved_graphs/xml/after_apoptosis_t.xml',\n",
      "                       paramfile='../default/params.xml')"
     ],
     "language": "python",
     "metadata": {},
     "outputs": [],
     "prompt_number": 20
    },
    {
     "cell_type": "code",
     "collapsed": false,
     "input": [
      "thetas = np.linspace(0, 2*np.pi, 180) + np.pi/2\n",
      "\n",
      "for n, theta in enumerate(thetas):\n",
      "    #output_nt= '../saved_graphs/png/after_apopto_nt_3d/angle_%03i.png' %n\n",
      "    output_t= '../saved_graphs/png/after_apopto_t_3d/angle_%03i.png' %n\n",
      "    lj.draw(eptm_nt, d_theta=theta, output3d=output_nt)\n",
      "    lj.draw(eptm_t, d_theta=theta, output3d=output_t)\n",
      "    "
     ],
     "language": "python",
     "metadata": {},
     "outputs": [],
     "prompt_number": 25
    },
    {
     "cell_type": "code",
     "collapsed": false,
     "input": [
      "import os\n",
      "dirname = 'apopto_vr0.80_ctr1.20_rt0.20/'\n",
      "xml_list = os.listdir(os.path.join('../saved_graphs/xml/', dirname))\n",
      "xml_list.sort()\n",
      "xml_list = [fname for fname in xml_list]\n",
      "print(xml_list[0], xml_list[-1])"
     ],
     "language": "python",
     "metadata": {},
     "outputs": [
      {
       "output_type": "stream",
       "stream": "stdout",
       "text": [
        "('apopto_0001.xml', 'apopto_0610.xml')\n"
       ]
      }
     ],
     "prompt_number": 33
    },
    {
     "cell_type": "code",
     "collapsed": false,
     "input": [
      "for xml_name in xml_list:\n",
      "    xml_graph = os.path.join('../saved_graphs/xml/', dirname, xml_name)\n",
      "    png_name = os.path.join('../saved_graphs/xml/', dirname, xml_name[:-4]+'_3d.png')\n",
      "    etm = lj.Epithelium(xml_graph,\n",
      "                        paramfile='../default/params.xml')\n",
      "    lj.draw(eptm, output3d=png_name, verbose=True)\n",
      "for theta in np.linspace(0, 2*np.pi, 180):\n",
      "    name = png_name[:-4]+'%.3f.png' % theta\n",
      "    lj.draw(eptm, output3d=png_name, verbose=True)"
     ],
     "language": "python",
     "metadata": {},
     "outputs": [
      {
       "output_type": "stream",
       "stream": "stdout",
       "text": [
        "4344\n",
        "saved tissue to ../saved_graphs/xml/apopto_vr0.80_ctr1.20_rt0.20/apopto_0001_3d.png"
       ]
      },
      {
       "output_type": "stream",
       "stream": "stdout",
       "text": [
        "\n",
        "saved tissue to tissue_sz.pdf"
       ]
      },
      {
       "output_type": "stream",
       "stream": "stdout",
       "text": [
        "\n",
        "4344"
       ]
      },
      {
       "output_type": "stream",
       "stream": "stdout",
       "text": [
        "\n",
        "saved tissue to ../saved_graphs/xml/apopto_vr0.80_ctr1.20_rt0.20/apopto_0002_3d.png"
       ]
      },
      {
       "output_type": "stream",
       "stream": "stdout",
       "text": [
        "\n",
        "saved tissue to tissue_sz.pdf"
       ]
      },
      {
       "output_type": "stream",
       "stream": "stdout",
       "text": [
        "\n",
        "4344"
       ]
      },
      {
       "output_type": "stream",
       "stream": "stdout",
       "text": [
        "\n",
        "saved tissue to ../saved_graphs/xml/apopto_vr0.80_ctr1.20_rt0.20/apopto_0003_3d.png"
       ]
      },
      {
       "output_type": "stream",
       "stream": "stdout",
       "text": [
        "\n",
        "saved tissue to tissue_sz.pdf"
       ]
      },
      {
       "output_type": "stream",
       "stream": "stdout",
       "text": [
        "\n",
        "4344"
       ]
      },
      {
       "output_type": "stream",
       "stream": "stdout",
       "text": [
        "\n",
        "saved tissue to ../saved_graphs/xml/apopto_vr0.80_ctr1.20_rt0.20/apopto_0004_3d.png"
       ]
      },
      {
       "output_type": "stream",
       "stream": "stdout",
       "text": [
        "\n",
        "saved tissue to tissue_sz.pdf"
       ]
      },
      {
       "output_type": "stream",
       "stream": "stdout",
       "text": [
        "\n",
        "4344"
       ]
      },
      {
       "output_type": "stream",
       "stream": "stdout",
       "text": [
        "\n",
        "saved tissue to ../saved_graphs/xml/apopto_vr0.80_ctr1.20_rt0.20/apopto_0005_3d.png"
       ]
      },
      {
       "output_type": "stream",
       "stream": "stdout",
       "text": [
        "\n",
        "saved tissue to tissue_sz.pdf"
       ]
      },
      {
       "output_type": "stream",
       "stream": "stdout",
       "text": [
        "\n",
        "4344"
       ]
      },
      {
       "output_type": "stream",
       "stream": "stdout",
       "text": [
        "\n",
        "saved tissue to ../saved_graphs/xml/apopto_vr0.80_ctr1.20_rt0.20/apopto_0006_3d.png"
       ]
      },
      {
       "output_type": "stream",
       "stream": "stdout",
       "text": [
        "\n",
        "saved tissue to tissue_sz.pdf"
       ]
      },
      {
       "output_type": "stream",
       "stream": "stdout",
       "text": [
        "\n",
        "4344"
       ]
      },
      {
       "output_type": "stream",
       "stream": "stdout",
       "text": [
        "\n",
        "saved tissue to ../saved_graphs/xml/apopto_vr0.80_ctr1.20_rt0.20/apopto_0007_3d.png"
       ]
      },
      {
       "output_type": "stream",
       "stream": "stdout",
       "text": [
        "\n",
        "saved tissue to tissue_sz.pdf"
       ]
      },
      {
       "output_type": "stream",
       "stream": "stdout",
       "text": [
        "\n",
        "4344"
       ]
      },
      {
       "output_type": "stream",
       "stream": "stdout",
       "text": [
        "\n",
        "saved tissue to ../saved_graphs/xml/apopto_vr0.80_ctr1.20_rt0.20/apopto_0008_3d.png"
       ]
      },
      {
       "output_type": "stream",
       "stream": "stdout",
       "text": [
        "\n",
        "saved tissue to tissue_sz.pdf"
       ]
      },
      {
       "output_type": "stream",
       "stream": "stdout",
       "text": [
        "\n",
        "4344"
       ]
      },
      {
       "output_type": "stream",
       "stream": "stdout",
       "text": [
        "\n",
        "saved tissue to ../saved_graphs/xml/apopto_vr0.80_ctr1.20_rt0.20/apopto_0009_3d.png"
       ]
      },
      {
       "output_type": "stream",
       "stream": "stdout",
       "text": [
        "\n",
        "saved tissue to tissue_sz.pdf"
       ]
      },
      {
       "output_type": "stream",
       "stream": "stdout",
       "text": [
        "\n",
        "4344"
       ]
      },
      {
       "output_type": "stream",
       "stream": "stdout",
       "text": [
        "\n",
        "saved tissue to ../saved_graphs/xml/apopto_vr0.80_ctr1.20_rt0.20/apopto_0010_3d.png"
       ]
      },
      {
       "output_type": "stream",
       "stream": "stdout",
       "text": [
        "\n",
        "saved tissue to tissue_sz.pdf"
       ]
      },
      {
       "output_type": "stream",
       "stream": "stdout",
       "text": [
        "\n",
        "4344"
       ]
      },
      {
       "output_type": "stream",
       "stream": "stdout",
       "text": [
        "\n",
        "saved tissue to ../saved_graphs/xml/apopto_vr0.80_ctr1.20_rt0.20/apopto_0011_3d.png"
       ]
      },
      {
       "output_type": "stream",
       "stream": "stdout",
       "text": [
        "\n",
        "saved tissue to tissue_sz.pdf"
       ]
      },
      {
       "output_type": "stream",
       "stream": "stdout",
       "text": [
        "\n",
        "4344"
       ]
      },
      {
       "output_type": "stream",
       "stream": "stdout",
       "text": [
        "\n",
        "saved tissue to ../saved_graphs/xml/apopto_vr0.80_ctr1.20_rt0.20/apopto_0012_3d.png"
       ]
      },
      {
       "output_type": "stream",
       "stream": "stdout",
       "text": [
        "\n",
        "saved tissue to tissue_sz.pdf"
       ]
      },
      {
       "output_type": "stream",
       "stream": "stdout",
       "text": [
        "\n",
        "4344"
       ]
      },
      {
       "output_type": "stream",
       "stream": "stdout",
       "text": [
        "\n",
        "saved tissue to ../saved_graphs/xml/apopto_vr0.80_ctr1.20_rt0.20/apopto_0013_3d.png"
       ]
      },
      {
       "output_type": "stream",
       "stream": "stdout",
       "text": [
        "\n",
        "saved tissue to tissue_sz.pdf"
       ]
      },
      {
       "output_type": "stream",
       "stream": "stdout",
       "text": [
        "\n",
        "4344"
       ]
      },
      {
       "output_type": "stream",
       "stream": "stdout",
       "text": [
        "\n",
        "saved tissue to ../saved_graphs/xml/apopto_vr0.80_ctr1.20_rt0.20/apopto_0014_3d.png"
       ]
      },
      {
       "output_type": "stream",
       "stream": "stdout",
       "text": [
        "\n",
        "saved tissue to tissue_sz.pdf"
       ]
      },
      {
       "output_type": "stream",
       "stream": "stdout",
       "text": [
        "\n",
        "4344"
       ]
      },
      {
       "output_type": "stream",
       "stream": "stdout",
       "text": [
        "\n",
        "saved tissue to ../saved_graphs/xml/apopto_vr0.80_ctr1.20_rt0.20/apopto_0015_3d.png"
       ]
      },
      {
       "output_type": "stream",
       "stream": "stdout",
       "text": [
        "\n",
        "saved tissue to tissue_sz.pdf"
       ]
      },
      {
       "output_type": "stream",
       "stream": "stdout",
       "text": [
        "\n",
        "4344"
       ]
      },
      {
       "output_type": "stream",
       "stream": "stdout",
       "text": [
        "\n",
        "saved tissue to ../saved_graphs/xml/apopto_vr0.80_ctr1.20_rt0.20/apopto_0016_3d.png"
       ]
      },
      {
       "output_type": "stream",
       "stream": "stdout",
       "text": [
        "\n",
        "saved tissue to tissue_sz.pdf"
       ]
      },
      {
       "output_type": "stream",
       "stream": "stdout",
       "text": [
        "\n",
        "4344"
       ]
      },
      {
       "output_type": "stream",
       "stream": "stdout",
       "text": [
        "\n",
        "saved tissue to ../saved_graphs/xml/apopto_vr0.80_ctr1.20_rt0.20/apopto_0017_3d.png"
       ]
      },
      {
       "output_type": "stream",
       "stream": "stdout",
       "text": [
        "\n",
        "saved tissue to tissue_sz.pdf"
       ]
      },
      {
       "output_type": "stream",
       "stream": "stdout",
       "text": [
        "\n",
        "4344"
       ]
      },
      {
       "output_type": "stream",
       "stream": "stdout",
       "text": [
        "\n",
        "saved tissue to ../saved_graphs/xml/apopto_vr0.80_ctr1.20_rt0.20/apopto_0018_3d.png"
       ]
      },
      {
       "output_type": "stream",
       "stream": "stdout",
       "text": [
        "\n",
        "saved tissue to tissue_sz.pdf"
       ]
      },
      {
       "output_type": "stream",
       "stream": "stdout",
       "text": [
        "\n",
        "4344"
       ]
      },
      {
       "output_type": "stream",
       "stream": "stdout",
       "text": [
        "\n",
        "saved tissue to ../saved_graphs/xml/apopto_vr0.80_ctr1.20_rt0.20/apopto_0019_3d.png"
       ]
      },
      {
       "output_type": "stream",
       "stream": "stdout",
       "text": [
        "\n",
        "saved tissue to tissue_sz.pdf"
       ]
      },
      {
       "output_type": "stream",
       "stream": "stdout",
       "text": [
        "\n",
        "4344"
       ]
      },
      {
       "output_type": "stream",
       "stream": "stdout",
       "text": [
        "\n",
        "saved tissue to ../saved_graphs/xml/apopto_vr0.80_ctr1.20_rt0.20/apopto_0020_3d.png"
       ]
      },
      {
       "output_type": "stream",
       "stream": "stdout",
       "text": [
        "\n",
        "saved tissue to tissue_sz.pdf"
       ]
      },
      {
       "output_type": "stream",
       "stream": "stdout",
       "text": [
        "\n",
        "4344"
       ]
      },
      {
       "output_type": "stream",
       "stream": "stdout",
       "text": [
        "\n",
        "saved tissue to ../saved_graphs/xml/apopto_vr0.80_ctr1.20_rt0.20/apopto_0021_3d.png"
       ]
      },
      {
       "output_type": "stream",
       "stream": "stdout",
       "text": [
        "\n",
        "saved tissue to tissue_sz.pdf"
       ]
      },
      {
       "output_type": "stream",
       "stream": "stdout",
       "text": [
        "\n",
        "4344"
       ]
      },
      {
       "output_type": "stream",
       "stream": "stdout",
       "text": [
        "\n",
        "saved tissue to ../saved_graphs/xml/apopto_vr0.80_ctr1.20_rt0.20/apopto_0022_3d.png"
       ]
      },
      {
       "output_type": "stream",
       "stream": "stdout",
       "text": [
        "\n",
        "saved tissue to tissue_sz.pdf"
       ]
      },
      {
       "output_type": "stream",
       "stream": "stdout",
       "text": [
        "\n",
        "4344"
       ]
      },
      {
       "output_type": "stream",
       "stream": "stdout",
       "text": [
        "\n",
        "saved tissue to ../saved_graphs/xml/apopto_vr0.80_ctr1.20_rt0.20/apopto_0023_3d.png"
       ]
      },
      {
       "output_type": "stream",
       "stream": "stdout",
       "text": [
        "\n",
        "saved tissue to tissue_sz.pdf"
       ]
      },
      {
       "output_type": "stream",
       "stream": "stdout",
       "text": [
        "\n",
        "4344"
       ]
      },
      {
       "output_type": "stream",
       "stream": "stdout",
       "text": [
        "\n",
        "saved tissue to ../saved_graphs/xml/apopto_vr0.80_ctr1.20_rt0.20/apopto_0024_3d.png"
       ]
      },
      {
       "output_type": "stream",
       "stream": "stdout",
       "text": [
        "\n",
        "saved tissue to tissue_sz.pdf"
       ]
      },
      {
       "output_type": "stream",
       "stream": "stdout",
       "text": [
        "\n",
        "4344"
       ]
      },
      {
       "output_type": "stream",
       "stream": "stdout",
       "text": [
        "\n",
        "saved tissue to ../saved_graphs/xml/apopto_vr0.80_ctr1.20_rt0.20/apopto_0025_3d.png"
       ]
      },
      {
       "output_type": "stream",
       "stream": "stdout",
       "text": [
        "\n",
        "saved tissue to tissue_sz.pdf"
       ]
      },
      {
       "output_type": "stream",
       "stream": "stdout",
       "text": [
        "\n",
        "4344"
       ]
      },
      {
       "output_type": "stream",
       "stream": "stdout",
       "text": [
        "\n",
        "saved tissue to ../saved_graphs/xml/apopto_vr0.80_ctr1.20_rt0.20/apopto_0026_3d.png"
       ]
      },
      {
       "output_type": "stream",
       "stream": "stdout",
       "text": [
        "\n",
        "saved tissue to tissue_sz.pdf"
       ]
      },
      {
       "output_type": "stream",
       "stream": "stdout",
       "text": [
        "\n",
        "4344"
       ]
      },
      {
       "output_type": "stream",
       "stream": "stdout",
       "text": [
        "\n",
        "saved tissue to ../saved_graphs/xml/apopto_vr0.80_ctr1.20_rt0.20/apopto_0027_3d.png"
       ]
      },
      {
       "output_type": "stream",
       "stream": "stdout",
       "text": [
        "\n",
        "saved tissue to tissue_sz.pdf"
       ]
      },
      {
       "output_type": "stream",
       "stream": "stdout",
       "text": [
        "\n",
        "4344"
       ]
      },
      {
       "output_type": "stream",
       "stream": "stdout",
       "text": [
        "\n",
        "saved tissue to ../saved_graphs/xml/apopto_vr0.80_ctr1.20_rt0.20/apopto_0028_3d.png"
       ]
      },
      {
       "output_type": "stream",
       "stream": "stdout",
       "text": [
        "\n",
        "saved tissue to tissue_sz.pdf"
       ]
      },
      {
       "output_type": "stream",
       "stream": "stdout",
       "text": [
        "\n",
        "4344"
       ]
      },
      {
       "output_type": "stream",
       "stream": "stdout",
       "text": [
        "\n",
        "saved tissue to ../saved_graphs/xml/apopto_vr0.80_ctr1.20_rt0.20/apopto_0029_3d.png"
       ]
      },
      {
       "output_type": "stream",
       "stream": "stdout",
       "text": [
        "\n",
        "saved tissue to tissue_sz.pdf"
       ]
      },
      {
       "output_type": "stream",
       "stream": "stdout",
       "text": [
        "\n",
        "4344"
       ]
      },
      {
       "output_type": "stream",
       "stream": "stdout",
       "text": [
        "\n",
        "saved tissue to ../saved_graphs/xml/apopto_vr0.80_ctr1.20_rt0.20/apopto_0030_3d.png"
       ]
      },
      {
       "output_type": "stream",
       "stream": "stdout",
       "text": [
        "\n",
        "saved tissue to tissue_sz.pdf"
       ]
      },
      {
       "output_type": "stream",
       "stream": "stdout",
       "text": [
        "\n",
        "4344"
       ]
      },
      {
       "output_type": "stream",
       "stream": "stdout",
       "text": [
        "\n",
        "saved tissue to ../saved_graphs/xml/apopto_vr0.80_ctr1.20_rt0.20/apopto_0031_3d.png"
       ]
      },
      {
       "output_type": "stream",
       "stream": "stdout",
       "text": [
        "\n",
        "saved tissue to tissue_sz.pdf"
       ]
      },
      {
       "output_type": "stream",
       "stream": "stdout",
       "text": [
        "\n",
        "4344"
       ]
      },
      {
       "output_type": "stream",
       "stream": "stdout",
       "text": [
        "\n",
        "saved tissue to ../saved_graphs/xml/apopto_vr0.80_ctr1.20_rt0.20/apopto_0032_3d.png"
       ]
      },
      {
       "output_type": "stream",
       "stream": "stdout",
       "text": [
        "\n",
        "saved tissue to tissue_sz.pdf"
       ]
      },
      {
       "output_type": "stream",
       "stream": "stdout",
       "text": [
        "\n",
        "4344"
       ]
      },
      {
       "output_type": "stream",
       "stream": "stdout",
       "text": [
        "\n",
        "saved tissue to ../saved_graphs/xml/apopto_vr0.80_ctr1.20_rt0.20/apopto_0033_3d.png"
       ]
      },
      {
       "output_type": "stream",
       "stream": "stdout",
       "text": [
        "\n",
        "saved tissue to tissue_sz.pdf"
       ]
      },
      {
       "output_type": "stream",
       "stream": "stdout",
       "text": [
        "\n",
        "4344"
       ]
      },
      {
       "output_type": "stream",
       "stream": "stdout",
       "text": [
        "\n",
        "saved tissue to ../saved_graphs/xml/apopto_vr0.80_ctr1.20_rt0.20/apopto_0034_3d.png"
       ]
      },
      {
       "output_type": "stream",
       "stream": "stdout",
       "text": [
        "\n",
        "saved tissue to tissue_sz.pdf"
       ]
      },
      {
       "output_type": "stream",
       "stream": "stdout",
       "text": [
        "\n",
        "4344"
       ]
      },
      {
       "output_type": "stream",
       "stream": "stdout",
       "text": [
        "\n",
        "saved tissue to ../saved_graphs/xml/apopto_vr0.80_ctr1.20_rt0.20/apopto_0035_3d.png"
       ]
      },
      {
       "output_type": "stream",
       "stream": "stdout",
       "text": [
        "\n",
        "saved tissue to tissue_sz.pdf"
       ]
      },
      {
       "output_type": "stream",
       "stream": "stdout",
       "text": [
        "\n",
        "4344"
       ]
      },
      {
       "output_type": "stream",
       "stream": "stdout",
       "text": [
        "\n",
        "saved tissue to ../saved_graphs/xml/apopto_vr0.80_ctr1.20_rt0.20/apopto_0036_3d.png"
       ]
      },
      {
       "output_type": "stream",
       "stream": "stdout",
       "text": [
        "\n",
        "saved tissue to tissue_sz.pdf"
       ]
      },
      {
       "output_type": "stream",
       "stream": "stdout",
       "text": [
        "\n",
        "4344"
       ]
      },
      {
       "output_type": "stream",
       "stream": "stdout",
       "text": [
        "\n",
        "saved tissue to ../saved_graphs/xml/apopto_vr0.80_ctr1.20_rt0.20/apopto_0037_3d.png"
       ]
      },
      {
       "output_type": "stream",
       "stream": "stdout",
       "text": [
        "\n",
        "saved tissue to tissue_sz.pdf"
       ]
      },
      {
       "output_type": "stream",
       "stream": "stdout",
       "text": [
        "\n",
        "4344"
       ]
      },
      {
       "output_type": "stream",
       "stream": "stdout",
       "text": [
        "\n",
        "saved tissue to ../saved_graphs/xml/apopto_vr0.80_ctr1.20_rt0.20/apopto_0038_3d.png"
       ]
      },
      {
       "output_type": "stream",
       "stream": "stdout",
       "text": [
        "\n",
        "saved tissue to tissue_sz.pdf"
       ]
      },
      {
       "output_type": "stream",
       "stream": "stdout",
       "text": [
        "\n",
        "4344"
       ]
      },
      {
       "output_type": "stream",
       "stream": "stdout",
       "text": [
        "\n",
        "saved tissue to ../saved_graphs/xml/apopto_vr0.80_ctr1.20_rt0.20/apopto_0039_3d.png"
       ]
      },
      {
       "output_type": "stream",
       "stream": "stdout",
       "text": [
        "\n",
        "saved tissue to tissue_sz.pdf"
       ]
      },
      {
       "output_type": "stream",
       "stream": "stdout",
       "text": [
        "\n",
        "4344"
       ]
      },
      {
       "output_type": "stream",
       "stream": "stdout",
       "text": [
        "\n",
        "saved tissue to ../saved_graphs/xml/apopto_vr0.80_ctr1.20_rt0.20/apopto_0040_3d.png"
       ]
      },
      {
       "output_type": "stream",
       "stream": "stdout",
       "text": [
        "\n",
        "saved tissue to tissue_sz.pdf"
       ]
      },
      {
       "output_type": "stream",
       "stream": "stdout",
       "text": [
        "\n",
        "4344"
       ]
      },
      {
       "output_type": "stream",
       "stream": "stdout",
       "text": [
        "\n",
        "saved tissue to ../saved_graphs/xml/apopto_vr0.80_ctr1.20_rt0.20/apopto_0041_3d.png"
       ]
      },
      {
       "output_type": "stream",
       "stream": "stdout",
       "text": [
        "\n",
        "saved tissue to tissue_sz.pdf"
       ]
      },
      {
       "output_type": "stream",
       "stream": "stdout",
       "text": [
        "\n",
        "4344"
       ]
      },
      {
       "output_type": "stream",
       "stream": "stdout",
       "text": [
        "\n",
        "saved tissue to ../saved_graphs/xml/apopto_vr0.80_ctr1.20_rt0.20/apopto_0042_3d.png"
       ]
      },
      {
       "output_type": "stream",
       "stream": "stdout",
       "text": [
        "\n",
        "saved tissue to tissue_sz.pdf"
       ]
      },
      {
       "output_type": "stream",
       "stream": "stdout",
       "text": [
        "\n",
        "4344"
       ]
      },
      {
       "output_type": "stream",
       "stream": "stdout",
       "text": [
        "\n",
        "saved tissue to ../saved_graphs/xml/apopto_vr0.80_ctr1.20_rt0.20/apopto_0043_3d.png"
       ]
      },
      {
       "output_type": "stream",
       "stream": "stdout",
       "text": [
        "\n",
        "saved tissue to tissue_sz.pdf"
       ]
      },
      {
       "output_type": "stream",
       "stream": "stdout",
       "text": [
        "\n",
        "4344"
       ]
      },
      {
       "output_type": "stream",
       "stream": "stdout",
       "text": [
        "\n",
        "saved tissue to ../saved_graphs/xml/apopto_vr0.80_ctr1.20_rt0.20/apopto_0044_3d.png"
       ]
      },
      {
       "output_type": "stream",
       "stream": "stdout",
       "text": [
        "\n",
        "saved tissue to tissue_sz.pdf"
       ]
      },
      {
       "output_type": "stream",
       "stream": "stdout",
       "text": [
        "\n",
        "4344"
       ]
      },
      {
       "output_type": "stream",
       "stream": "stdout",
       "text": [
        "\n",
        "saved tissue to ../saved_graphs/xml/apopto_vr0.80_ctr1.20_rt0.20/apopto_0045_3d.png"
       ]
      },
      {
       "output_type": "stream",
       "stream": "stdout",
       "text": [
        "\n",
        "saved tissue to tissue_sz.pdf"
       ]
      },
      {
       "output_type": "stream",
       "stream": "stdout",
       "text": [
        "\n",
        "4344"
       ]
      },
      {
       "output_type": "stream",
       "stream": "stdout",
       "text": [
        "\n",
        "saved tissue to ../saved_graphs/xml/apopto_vr0.80_ctr1.20_rt0.20/apopto_0046_3d.png"
       ]
      },
      {
       "output_type": "stream",
       "stream": "stdout",
       "text": [
        "\n",
        "saved tissue to tissue_sz.pdf"
       ]
      },
      {
       "output_type": "stream",
       "stream": "stdout",
       "text": [
        "\n",
        "4344"
       ]
      },
      {
       "output_type": "stream",
       "stream": "stdout",
       "text": [
        "\n",
        "saved tissue to ../saved_graphs/xml/apopto_vr0.80_ctr1.20_rt0.20/apopto_0047_3d.png"
       ]
      },
      {
       "output_type": "stream",
       "stream": "stdout",
       "text": [
        "\n",
        "saved tissue to tissue_sz.pdf"
       ]
      },
      {
       "output_type": "stream",
       "stream": "stdout",
       "text": [
        "\n",
        "4344"
       ]
      },
      {
       "output_type": "stream",
       "stream": "stdout",
       "text": [
        "\n",
        "saved tissue to ../saved_graphs/xml/apopto_vr0.80_ctr1.20_rt0.20/apopto_0048_3d.png"
       ]
      },
      {
       "output_type": "stream",
       "stream": "stdout",
       "text": [
        "\n",
        "saved tissue to tissue_sz.pdf"
       ]
      },
      {
       "output_type": "stream",
       "stream": "stdout",
       "text": [
        "\n",
        "4344"
       ]
      },
      {
       "output_type": "stream",
       "stream": "stdout",
       "text": [
        "\n",
        "saved tissue to ../saved_graphs/xml/apopto_vr0.80_ctr1.20_rt0.20/apopto_0049_3d.png"
       ]
      },
      {
       "output_type": "stream",
       "stream": "stdout",
       "text": [
        "\n",
        "saved tissue to tissue_sz.pdf"
       ]
      },
      {
       "output_type": "stream",
       "stream": "stdout",
       "text": [
        "\n",
        "4344"
       ]
      },
      {
       "output_type": "stream",
       "stream": "stdout",
       "text": [
        "\n",
        "saved tissue to ../saved_graphs/xml/apopto_vr0.80_ctr1.20_rt0.20/apopto_0050_3d.png"
       ]
      },
      {
       "output_type": "stream",
       "stream": "stdout",
       "text": [
        "\n",
        "saved tissue to tissue_sz.pdf"
       ]
      },
      {
       "output_type": "stream",
       "stream": "stdout",
       "text": [
        "\n",
        "4344"
       ]
      },
      {
       "output_type": "stream",
       "stream": "stdout",
       "text": [
        "\n",
        "saved tissue to ../saved_graphs/xml/apopto_vr0.80_ctr1.20_rt0.20/apopto_0051_3d.png"
       ]
      },
      {
       "output_type": "stream",
       "stream": "stdout",
       "text": [
        "\n",
        "saved tissue to tissue_sz.pdf"
       ]
      },
      {
       "output_type": "stream",
       "stream": "stdout",
       "text": [
        "\n",
        "4344"
       ]
      },
      {
       "output_type": "stream",
       "stream": "stdout",
       "text": [
        "\n",
        "saved tissue to ../saved_graphs/xml/apopto_vr0.80_ctr1.20_rt0.20/apopto_0052_3d.png"
       ]
      },
      {
       "output_type": "stream",
       "stream": "stdout",
       "text": [
        "\n",
        "saved tissue to tissue_sz.pdf"
       ]
      },
      {
       "output_type": "stream",
       "stream": "stdout",
       "text": [
        "\n",
        "4344"
       ]
      },
      {
       "output_type": "stream",
       "stream": "stdout",
       "text": [
        "\n",
        "saved tissue to ../saved_graphs/xml/apopto_vr0.80_ctr1.20_rt0.20/apopto_0053_3d.png"
       ]
      },
      {
       "output_type": "stream",
       "stream": "stdout",
       "text": [
        "\n",
        "saved tissue to tissue_sz.pdf"
       ]
      },
      {
       "output_type": "stream",
       "stream": "stdout",
       "text": [
        "\n",
        "4344"
       ]
      },
      {
       "output_type": "stream",
       "stream": "stdout",
       "text": [
        "\n",
        "saved tissue to ../saved_graphs/xml/apopto_vr0.80_ctr1.20_rt0.20/apopto_0054_3d.png"
       ]
      },
      {
       "output_type": "stream",
       "stream": "stdout",
       "text": [
        "\n",
        "saved tissue to tissue_sz.pdf"
       ]
      },
      {
       "output_type": "stream",
       "stream": "stdout",
       "text": [
        "\n",
        "4344"
       ]
      },
      {
       "output_type": "stream",
       "stream": "stdout",
       "text": [
        "\n",
        "saved tissue to ../saved_graphs/xml/apopto_vr0.80_ctr1.20_rt0.20/apopto_0055_3d.png"
       ]
      },
      {
       "output_type": "stream",
       "stream": "stdout",
       "text": [
        "\n",
        "saved tissue to tissue_sz.pdf"
       ]
      },
      {
       "output_type": "stream",
       "stream": "stdout",
       "text": [
        "\n",
        "4344"
       ]
      },
      {
       "output_type": "stream",
       "stream": "stdout",
       "text": [
        "\n",
        "saved tissue to ../saved_graphs/xml/apopto_vr0.80_ctr1.20_rt0.20/apopto_0056_3d.png"
       ]
      },
      {
       "output_type": "stream",
       "stream": "stdout",
       "text": [
        "\n",
        "saved tissue to tissue_sz.pdf"
       ]
      },
      {
       "output_type": "stream",
       "stream": "stdout",
       "text": [
        "\n",
        "4344"
       ]
      },
      {
       "output_type": "stream",
       "stream": "stdout",
       "text": [
        "\n",
        "saved tissue to ../saved_graphs/xml/apopto_vr0.80_ctr1.20_rt0.20/apopto_0057_3d.png"
       ]
      },
      {
       "output_type": "stream",
       "stream": "stdout",
       "text": [
        "\n",
        "saved tissue to tissue_sz.pdf"
       ]
      },
      {
       "output_type": "stream",
       "stream": "stdout",
       "text": [
        "\n",
        "4344"
       ]
      },
      {
       "output_type": "stream",
       "stream": "stdout",
       "text": [
        "\n",
        "saved tissue to ../saved_graphs/xml/apopto_vr0.80_ctr1.20_rt0.20/apopto_0058_3d.png"
       ]
      },
      {
       "output_type": "stream",
       "stream": "stdout",
       "text": [
        "\n",
        "saved tissue to tissue_sz.pdf"
       ]
      },
      {
       "output_type": "stream",
       "stream": "stdout",
       "text": [
        "\n",
        "4344"
       ]
      },
      {
       "output_type": "stream",
       "stream": "stdout",
       "text": [
        "\n",
        "saved tissue to ../saved_graphs/xml/apopto_vr0.80_ctr1.20_rt0.20/apopto_0059_3d.png"
       ]
      },
      {
       "output_type": "stream",
       "stream": "stdout",
       "text": [
        "\n",
        "saved tissue to tissue_sz.pdf"
       ]
      },
      {
       "output_type": "stream",
       "stream": "stdout",
       "text": [
        "\n",
        "4344"
       ]
      },
      {
       "output_type": "stream",
       "stream": "stdout",
       "text": [
        "\n",
        "saved tissue to ../saved_graphs/xml/apopto_vr0.80_ctr1.20_rt0.20/apopto_0060_3d.png"
       ]
      },
      {
       "output_type": "stream",
       "stream": "stdout",
       "text": [
        "\n",
        "saved tissue to tissue_sz.pdf"
       ]
      },
      {
       "output_type": "stream",
       "stream": "stdout",
       "text": [
        "\n",
        "4344"
       ]
      },
      {
       "output_type": "stream",
       "stream": "stdout",
       "text": [
        "\n",
        "saved tissue to ../saved_graphs/xml/apopto_vr0.80_ctr1.20_rt0.20/apopto_0061_3d.png"
       ]
      },
      {
       "output_type": "stream",
       "stream": "stdout",
       "text": [
        "\n",
        "saved tissue to tissue_sz.pdf"
       ]
      },
      {
       "output_type": "stream",
       "stream": "stdout",
       "text": [
        "\n",
        "4344"
       ]
      },
      {
       "output_type": "stream",
       "stream": "stdout",
       "text": [
        "\n",
        "saved tissue to ../saved_graphs/xml/apopto_vr0.80_ctr1.20_rt0.20/apopto_0062_3d.png"
       ]
      },
      {
       "output_type": "stream",
       "stream": "stdout",
       "text": [
        "\n",
        "saved tissue to tissue_sz.pdf"
       ]
      },
      {
       "output_type": "stream",
       "stream": "stdout",
       "text": [
        "\n",
        "4344"
       ]
      },
      {
       "output_type": "stream",
       "stream": "stdout",
       "text": [
        "\n",
        "saved tissue to ../saved_graphs/xml/apopto_vr0.80_ctr1.20_rt0.20/apopto_0063_3d.png"
       ]
      },
      {
       "output_type": "stream",
       "stream": "stdout",
       "text": [
        "\n",
        "saved tissue to tissue_sz.pdf"
       ]
      },
      {
       "output_type": "stream",
       "stream": "stdout",
       "text": [
        "\n",
        "4344"
       ]
      },
      {
       "output_type": "stream",
       "stream": "stdout",
       "text": [
        "\n",
        "saved tissue to ../saved_graphs/xml/apopto_vr0.80_ctr1.20_rt0.20/apopto_0064_3d.png"
       ]
      },
      {
       "output_type": "stream",
       "stream": "stdout",
       "text": [
        "\n",
        "saved tissue to tissue_sz.pdf"
       ]
      },
      {
       "output_type": "stream",
       "stream": "stdout",
       "text": [
        "\n",
        "4344"
       ]
      },
      {
       "output_type": "stream",
       "stream": "stdout",
       "text": [
        "\n",
        "saved tissue to ../saved_graphs/xml/apopto_vr0.80_ctr1.20_rt0.20/apopto_0065_3d.png"
       ]
      },
      {
       "output_type": "stream",
       "stream": "stdout",
       "text": [
        "\n",
        "saved tissue to tissue_sz.pdf"
       ]
      },
      {
       "output_type": "stream",
       "stream": "stdout",
       "text": [
        "\n",
        "4344"
       ]
      },
      {
       "output_type": "stream",
       "stream": "stdout",
       "text": [
        "\n",
        "saved tissue to ../saved_graphs/xml/apopto_vr0.80_ctr1.20_rt0.20/apopto_0066_3d.png"
       ]
      },
      {
       "output_type": "stream",
       "stream": "stdout",
       "text": [
        "\n",
        "saved tissue to tissue_sz.pdf"
       ]
      },
      {
       "output_type": "stream",
       "stream": "stdout",
       "text": [
        "\n",
        "4344"
       ]
      },
      {
       "output_type": "stream",
       "stream": "stdout",
       "text": [
        "\n",
        "saved tissue to ../saved_graphs/xml/apopto_vr0.80_ctr1.20_rt0.20/apopto_0067_3d.png"
       ]
      },
      {
       "output_type": "stream",
       "stream": "stdout",
       "text": [
        "\n",
        "saved tissue to tissue_sz.pdf"
       ]
      },
      {
       "output_type": "stream",
       "stream": "stdout",
       "text": [
        "\n",
        "4344"
       ]
      },
      {
       "output_type": "stream",
       "stream": "stdout",
       "text": [
        "\n",
        "saved tissue to ../saved_graphs/xml/apopto_vr0.80_ctr1.20_rt0.20/apopto_0068_3d.png"
       ]
      },
      {
       "output_type": "stream",
       "stream": "stdout",
       "text": [
        "\n",
        "saved tissue to tissue_sz.pdf"
       ]
      },
      {
       "output_type": "stream",
       "stream": "stdout",
       "text": [
        "\n",
        "4344"
       ]
      },
      {
       "output_type": "stream",
       "stream": "stdout",
       "text": [
        "\n",
        "saved tissue to ../saved_graphs/xml/apopto_vr0.80_ctr1.20_rt0.20/apopto_0069_3d.png"
       ]
      },
      {
       "output_type": "stream",
       "stream": "stdout",
       "text": [
        "\n",
        "saved tissue to tissue_sz.pdf"
       ]
      },
      {
       "output_type": "stream",
       "stream": "stdout",
       "text": [
        "\n",
        "4344"
       ]
      },
      {
       "output_type": "stream",
       "stream": "stdout",
       "text": [
        "\n",
        "saved tissue to ../saved_graphs/xml/apopto_vr0.80_ctr1.20_rt0.20/apopto_0070_3d.png"
       ]
      },
      {
       "output_type": "stream",
       "stream": "stdout",
       "text": [
        "\n",
        "saved tissue to tissue_sz.pdf"
       ]
      },
      {
       "output_type": "stream",
       "stream": "stdout",
       "text": [
        "\n",
        "4344"
       ]
      },
      {
       "output_type": "stream",
       "stream": "stdout",
       "text": [
        "\n",
        "saved tissue to ../saved_graphs/xml/apopto_vr0.80_ctr1.20_rt0.20/apopto_0071_3d.png"
       ]
      },
      {
       "output_type": "stream",
       "stream": "stdout",
       "text": [
        "\n",
        "saved tissue to tissue_sz.pdf"
       ]
      },
      {
       "output_type": "stream",
       "stream": "stdout",
       "text": [
        "\n",
        "4344"
       ]
      },
      {
       "output_type": "stream",
       "stream": "stdout",
       "text": [
        "\n",
        "saved tissue to ../saved_graphs/xml/apopto_vr0.80_ctr1.20_rt0.20/apopto_0072_3d.png"
       ]
      },
      {
       "output_type": "stream",
       "stream": "stdout",
       "text": [
        "\n",
        "saved tissue to tissue_sz.pdf"
       ]
      },
      {
       "output_type": "stream",
       "stream": "stdout",
       "text": [
        "\n",
        "4344"
       ]
      },
      {
       "output_type": "stream",
       "stream": "stdout",
       "text": [
        "\n",
        "saved tissue to ../saved_graphs/xml/apopto_vr0.80_ctr1.20_rt0.20/apopto_0073_3d.png"
       ]
      },
      {
       "output_type": "stream",
       "stream": "stdout",
       "text": [
        "\n",
        "saved tissue to tissue_sz.pdf"
       ]
      },
      {
       "output_type": "stream",
       "stream": "stdout",
       "text": [
        "\n",
        "4344"
       ]
      },
      {
       "output_type": "stream",
       "stream": "stdout",
       "text": [
        "\n",
        "saved tissue to ../saved_graphs/xml/apopto_vr0.80_ctr1.20_rt0.20/apopto_0074_3d.png"
       ]
      },
      {
       "output_type": "stream",
       "stream": "stdout",
       "text": [
        "\n",
        "saved tissue to tissue_sz.pdf"
       ]
      },
      {
       "output_type": "stream",
       "stream": "stdout",
       "text": [
        "\n",
        "4344"
       ]
      },
      {
       "output_type": "stream",
       "stream": "stdout",
       "text": [
        "\n",
        "saved tissue to ../saved_graphs/xml/apopto_vr0.80_ctr1.20_rt0.20/apopto_0075_3d.png"
       ]
      },
      {
       "output_type": "stream",
       "stream": "stdout",
       "text": [
        "\n",
        "saved tissue to tissue_sz.pdf"
       ]
      },
      {
       "output_type": "stream",
       "stream": "stdout",
       "text": [
        "\n",
        "4344"
       ]
      },
      {
       "output_type": "stream",
       "stream": "stdout",
       "text": [
        "\n",
        "saved tissue to ../saved_graphs/xml/apopto_vr0.80_ctr1.20_rt0.20/apopto_0076_3d.png"
       ]
      },
      {
       "output_type": "stream",
       "stream": "stdout",
       "text": [
        "\n",
        "saved tissue to tissue_sz.pdf"
       ]
      },
      {
       "output_type": "stream",
       "stream": "stdout",
       "text": [
        "\n",
        "4344"
       ]
      },
      {
       "output_type": "stream",
       "stream": "stdout",
       "text": [
        "\n",
        "saved tissue to ../saved_graphs/xml/apopto_vr0.80_ctr1.20_rt0.20/apopto_0077_3d.png"
       ]
      },
      {
       "output_type": "stream",
       "stream": "stdout",
       "text": [
        "\n",
        "saved tissue to tissue_sz.pdf"
       ]
      },
      {
       "output_type": "stream",
       "stream": "stdout",
       "text": [
        "\n",
        "4344"
       ]
      },
      {
       "output_type": "stream",
       "stream": "stdout",
       "text": [
        "\n",
        "saved tissue to ../saved_graphs/xml/apopto_vr0.80_ctr1.20_rt0.20/apopto_0078_3d.png"
       ]
      },
      {
       "output_type": "stream",
       "stream": "stdout",
       "text": [
        "\n",
        "saved tissue to tissue_sz.pdf"
       ]
      },
      {
       "output_type": "stream",
       "stream": "stdout",
       "text": [
        "\n",
        "4344"
       ]
      },
      {
       "output_type": "stream",
       "stream": "stdout",
       "text": [
        "\n",
        "saved tissue to ../saved_graphs/xml/apopto_vr0.80_ctr1.20_rt0.20/apopto_0079_3d.png"
       ]
      },
      {
       "output_type": "stream",
       "stream": "stdout",
       "text": [
        "\n",
        "saved tissue to tissue_sz.pdf"
       ]
      },
      {
       "output_type": "stream",
       "stream": "stdout",
       "text": [
        "\n",
        "4344"
       ]
      },
      {
       "output_type": "stream",
       "stream": "stdout",
       "text": [
        "\n",
        "saved tissue to ../saved_graphs/xml/apopto_vr0.80_ctr1.20_rt0.20/apopto_0080_3d.png"
       ]
      },
      {
       "output_type": "stream",
       "stream": "stdout",
       "text": [
        "\n",
        "saved tissue to tissue_sz.pdf"
       ]
      },
      {
       "output_type": "stream",
       "stream": "stdout",
       "text": [
        "\n",
        "4344"
       ]
      },
      {
       "output_type": "stream",
       "stream": "stdout",
       "text": [
        "\n",
        "saved tissue to ../saved_graphs/xml/apopto_vr0.80_ctr1.20_rt0.20/apopto_0081_3d.png"
       ]
      },
      {
       "output_type": "stream",
       "stream": "stdout",
       "text": [
        "\n",
        "saved tissue to tissue_sz.pdf"
       ]
      },
      {
       "output_type": "stream",
       "stream": "stdout",
       "text": [
        "\n",
        "4344"
       ]
      },
      {
       "output_type": "stream",
       "stream": "stdout",
       "text": [
        "\n",
        "saved tissue to ../saved_graphs/xml/apopto_vr0.80_ctr1.20_rt0.20/apopto_0082_3d.png"
       ]
      },
      {
       "output_type": "stream",
       "stream": "stdout",
       "text": [
        "\n",
        "saved tissue to tissue_sz.pdf"
       ]
      },
      {
       "output_type": "stream",
       "stream": "stdout",
       "text": [
        "\n",
        "4344"
       ]
      },
      {
       "output_type": "stream",
       "stream": "stdout",
       "text": [
        "\n",
        "saved tissue to ../saved_graphs/xml/apopto_vr0.80_ctr1.20_rt0.20/apopto_0083_3d.png"
       ]
      },
      {
       "output_type": "stream",
       "stream": "stdout",
       "text": [
        "\n",
        "saved tissue to tissue_sz.pdf"
       ]
      },
      {
       "output_type": "stream",
       "stream": "stdout",
       "text": [
        "\n",
        "4344"
       ]
      },
      {
       "output_type": "stream",
       "stream": "stdout",
       "text": [
        "\n",
        "saved tissue to ../saved_graphs/xml/apopto_vr0.80_ctr1.20_rt0.20/apopto_0084_3d.png"
       ]
      },
      {
       "output_type": "stream",
       "stream": "stdout",
       "text": [
        "\n",
        "saved tissue to tissue_sz.pdf"
       ]
      },
      {
       "output_type": "stream",
       "stream": "stdout",
       "text": [
        "\n",
        "4344"
       ]
      },
      {
       "output_type": "stream",
       "stream": "stdout",
       "text": [
        "\n",
        "saved tissue to ../saved_graphs/xml/apopto_vr0.80_ctr1.20_rt0.20/apopto_0085_3d.png"
       ]
      },
      {
       "output_type": "stream",
       "stream": "stdout",
       "text": [
        "\n",
        "saved tissue to tissue_sz.pdf"
       ]
      },
      {
       "output_type": "stream",
       "stream": "stdout",
       "text": [
        "\n",
        "4344"
       ]
      },
      {
       "output_type": "stream",
       "stream": "stdout",
       "text": [
        "\n",
        "saved tissue to ../saved_graphs/xml/apopto_vr0.80_ctr1.20_rt0.20/apopto_0086_3d.png"
       ]
      },
      {
       "output_type": "stream",
       "stream": "stdout",
       "text": [
        "\n",
        "saved tissue to tissue_sz.pdf"
       ]
      },
      {
       "output_type": "stream",
       "stream": "stdout",
       "text": [
        "\n",
        "4344"
       ]
      },
      {
       "output_type": "stream",
       "stream": "stdout",
       "text": [
        "\n",
        "saved tissue to ../saved_graphs/xml/apopto_vr0.80_ctr1.20_rt0.20/apopto_0087_3d.png"
       ]
      },
      {
       "output_type": "stream",
       "stream": "stdout",
       "text": [
        "\n",
        "saved tissue to tissue_sz.pdf"
       ]
      },
      {
       "output_type": "stream",
       "stream": "stdout",
       "text": [
        "\n",
        "4344"
       ]
      },
      {
       "output_type": "stream",
       "stream": "stdout",
       "text": [
        "\n",
        "saved tissue to ../saved_graphs/xml/apopto_vr0.80_ctr1.20_rt0.20/apopto_0088_3d.png"
       ]
      },
      {
       "output_type": "stream",
       "stream": "stdout",
       "text": [
        "\n",
        "saved tissue to tissue_sz.pdf"
       ]
      },
      {
       "output_type": "stream",
       "stream": "stdout",
       "text": [
        "\n",
        "4344"
       ]
      },
      {
       "output_type": "stream",
       "stream": "stdout",
       "text": [
        "\n",
        "saved tissue to ../saved_graphs/xml/apopto_vr0.80_ctr1.20_rt0.20/apopto_0089_3d.png"
       ]
      },
      {
       "output_type": "stream",
       "stream": "stdout",
       "text": [
        "\n",
        "saved tissue to tissue_sz.pdf"
       ]
      },
      {
       "output_type": "stream",
       "stream": "stdout",
       "text": [
        "\n",
        "4344"
       ]
      },
      {
       "output_type": "stream",
       "stream": "stdout",
       "text": [
        "\n",
        "saved tissue to ../saved_graphs/xml/apopto_vr0.80_ctr1.20_rt0.20/apopto_0090_3d.png"
       ]
      },
      {
       "output_type": "stream",
       "stream": "stdout",
       "text": [
        "\n",
        "saved tissue to tissue_sz.pdf"
       ]
      },
      {
       "output_type": "stream",
       "stream": "stdout",
       "text": [
        "\n",
        "4344"
       ]
      },
      {
       "output_type": "stream",
       "stream": "stdout",
       "text": [
        "\n",
        "saved tissue to ../saved_graphs/xml/apopto_vr0.80_ctr1.20_rt0.20/apopto_0091_3d.png"
       ]
      },
      {
       "output_type": "stream",
       "stream": "stdout",
       "text": [
        "\n",
        "saved tissue to tissue_sz.pdf"
       ]
      },
      {
       "output_type": "stream",
       "stream": "stdout",
       "text": [
        "\n",
        "4344"
       ]
      },
      {
       "output_type": "stream",
       "stream": "stdout",
       "text": [
        "\n",
        "saved tissue to ../saved_graphs/xml/apopto_vr0.80_ctr1.20_rt0.20/apopto_0092_3d.png"
       ]
      },
      {
       "ename": "MemoryError",
       "evalue": "",
       "output_type": "pyerr",
       "traceback": [
        "\u001b[1;31m---------------------------------------------------------------------------\u001b[0m\n\u001b[1;31mMemoryError\u001b[0m                               Traceback (most recent call last)",
        "\u001b[1;32m<ipython-input-37-f4d787da97fa>\u001b[0m in \u001b[0;36m<module>\u001b[1;34m()\u001b[0m\n\u001b[0;32m      6\u001b[0m     etm = lj.Epithelium(xml_graph,\n\u001b[0;32m      7\u001b[0m                         paramfile='../default/params.xml')\n\u001b[1;32m----> 8\u001b[1;33m     \u001b[0mlj\u001b[0m\u001b[1;33m.\u001b[0m\u001b[0mdraw\u001b[0m\u001b[1;33m(\u001b[0m\u001b[0meptm\u001b[0m\u001b[1;33m,\u001b[0m \u001b[0moutput3d\u001b[0m\u001b[1;33m=\u001b[0m\u001b[0mpng_name\u001b[0m\u001b[1;33m,\u001b[0m \u001b[0mverbose\u001b[0m\u001b[1;33m=\u001b[0m\u001b[0mTrue\u001b[0m\u001b[1;33m)\u001b[0m\u001b[1;33m\u001b[0m\u001b[0m\n\u001b[0m\u001b[0;32m      9\u001b[0m \u001b[1;32mfor\u001b[0m \u001b[0mtheta\u001b[0m \u001b[1;32min\u001b[0m \u001b[0mnp\u001b[0m\u001b[1;33m.\u001b[0m\u001b[0mlinspace\u001b[0m\u001b[1;33m(\u001b[0m\u001b[1;36m0\u001b[0m\u001b[1;33m,\u001b[0m \u001b[1;36m2\u001b[0m\u001b[1;33m*\u001b[0m\u001b[0mnp\u001b[0m\u001b[1;33m.\u001b[0m\u001b[0mpi\u001b[0m\u001b[1;33m,\u001b[0m \u001b[1;36m180\u001b[0m\u001b[1;33m)\u001b[0m\u001b[1;33m:\u001b[0m\u001b[1;33m\u001b[0m\u001b[0m\n\u001b[0;32m     10\u001b[0m     \u001b[0mname\u001b[0m \u001b[1;33m=\u001b[0m \u001b[0mpng_name\u001b[0m\u001b[1;33m[\u001b[0m\u001b[1;33m:\u001b[0m\u001b[1;33m-\u001b[0m\u001b[1;36m4\u001b[0m\u001b[1;33m]\u001b[0m\u001b[1;33m+\u001b[0m\u001b[1;34m'%.3f.png'\u001b[0m \u001b[1;33m%\u001b[0m \u001b[0mtheta\u001b[0m\u001b[1;33m\u001b[0m\u001b[0m\n",
        "\u001b[1;32m/home/guillaume/Python/leg_joint/leg_joint/graph_representation.py\u001b[0m in \u001b[0;36mepithelium_draw\u001b[1;34m(eptm, z_angle, d_theta, output3d, output2d, verbose)\u001b[0m\n\u001b[0;32m    395\u001b[0m                           \u001b[0mvertex_size\u001b[0m\u001b[1;33m=\u001b[0m\u001b[0mvertex_size\u001b[0m\u001b[1;33m,\u001b[0m\u001b[1;33m\u001b[0m\u001b[0m\n\u001b[0;32m    396\u001b[0m                           \u001b[0mvorder\u001b[0m\u001b[1;33m=\u001b[0m\u001b[0mvorder\u001b[0m\u001b[1;33m,\u001b[0m \u001b[0meorder\u001b[0m\u001b[1;33m=\u001b[0m\u001b[0meorder\u001b[0m\u001b[1;33m,\u001b[0m\u001b[1;33m\u001b[0m\u001b[0m\n\u001b[1;32m--> 397\u001b[1;33m                           output=output2d)\n\u001b[0m\u001b[0;32m    398\u001b[0m     \u001b[1;32mif\u001b[0m \u001b[0mverbose\u001b[0m\u001b[1;33m:\u001b[0m \u001b[1;32mprint\u001b[0m \u001b[1;34m'saved tissue to %s'\u001b[0m \u001b[1;33m%\u001b[0m \u001b[0moutput2d\u001b[0m\u001b[1;33m\u001b[0m\u001b[0m\n\u001b[0;32m    399\u001b[0m     \u001b[1;32mdel\u001b[0m \u001b[0mpmap\u001b[0m\u001b[1;33m,\u001b[0m \u001b[0mpmap2\u001b[0m\u001b[1;33m\u001b[0m\u001b[0m\n",
        "\u001b[1;32m/usr/lib/python2.7/dist-packages/graph_tool/draw/cairo_draw.pyc\u001b[0m in \u001b[0;36mgraph_draw\u001b[1;34m(g, pos, vprops, eprops, vorder, eorder, nodesfirst, output_size, fit_view, output, fmt, **kwargs)\u001b[0m\n\u001b[0;32m    830\u001b[0m \u001b[1;33m\u001b[0m\u001b[0m\n\u001b[0;32m    831\u001b[0m         cairo_draw(g, pos, cr, vprops, eprops, vorder, eorder,\n\u001b[1;32m--> 832\u001b[1;33m                    nodesfirst, **kwargs)\n\u001b[0m\u001b[0;32m    833\u001b[0m         \u001b[1;32mdel\u001b[0m \u001b[0mcr\u001b[0m\u001b[1;33m\u001b[0m\u001b[0m\n\u001b[0;32m    834\u001b[0m \u001b[1;33m\u001b[0m\u001b[0m\n",
        "\u001b[1;32m/usr/lib/python2.7/dist-packages/graph_tool/draw/cairo_draw.pyc\u001b[0m in \u001b[0;36mcairo_draw\u001b[1;34m(g, pos, cr, vprops, eprops, vorder, eorder, nodesfirst, vcmap, ecmap, loop_angle, parallel_distance, fit_view, **kwargs)\u001b[0m\n\u001b[0;32m    451\u001b[0m     libgraph_tool_draw.cairo_draw(g._Graph__graph, _prop(\"v\", g, pos),\n\u001b[0;32m    452\u001b[0m                                   \u001b[0m_prop\u001b[0m\u001b[1;33m(\u001b[0m\u001b[1;34m\"v\"\u001b[0m\u001b[1;33m,\u001b[0m \u001b[0mg\u001b[0m\u001b[1;33m,\u001b[0m \u001b[0mvorder\u001b[0m\u001b[1;33m)\u001b[0m\u001b[1;33m,\u001b[0m \u001b[0m_prop\u001b[0m\u001b[1;33m(\u001b[0m\u001b[1;34m\"e\"\u001b[0m\u001b[1;33m,\u001b[0m \u001b[0mg\u001b[0m\u001b[1;33m,\u001b[0m \u001b[0meorder\u001b[0m\u001b[1;33m)\u001b[0m\u001b[1;33m,\u001b[0m\u001b[1;33m\u001b[0m\u001b[0m\n\u001b[1;32m--> 453\u001b[1;33m                                   nodesfirst, vattrs, eattrs, vdefs, edefs, cr)\n\u001b[0m\u001b[0;32m    454\u001b[0m     \u001b[0mcr\u001b[0m\u001b[1;33m.\u001b[0m\u001b[0mrestore\u001b[0m\u001b[1;33m(\u001b[0m\u001b[1;33m)\u001b[0m\u001b[1;33m\u001b[0m\u001b[0m\n\u001b[0;32m    455\u001b[0m \u001b[1;33m\u001b[0m\u001b[0m\n",
        "\u001b[1;31mMemoryError\u001b[0m: "
       ]
      },
      {
       "output_type": "stream",
       "stream": "stdout",
       "text": [
        "\n"
       ]
      }
     ],
     "prompt_number": 37
    },
    {
     "cell_type": "code",
     "collapsed": false,
     "input": [],
     "language": "python",
     "metadata": {},
     "outputs": []
    },
    {
     "cell_type": "code",
     "collapsed": false,
     "input": [
      "anisotropies, alignments = eptm.cells.get_anisotropies()\n",
      "\n",
      "eptm.graph.set_vertex_filter(eptm.is_cell_vert)\n",
      "fig, ax = plt.subplots()\n",
      "ax.plot(eptm.zeds.fa, anisotropies.fa, 'ro', alpha=0.5)\n",
      "eptm.graph.set_vertex_filter(None)"
     ],
     "language": "python",
     "metadata": {},
     "outputs": [],
     "prompt_number": 31
    }
   ],
   "metadata": {}
  }
 ]
}<|MERGE_RESOLUTION|>--- conflicted
+++ resolved
@@ -65,18 +65,14 @@
      "metadata": {},
      "outputs": [
       {
-       "ename": "KeyError",
-       "evalue": "'width_apopto'",
-       "output_type": "pyerr",
-       "traceback": [
-        "\u001b[1;31m---------------------------------------------------------------------------\u001b[0m\n\u001b[1;31mKeyError\u001b[0m                                  Traceback (most recent call last)",
-        "\u001b[1;32m<ipython-input-4-cdd7cfb25899>\u001b[0m in \u001b[0;36m<module>\u001b[1;34m()\u001b[0m\n\u001b[1;32m----> 1\u001b[1;33m \u001b[0mcells\u001b[0m \u001b[1;33m=\u001b[0m \u001b[0mget_apoptotic_cells\u001b[0m\u001b[1;33m(\u001b[0m\u001b[0meptm\u001b[0m\u001b[1;33m,\u001b[0m \u001b[0mrandom\u001b[0m\u001b[1;33m=\u001b[0m\u001b[1;32mFalse\u001b[0m\u001b[1;33m,\u001b[0m \u001b[0mgamma\u001b[0m\u001b[1;33m=\u001b[0m\u001b[1;36m2\u001b[0m\u001b[1;33m,\u001b[0m \u001b[0mn_cells\u001b[0m\u001b[1;33m=\u001b[0m\u001b[1;36m30\u001b[0m\u001b[1;33m)\u001b[0m\u001b[1;33m\u001b[0m\u001b[0m\n\u001b[0m",
-        "\u001b[1;32m/home/guillaume/Python/leg-joint/joint.py\u001b[0m in \u001b[0;36mget_apoptotic_cells\u001b[1;34m(eptm, seed, random, gamma, n_cells, **kwargs)\u001b[0m\n\u001b[0;32m     45\u001b[0m         \u001b[0msigmas_out\u001b[0m \u001b[1;33m=\u001b[0m \u001b[0mthetas_out\u001b[0m \u001b[1;33m*\u001b[0m \u001b[0meptm\u001b[0m\u001b[1;33m.\u001b[0m\u001b[0mrhos\u001b[0m\u001b[1;33m.\u001b[0m\u001b[0ma\u001b[0m\u001b[1;33m.\u001b[0m\u001b[0mmean\u001b[0m\u001b[1;33m(\u001b[0m\u001b[1;33m)\u001b[0m\u001b[1;33m\u001b[0m\u001b[0m\n\u001b[0;32m     46\u001b[0m         zeds_out = np.random.normal(0,\n\u001b[1;32m---> 47\u001b[1;33m                                     \u001b[0mscale\u001b[0m\u001b[1;33m=\u001b[0m\u001b[0mkwargs\u001b[0m\u001b[1;33m[\u001b[0m\u001b[1;34m'width_apopto'\u001b[0m\u001b[1;33m]\u001b[0m\u001b[1;33m,\u001b[0m\u001b[1;33m\u001b[0m\u001b[0m\n\u001b[0m\u001b[0;32m     48\u001b[0m                                     size=n_cells)\n\u001b[0;32m     49\u001b[0m         \u001b[1;31m#eptm.graph.set_vertex_filter(eptm.is_cell_vert)\u001b[0m\u001b[1;33m\u001b[0m\u001b[1;33m\u001b[0m\u001b[0m\n",
-        "\u001b[1;31mKeyError\u001b[0m: 'width_apopto'"
+       "output_type": "stream",
+       "stream": "stdout",
+       "text": [
+        "Number of apoptotic cells: 30\n"
        ]
       }
      ],
-     "prompt_number": 4
+     "prompt_number": 7
     },
     {
      "cell_type": "code",
@@ -1058,17 +1054,6 @@
     {
      "cell_type": "code",
      "collapsed": false,
-<<<<<<< HEAD
-     "input": [],
-     "language": "python",
-     "metadata": {},
-     "outputs": []
-    },
-    {
-     "cell_type": "code",
-     "collapsed": false,
-=======
->>>>>>> 84e28510
      "input": [
       "lj.plot_ortho_proj(eptm, vfilt=eptm.is_local_vert, efilt=eptm.is_local_edge)"
      ],
