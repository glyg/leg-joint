{
 "metadata": {
  "name": "8 - Parameters exploration"
 },
 "nbformat": 3,
 "nbformat_minor": 0,
 "worksheets": [
  {
   "cells": [
    {
     "cell_type": "code",
     "collapsed": false,
     "input": [
      "%load_ext autoreload\n",
      "%autoreload 2\n",
      "\n",
      "%run nb_init\n"
     ],
     "language": "python",
     "metadata": {},
     "outputs": [
      {
       "output_type": "stream",
       "stream": "stderr",
       "text": [
        "2014-05-24 10:51:12,347 -leg_joint -INFO -successfully imported leg_joint\n"
       ]
      }
     ],
<<<<<<< HEAD
     "prompt_number": 10
=======
     "prompt_number": 1
>>>>>>> 46916b7f
    },
    {
     "cell_type": "code",
     "collapsed": false,
     "input": [
      "import itertools\n",
      "from IPython import parallel\n",
      "rc = parallel.Client()\n",
      "engines = rc[:]\n",
      "res = engines.run('nb_init.py')\n",
      "print(rc.ids)"
     ],
     "language": "python",
     "metadata": {},
     "outputs": [
      {
       "output_type": "stream",
       "stream": "stdout",
       "text": [
<<<<<<< HEAD
        "[0, 1, 2, 3, 4, 5]\n"
       ]
      }
     ],
     "prompt_number": 11
=======
        "[0, 1, 2, 3, 4, 5, 6, 7, 8, 9]\n"
       ]
      }
     ],
     "prompt_number": 10
>>>>>>> 46916b7f
    },
    {
     "cell_type": "code",
     "collapsed": false,
     "input": [
      "### Base directories for saving, might as well have them here\n",
      "### Base directories for saving, might as well have them here\n",
      "json_dir = '../saved_graphs/jsons/'\n",
      "\n",
      "grid_kwargs =  {'seq_kwargs': {'num_cells': [5, 10, 20, 30],\n",
      "                               'width_apopto':2.,\n",
      "                               'p0': 1.,\n",
      "                               'amp': 0.3,\n",
      "                               'gamma': 1.0,\n",
      "                               'seed': 1,\n",
      "                               'num_steps': 10,\n",
      "                               'ventral_bias': 0,\n",
      "                               'random': False},\n",
      "                'apopto_kwargs': {'vol_reduction': 0.7,\n",
      "                                  'contractility': 1.2,\n",
<<<<<<< HEAD
      "                                  'radial_tension': [0., 0.1, 0.2]},\n",
      "                'post_kwargs': {'max_ci':[1., 2., 3.],\n",
      "                                'rate_ci':1.4,\n",
      "                                'span_ci':2}\n",
=======
      "                                  'radial_tension': 0.1},\n",
      "                'post_kwargs': {'max_ci': [2.,],\n",
      "                                'rate_ci': 1.4,\n",
      "                                'span_ci': 2}\n",
>>>>>>> 46916b7f
      "                }\n",
      "\n",
      "\n",
      "\n",
      "grid_indices = lj.get_grid_indices(grid_kwargs)\n",
      "n_sims = 1\n",
      "for param  in grid_indices.values():\n",
      "    n_sims = len(param)\n",
      "    break\n",
      "print('Total number of simulations: %i' % n_sims)\n",
      "\n"
     ],
     "language": "python",
     "metadata": {},
     "outputs": [
      {
       "output_type": "stream",
       "stream": "stdout",
       "text": [
        "Total number of simulations: 9\n"
       ]
      }
     ],
<<<<<<< HEAD
     "prompt_number": 12
=======
     "prompt_number": 3
    },
    {
     "cell_type": "code",
     "collapsed": false,
     "input": [
      "list_kwargs = {'apopto_kwargs': {'contractility': 1.2,\n",
      "                                 'radial_tension': [0.1, 0.1, 0.1, 0.1, 0., 0.05, 0.2, 0.1, 0.1, 0.1],\n",
      "                                 'vol_reduction': 0.7},\n",
      "               'post_kwargs': {'max_ci': [2.0, 2.0, 2.0, 2.0, 2.0, 2.0, 2.0, 0., 1.0, 2.0],\n",
      "                               'rate_ci': 1.4, 'span_ci': 2},\n",
      "               'seq_kwargs': {'amp': 0.3,\n",
      "                              'gamma': 1.0,\n",
      "                              'num_cells': [5, 10, 20, 30, 30, 30, 30, 30, 30, 30],\n",
      "                              'num_steps': 10,\n",
      "                              'p0': 1.0,\n",
      "                              'random': True,\n",
      "                              'seed': 10,\n",
      "                              'ventral_bias': 0,\n",
      "                              'width_apopto': [2.0, 2.0, 2.0, 2.0, 2.0, 2.0, 2.0, 2.0, 2.0, 30.0]}\n",
      "                }\n",
      "for sub_kwarg in list_kwargs.values():\n",
      "    for key, arg in sub_kwarg.items():\n",
      "        if isinstance(arg, list):\n",
      "            print(key+' : '+str(len(arg)))"
     ],
     "language": "python",
     "metadata": {},
     "outputs": [
      {
       "output_type": "stream",
       "stream": "stdout",
       "text": [
        "radial_tension : 10\n",
        "max_ci : 10\n",
        "num_cells : 10\n",
        "width_apopto : 10\n"
       ]
      }
     ],
     "prompt_number": 17
    },
    {
     "cell_type": "code",
     "collapsed": false,
     "input": [
      "list_kwargs = {'apopto_kwargs': {'contractility': 1.2,\n",
      "                                 'radial_tension': 0.1, #[0.1, 0.1, 0.1, 0.1, 0., 0.05, 0.2, 0.1, 0.1, 0.1],\n",
      "                                 'vol_reduction': 0.7},\n",
      "               'post_kwargs': {'max_ci': [1.0, 1.5, 3.0], #, 2.0, 2.0, 2.0, 2.0, 0., 1.0, 2.0],\n",
      "                               'rate_ci': 1.4, 'span_ci': 2},\n",
      "               'seq_kwargs': {'amp': 0.3,\n",
      "                              'gamma': 1.0,\n",
      "                              'num_cells': 30,#[5, 10, 20, 30, 30, 30, 30, 30, 30, 30],\n",
      "                              'num_steps': 10,\n",
      "                              'p0': 1.0,\n",
      "                              'random': True,\n",
      "                              'seed': 10,\n",
      "                              'ventral_bias': 0,\n",
      "                              'width_apopto': 2.0}#[2.0, 2.0, 2.0, 2.0, 2.0, 2.0, 2.0, 2.0, 2.0, 30.0]}\n",
      "                }\n",
      "for sub_kwarg in list_kwargs.values():\n",
      "    for key, arg in sub_kwarg.items():\n",
      "        if isinstance(arg, list):\n",
      "            print(key+' : '+str(len(arg)))"
     ],
     "language": "python",
     "metadata": {},
     "outputs": [
      {
       "output_type": "stream",
       "stream": "stdout",
       "text": [
        "max_ci : 3\n"
       ]
      }
     ],
     "prompt_number": 6
>>>>>>> 46916b7f
    },
    {
     "cell_type": "code",
     "collapsed": false,
     "input": [
      "lj.get_list_kwargs(0, list_kwargs)"
     ],
     "language": "python",
     "metadata": {},
     "outputs": [
      {
       "output_type": "pyout",
       "prompt_number": 7,
       "text": [
        "{'apopto_kwargs': {'contractility': 1.2,\n",
        "  'radial_tension': 0.1,\n",
        "  'vol_reduction': 0.7},\n",
        " 'post_kwargs': {'max_ci': 1.0, 'rate_ci': 1.4, 'span_ci': 2},\n",
        " 'seq_kwargs': {'amp': 0.3,\n",
        "  'gamma': 1.0,\n",
        "  'num_cells': 30,\n",
        "  'num_steps': 10,\n",
        "  'p0': 1.0,\n",
        "  'random': True,\n",
        "  'seed': 10,\n",
        "  'ventral_bias': 0,\n",
        "  'width_apopto': 2.0}}"
       ]
      }
     ],
     "prompt_number": 7
    },
    {
     "cell_type": "code",
     "collapsed": false,
     "input": [
      "def single_simulation(args):\n",
      "   \n",
      "    index, params = args\n",
      "    \n",
      "    \n",
      "    kwargs = lj.get_list_kwargs(index, params)\n",
      "    eptm = lj.Epithelium(graphXMLfile='../saved_graphs/xml/before_apoptosis.xml',\n",
      "                         identifier='1%03i' % index)\n",
      "    eptm.isotropic_relax()\n",
      "    eptm.dump_json(kwargs)\n",
<<<<<<< HEAD
      "    \n",
      "    \n",
      "    eptm.isotropic_relax()\n",
      "\n",
=======
      "\n",
      "    apopto_cells, fold_cells, apopto_sequence = lj.get_apoptotic_cells(eptm, **kwargs['seq_kwargs'])\n",
      "   \n",
      "    lj.plot_repartition(eptm, apopto_cells, kwargs['seq_kwargs'])\n",
      "\n",
      "    plt.close()\n",
      "    \n",
      "    \n",
>>>>>>> 46916b7f
      "    lj.gradual_apoptosis(eptm, kwargs['seq_kwargs'],\n",
      "                         kwargs['apopto_kwargs'], \n",
      "                         kwargs['post_kwargs'])\n",
      "    \n",
      "    ax = lj.plot_avg_rho(eptm, bin_width=20)\n",
      "    fig = ax.get_figure()\n",
      "    plt.savefig(os.path.join(eptm.paths['svg'],\n",
      "                             'avg_rho_%s.svg'\n",
      "                             % eptm.identifier))\n",
      "    \n",
      "    return index"
     ],
     "language": "python",
     "metadata": {},
     "outputs": [],
<<<<<<< HEAD
     "prompt_number": 13
=======
     "prompt_number": 8
>>>>>>> 46916b7f
    },
    {
     "cell_type": "code",
     "collapsed": false,
     "input": [
      "arguments = [arg for arg in  \n",
      "             zip(range(3),\n",
      "             itertools.repeat(list_kwargs))]\n",
      "results = engines.map(single_simulation, arguments)\n",
      "\n",
      "for index in results:\n",
      "    print('Done %s' % index)\n",
      "    #all_eptms[eptm.identifier] = eptm"
     ],
     "language": "python",
     "metadata": {},
<<<<<<< HEAD
     "outputs": [
      {
       "ename": "KeyboardInterrupt",
       "evalue": "",
       "output_type": "pyerr",
       "traceback": [
        "\u001b[1;31m---------------------------------------------------------------------------\u001b[0m\n\u001b[1;31mKeyboardInterrupt\u001b[0m                         Traceback (most recent call last)",
        "\u001b[1;32m<ipython-input-14-602659885658>\u001b[0m in \u001b[0;36m<module>\u001b[1;34m()\u001b[0m\n\u001b[0;32m      3\u001b[0m \u001b[0mresults\u001b[0m \u001b[1;33m=\u001b[0m \u001b[0mengines\u001b[0m\u001b[1;33m.\u001b[0m\u001b[0mmap\u001b[0m\u001b[1;33m(\u001b[0m\u001b[0msingle_simulation\u001b[0m\u001b[1;33m,\u001b[0m \u001b[0marguments\u001b[0m\u001b[1;33m)\u001b[0m\u001b[1;33m\u001b[0m\u001b[0m\n\u001b[0;32m      4\u001b[0m \u001b[1;33m\u001b[0m\u001b[0m\n\u001b[1;32m----> 5\u001b[1;33m \u001b[1;32mfor\u001b[0m \u001b[0mindex\u001b[0m \u001b[1;32min\u001b[0m \u001b[0mresults\u001b[0m\u001b[1;33m:\u001b[0m\u001b[1;33m\u001b[0m\u001b[0m\n\u001b[0m\u001b[0;32m      6\u001b[0m     \u001b[0mprint\u001b[0m\u001b[1;33m(\u001b[0m\u001b[1;34m'Done %s'\u001b[0m \u001b[1;33m%\u001b[0m \u001b[0mindex\u001b[0m\u001b[1;33m)\u001b[0m\u001b[1;33m\u001b[0m\u001b[0m\n\u001b[0;32m      7\u001b[0m     \u001b[1;31m#all_eptms[eptm.identifier] = eptm\u001b[0m\u001b[1;33m\u001b[0m\u001b[1;33m\u001b[0m\u001b[0m\n",
        "\u001b[1;32m/home/guillaume/python3/lib/python3.3/site-packages/IPython/parallel/client/asyncresult.py\u001b[0m in \u001b[0;36m__iter__\u001b[1;34m(self)\u001b[0m\n\u001b[0;32m    600\u001b[0m     \u001b[1;32mdef\u001b[0m \u001b[0m__iter__\u001b[0m\u001b[1;33m(\u001b[0m\u001b[0mself\u001b[0m\u001b[1;33m)\u001b[0m\u001b[1;33m:\u001b[0m\u001b[1;33m\u001b[0m\u001b[0m\n\u001b[0;32m    601\u001b[0m         \u001b[0mit\u001b[0m \u001b[1;33m=\u001b[0m \u001b[0mself\u001b[0m\u001b[1;33m.\u001b[0m\u001b[0m_ordered_iter\u001b[0m \u001b[1;32mif\u001b[0m \u001b[0mself\u001b[0m\u001b[1;33m.\u001b[0m\u001b[0mordered\u001b[0m \u001b[1;32melse\u001b[0m \u001b[0mself\u001b[0m\u001b[1;33m.\u001b[0m\u001b[0m_unordered_iter\u001b[0m\u001b[1;33m\u001b[0m\u001b[0m\n\u001b[1;32m--> 602\u001b[1;33m         \u001b[1;32mfor\u001b[0m \u001b[0mr\u001b[0m \u001b[1;32min\u001b[0m \u001b[0mit\u001b[0m\u001b[1;33m(\u001b[0m\u001b[1;33m)\u001b[0m\u001b[1;33m:\u001b[0m\u001b[1;33m\u001b[0m\u001b[0m\n\u001b[0m\u001b[0;32m    603\u001b[0m             \u001b[1;32myield\u001b[0m \u001b[0mr\u001b[0m\u001b[1;33m\u001b[0m\u001b[0m\n\u001b[0;32m    604\u001b[0m \u001b[1;33m\u001b[0m\u001b[0m\n",
        "\u001b[1;32m/home/guillaume/python3/lib/python3.3/site-packages/IPython/parallel/client/asyncresult.py\u001b[0m in \u001b[0;36m_ordered_iter\u001b[1;34m(self)\u001b[0m\n\u001b[0;32m    612\u001b[0m             \u001b[1;32mfor\u001b[0m \u001b[0mmsg_id\u001b[0m \u001b[1;32min\u001b[0m \u001b[0mself\u001b[0m\u001b[1;33m.\u001b[0m\u001b[0mmsg_ids\u001b[0m\u001b[1;33m:\u001b[0m\u001b[1;33m\u001b[0m\u001b[0m\n\u001b[0;32m    613\u001b[0m                 \u001b[0mar\u001b[0m \u001b[1;33m=\u001b[0m \u001b[0mAsyncResult\u001b[0m\u001b[1;33m(\u001b[0m\u001b[0mself\u001b[0m\u001b[1;33m.\u001b[0m\u001b[0m_client\u001b[0m\u001b[1;33m,\u001b[0m \u001b[0mmsg_id\u001b[0m\u001b[1;33m,\u001b[0m \u001b[0mself\u001b[0m\u001b[1;33m.\u001b[0m\u001b[0m_fname\u001b[0m\u001b[1;33m)\u001b[0m\u001b[1;33m\u001b[0m\u001b[0m\n\u001b[1;32m--> 614\u001b[1;33m                 \u001b[0mrlist\u001b[0m \u001b[1;33m=\u001b[0m \u001b[0mar\u001b[0m\u001b[1;33m.\u001b[0m\u001b[0mget\u001b[0m\u001b[1;33m(\u001b[0m\u001b[1;33m)\u001b[0m\u001b[1;33m\u001b[0m\u001b[0m\n\u001b[0m\u001b[0;32m    615\u001b[0m                 \u001b[1;32mtry\u001b[0m\u001b[1;33m:\u001b[0m\u001b[1;33m\u001b[0m\u001b[0m\n\u001b[0;32m    616\u001b[0m                     \u001b[1;32mfor\u001b[0m \u001b[0mr\u001b[0m \u001b[1;32min\u001b[0m \u001b[0mrlist\u001b[0m\u001b[1;33m:\u001b[0m\u001b[1;33m\u001b[0m\u001b[0m\n",
        "\u001b[1;32m/home/guillaume/python3/lib/python3.3/site-packages/IPython/parallel/client/asyncresult.py\u001b[0m in \u001b[0;36mget\u001b[1;34m(self, timeout)\u001b[0m\n\u001b[0;32m    118\u001b[0m         \"\"\"\n\u001b[0;32m    119\u001b[0m         \u001b[1;32mif\u001b[0m \u001b[1;32mnot\u001b[0m \u001b[0mself\u001b[0m\u001b[1;33m.\u001b[0m\u001b[0mready\u001b[0m\u001b[1;33m(\u001b[0m\u001b[1;33m)\u001b[0m\u001b[1;33m:\u001b[0m\u001b[1;33m\u001b[0m\u001b[0m\n\u001b[1;32m--> 120\u001b[1;33m             \u001b[0mself\u001b[0m\u001b[1;33m.\u001b[0m\u001b[0mwait\u001b[0m\u001b[1;33m(\u001b[0m\u001b[0mtimeout\u001b[0m\u001b[1;33m)\u001b[0m\u001b[1;33m\u001b[0m\u001b[0m\n\u001b[0m\u001b[0;32m    121\u001b[0m \u001b[1;33m\u001b[0m\u001b[0m\n\u001b[0;32m    122\u001b[0m         \u001b[1;32mif\u001b[0m \u001b[0mself\u001b[0m\u001b[1;33m.\u001b[0m\u001b[0m_ready\u001b[0m\u001b[1;33m:\u001b[0m\u001b[1;33m\u001b[0m\u001b[0m\n",
        "\u001b[1;32m/home/guillaume/python3/lib/python3.3/site-packages/IPython/parallel/client/asyncresult.py\u001b[0m in \u001b[0;36mwait\u001b[1;34m(self, timeout)\u001b[0m\n\u001b[0;32m    149\u001b[0m             \u001b[0mself\u001b[0m\u001b[1;33m.\u001b[0m\u001b[0m_wait_for_outputs\u001b[0m\u001b[1;33m(\u001b[0m\u001b[0mtimeout\u001b[0m\u001b[1;33m)\u001b[0m\u001b[1;33m\u001b[0m\u001b[0m\n\u001b[0;32m    150\u001b[0m             \u001b[1;32mreturn\u001b[0m\u001b[1;33m\u001b[0m\u001b[0m\n\u001b[1;32m--> 151\u001b[1;33m         \u001b[0mself\u001b[0m\u001b[1;33m.\u001b[0m\u001b[0m_ready\u001b[0m \u001b[1;33m=\u001b[0m \u001b[0mself\u001b[0m\u001b[1;33m.\u001b[0m\u001b[0m_client\u001b[0m\u001b[1;33m.\u001b[0m\u001b[0mwait\u001b[0m\u001b[1;33m(\u001b[0m\u001b[0mself\u001b[0m\u001b[1;33m.\u001b[0m\u001b[0mmsg_ids\u001b[0m\u001b[1;33m,\u001b[0m \u001b[0mtimeout\u001b[0m\u001b[1;33m)\u001b[0m\u001b[1;33m\u001b[0m\u001b[0m\n\u001b[0m\u001b[0;32m    152\u001b[0m         \u001b[1;32mif\u001b[0m \u001b[0mself\u001b[0m\u001b[1;33m.\u001b[0m\u001b[0m_ready\u001b[0m\u001b[1;33m:\u001b[0m\u001b[1;33m\u001b[0m\u001b[0m\n\u001b[0;32m    153\u001b[0m             \u001b[1;32mtry\u001b[0m\u001b[1;33m:\u001b[0m\u001b[1;33m\u001b[0m\u001b[0m\n",
        "\u001b[1;32m/home/guillaume/python3/lib/python3.3/site-packages/IPython/parallel/client/client.py\u001b[0m in \u001b[0;36mwait\u001b[1;34m(self, jobs, timeout)\u001b[0m\n\u001b[0;32m   1080\u001b[0m                 \u001b[1;32mbreak\u001b[0m\u001b[1;33m\u001b[0m\u001b[0m\n\u001b[0;32m   1081\u001b[0m             \u001b[0mtime\u001b[0m\u001b[1;33m.\u001b[0m\u001b[0msleep\u001b[0m\u001b[1;33m(\u001b[0m\u001b[1;36m1e-3\u001b[0m\u001b[1;33m)\u001b[0m\u001b[1;33m\u001b[0m\u001b[0m\n\u001b[1;32m-> 1082\u001b[1;33m             \u001b[0mself\u001b[0m\u001b[1;33m.\u001b[0m\u001b[0mspin\u001b[0m\u001b[1;33m(\u001b[0m\u001b[1;33m)\u001b[0m\u001b[1;33m\u001b[0m\u001b[0m\n\u001b[0m\u001b[0;32m   1083\u001b[0m         \u001b[1;32mreturn\u001b[0m \u001b[0mlen\u001b[0m\u001b[1;33m(\u001b[0m\u001b[0mtheids\u001b[0m\u001b[1;33m.\u001b[0m\u001b[0mintersection\u001b[0m\u001b[1;33m(\u001b[0m\u001b[0mself\u001b[0m\u001b[1;33m.\u001b[0m\u001b[0moutstanding\u001b[0m\u001b[1;33m)\u001b[0m\u001b[1;33m)\u001b[0m \u001b[1;33m==\u001b[0m \u001b[1;36m0\u001b[0m\u001b[1;33m\u001b[0m\u001b[0m\n\u001b[0;32m   1084\u001b[0m \u001b[1;33m\u001b[0m\u001b[0m\n",
        "\u001b[1;32m/home/guillaume/python3/lib/python3.3/site-packages/IPython/parallel/client/client.py\u001b[0m in \u001b[0;36mspin\u001b[1;34m(self)\u001b[0m\n\u001b[0;32m   1028\u001b[0m             \u001b[0mself\u001b[0m\u001b[1;33m.\u001b[0m\u001b[0m_flush_notifications\u001b[0m\u001b[1;33m(\u001b[0m\u001b[1;33m)\u001b[0m\u001b[1;33m\u001b[0m\u001b[0m\n\u001b[0;32m   1029\u001b[0m         \u001b[1;32mif\u001b[0m \u001b[0mself\u001b[0m\u001b[1;33m.\u001b[0m\u001b[0m_iopub_socket\u001b[0m\u001b[1;33m:\u001b[0m\u001b[1;33m\u001b[0m\u001b[0m\n\u001b[1;32m-> 1030\u001b[1;33m             \u001b[0mself\u001b[0m\u001b[1;33m.\u001b[0m\u001b[0m_flush_iopub\u001b[0m\u001b[1;33m(\u001b[0m\u001b[0mself\u001b[0m\u001b[1;33m.\u001b[0m\u001b[0m_iopub_socket\u001b[0m\u001b[1;33m)\u001b[0m\u001b[1;33m\u001b[0m\u001b[0m\n\u001b[0m\u001b[0;32m   1031\u001b[0m         \u001b[1;32mif\u001b[0m \u001b[0mself\u001b[0m\u001b[1;33m.\u001b[0m\u001b[0m_mux_socket\u001b[0m\u001b[1;33m:\u001b[0m\u001b[1;33m\u001b[0m\u001b[0m\n\u001b[0;32m   1032\u001b[0m             \u001b[0mself\u001b[0m\u001b[1;33m.\u001b[0m\u001b[0m_flush_results\u001b[0m\u001b[1;33m(\u001b[0m\u001b[0mself\u001b[0m\u001b[1;33m.\u001b[0m\u001b[0m_mux_socket\u001b[0m\u001b[1;33m)\u001b[0m\u001b[1;33m\u001b[0m\u001b[0m\n",
        "\u001b[1;32m/home/guillaume/python3/lib/python3.3/site-packages/IPython/parallel/client/client.py\u001b[0m in \u001b[0;36m_flush_iopub\u001b[1;34m(self, sock)\u001b[0m\n\u001b[0;32m    859\u001b[0m         \u001b[1;32min\u001b[0m \u001b[0mthe\u001b[0m \u001b[0mZMQ\u001b[0m \u001b[0mqueue\u001b[0m\u001b[1;33m.\u001b[0m\u001b[1;33m\u001b[0m\u001b[0m\n\u001b[0;32m    860\u001b[0m         \"\"\"\n\u001b[1;32m--> 861\u001b[1;33m         \u001b[0midents\u001b[0m\u001b[1;33m,\u001b[0m\u001b[0mmsg\u001b[0m \u001b[1;33m=\u001b[0m \u001b[0mself\u001b[0m\u001b[1;33m.\u001b[0m\u001b[0msession\u001b[0m\u001b[1;33m.\u001b[0m\u001b[0mrecv\u001b[0m\u001b[1;33m(\u001b[0m\u001b[0msock\u001b[0m\u001b[1;33m,\u001b[0m \u001b[0mmode\u001b[0m\u001b[1;33m=\u001b[0m\u001b[0mzmq\u001b[0m\u001b[1;33m.\u001b[0m\u001b[0mNOBLOCK\u001b[0m\u001b[1;33m)\u001b[0m\u001b[1;33m\u001b[0m\u001b[0m\n\u001b[0m\u001b[0;32m    862\u001b[0m         \u001b[1;32mwhile\u001b[0m \u001b[0mmsg\u001b[0m \u001b[1;32mis\u001b[0m \u001b[1;32mnot\u001b[0m \u001b[1;32mNone\u001b[0m\u001b[1;33m:\u001b[0m\u001b[1;33m\u001b[0m\u001b[0m\n\u001b[0;32m    863\u001b[0m             \u001b[1;32mif\u001b[0m \u001b[0mself\u001b[0m\u001b[1;33m.\u001b[0m\u001b[0mdebug\u001b[0m\u001b[1;33m:\u001b[0m\u001b[1;33m\u001b[0m\u001b[0m\n",
        "\u001b[1;32m/home/guillaume/python3/lib/python3.3/site-packages/IPython/kernel/zmq/session.py\u001b[0m in \u001b[0;36mrecv\u001b[1;34m(self, socket, mode, content, copy)\u001b[0m\n\u001b[0;32m    680\u001b[0m             \u001b[0msocket\u001b[0m \u001b[1;33m=\u001b[0m \u001b[0msocket\u001b[0m\u001b[1;33m.\u001b[0m\u001b[0msocket\u001b[0m\u001b[1;33m\u001b[0m\u001b[0m\n\u001b[0;32m    681\u001b[0m         \u001b[1;32mtry\u001b[0m\u001b[1;33m:\u001b[0m\u001b[1;33m\u001b[0m\u001b[0m\n\u001b[1;32m--> 682\u001b[1;33m             \u001b[0mmsg_list\u001b[0m \u001b[1;33m=\u001b[0m \u001b[0msocket\u001b[0m\u001b[1;33m.\u001b[0m\u001b[0mrecv_multipart\u001b[0m\u001b[1;33m(\u001b[0m\u001b[0mmode\u001b[0m\u001b[1;33m,\u001b[0m \u001b[0mcopy\u001b[0m\u001b[1;33m=\u001b[0m\u001b[0mcopy\u001b[0m\u001b[1;33m)\u001b[0m\u001b[1;33m\u001b[0m\u001b[0m\n\u001b[0m\u001b[0;32m    683\u001b[0m         \u001b[1;32mexcept\u001b[0m \u001b[0mzmq\u001b[0m\u001b[1;33m.\u001b[0m\u001b[0mZMQError\u001b[0m \u001b[1;32mas\u001b[0m \u001b[0me\u001b[0m\u001b[1;33m:\u001b[0m\u001b[1;33m\u001b[0m\u001b[0m\n\u001b[0;32m    684\u001b[0m             \u001b[1;32mif\u001b[0m \u001b[0me\u001b[0m\u001b[1;33m.\u001b[0m\u001b[0merrno\u001b[0m \u001b[1;33m==\u001b[0m \u001b[0mzmq\u001b[0m\u001b[1;33m.\u001b[0m\u001b[0mEAGAIN\u001b[0m\u001b[1;33m:\u001b[0m\u001b[1;33m\u001b[0m\u001b[0m\n",
        "\u001b[1;32m/home/guillaume/python3/lib/python3.3/site-packages/zmq/sugar/socket.py\u001b[0m in \u001b[0;36mrecv_multipart\u001b[1;34m(self, flags, copy, track)\u001b[0m\n\u001b[0;32m    263\u001b[0m \u001b[1;33m\u001b[0m\u001b[0m\n\u001b[0;32m    264\u001b[0m         \"\"\"\n\u001b[1;32m--> 265\u001b[1;33m         \u001b[0mparts\u001b[0m \u001b[1;33m=\u001b[0m \u001b[1;33m[\u001b[0m\u001b[0mself\u001b[0m\u001b[1;33m.\u001b[0m\u001b[0mrecv\u001b[0m\u001b[1;33m(\u001b[0m\u001b[0mflags\u001b[0m\u001b[1;33m,\u001b[0m \u001b[0mcopy\u001b[0m\u001b[1;33m=\u001b[0m\u001b[0mcopy\u001b[0m\u001b[1;33m,\u001b[0m \u001b[0mtrack\u001b[0m\u001b[1;33m=\u001b[0m\u001b[0mtrack\u001b[0m\u001b[1;33m)\u001b[0m\u001b[1;33m]\u001b[0m\u001b[1;33m\u001b[0m\u001b[0m\n\u001b[0m\u001b[0;32m    266\u001b[0m         \u001b[1;31m# have first part already, only loop while more to receive\u001b[0m\u001b[1;33m\u001b[0m\u001b[1;33m\u001b[0m\u001b[0m\n\u001b[0;32m    267\u001b[0m         \u001b[1;32mwhile\u001b[0m \u001b[0mself\u001b[0m\u001b[1;33m.\u001b[0m\u001b[0mgetsockopt\u001b[0m\u001b[1;33m(\u001b[0m\u001b[0mzmq\u001b[0m\u001b[1;33m.\u001b[0m\u001b[0mRCVMORE\u001b[0m\u001b[1;33m)\u001b[0m\u001b[1;33m:\u001b[0m\u001b[1;33m\u001b[0m\u001b[0m\n",
        "\u001b[1;32m/home/guillaume/python3/lib/python3.3/site-packages/zmq/backend/cython/socket.cpython-33m.so\u001b[0m in \u001b[0;36mzmq.backend.cython.socket.Socket.recv (zmq/backend/cython/socket.c:5403)\u001b[1;34m()\u001b[0m\n",
        "\u001b[1;32m/home/guillaume/python3/lib/python3.3/site-packages/zmq/backend/cython/socket.cpython-33m.so\u001b[0m in \u001b[0;36mzmq.backend.cython.socket.Socket.recv (zmq/backend/cython/socket.c:5222)\u001b[1;34m()\u001b[0m\n",
        "\u001b[1;32m/home/guillaume/python3/lib/python3.3/site-packages/zmq/backend/cython/socket.cpython-33m.so\u001b[0m in \u001b[0;36mzmq.backend.cython.socket._recv_copy (zmq/backend/cython/socket.c:1711)\u001b[1;34m()\u001b[0m\n",
        "\u001b[1;32m/home/guillaume/python3/lib/python3.3/site-packages/zmq/backend/cython/socket.cpython-33m.so\u001b[0m in \u001b[0;36mzmq.backend.cython.checkrc._check_rc (zmq/backend/cython/socket.c:5755)\u001b[1;34m()\u001b[0m\n",
        "\u001b[1;32m/usr/lib/python3.3/importlib/_bootstrap.py\u001b[0m in \u001b[0;36m_find_and_load\u001b[1;34m(name, import_)\u001b[0m\n",
        "\u001b[1;32m/usr/lib/python3.3/importlib/_bootstrap.py\u001b[0m in \u001b[0;36m_get_module_lock\u001b[1;34m(name)\u001b[0m\n",
        "\u001b[1;32m/usr/lib/python3.3/importlib/_bootstrap.py\u001b[0m in \u001b[0;36m__init__\u001b[1;34m(self, name)\u001b[0m\n",
        "\u001b[1;31mKeyboardInterrupt\u001b[0m: "
       ]
      }
     ],
     "prompt_number": 14
=======
     "outputs": [],
     "prompt_number": "*"
>>>>>>> 46916b7f
    },
    {
     "cell_type": "code",
     "collapsed": false,
     "input": [],
     "language": "python",
     "metadata": {},
     "outputs": []
    }
   ],
   "metadata": {}
  }
 ]
}<|MERGE_RESOLUTION|>--- conflicted
+++ resolved
@@ -27,11 +27,7 @@
        ]
       }
      ],
-<<<<<<< HEAD
-     "prompt_number": 10
-=======
      "prompt_number": 1
->>>>>>> 46916b7f
     },
     {
      "cell_type": "code",
@@ -39,7 +35,7 @@
      "input": [
       "import itertools\n",
       "from IPython import parallel\n",
-      "rc = parallel.Client()\n",
+      "rc = parallel.Client(profile='nbserver')\n",
       "engines = rc[:]\n",
       "res = engines.run('nb_init.py')\n",
       "print(rc.ids)"
@@ -51,19 +47,11 @@
        "output_type": "stream",
        "stream": "stdout",
        "text": [
-<<<<<<< HEAD
-        "[0, 1, 2, 3, 4, 5]\n"
-       ]
-      }
-     ],
-     "prompt_number": 11
-=======
         "[0, 1, 2, 3, 4, 5, 6, 7, 8, 9]\n"
        ]
       }
      ],
      "prompt_number": 10
->>>>>>> 46916b7f
     },
     {
      "cell_type": "code",
@@ -84,17 +72,10 @@
       "                               'random': False},\n",
       "                'apopto_kwargs': {'vol_reduction': 0.7,\n",
       "                                  'contractility': 1.2,\n",
-<<<<<<< HEAD
-      "                                  'radial_tension': [0., 0.1, 0.2]},\n",
-      "                'post_kwargs': {'max_ci':[1., 2., 3.],\n",
-      "                                'rate_ci':1.4,\n",
-      "                                'span_ci':2}\n",
-=======
       "                                  'radial_tension': 0.1},\n",
       "                'post_kwargs': {'max_ci': [2.,],\n",
       "                                'rate_ci': 1.4,\n",
       "                                'span_ci': 2}\n",
->>>>>>> 46916b7f
       "                }\n",
       "\n",
       "\n",
@@ -114,13 +95,10 @@
        "output_type": "stream",
        "stream": "stdout",
        "text": [
-        "Total number of simulations: 9\n"
-       ]
-      }
-     ],
-<<<<<<< HEAD
-     "prompt_number": 12
-=======
+        "Total number of simulations: 4\n"
+       ]
+      }
+     ],
      "prompt_number": 3
     },
     {
@@ -199,7 +177,6 @@
       }
      ],
      "prompt_number": 6
->>>>>>> 46916b7f
     },
     {
      "cell_type": "code",
@@ -246,12 +223,6 @@
       "                         identifier='1%03i' % index)\n",
       "    eptm.isotropic_relax()\n",
       "    eptm.dump_json(kwargs)\n",
-<<<<<<< HEAD
-      "    \n",
-      "    \n",
-      "    eptm.isotropic_relax()\n",
-      "\n",
-=======
       "\n",
       "    apopto_cells, fold_cells, apopto_sequence = lj.get_apoptotic_cells(eptm, **kwargs['seq_kwargs'])\n",
       "   \n",
@@ -260,7 +231,6 @@
       "    plt.close()\n",
       "    \n",
       "    \n",
->>>>>>> 46916b7f
       "    lj.gradual_apoptosis(eptm, kwargs['seq_kwargs'],\n",
       "                         kwargs['apopto_kwargs'], \n",
       "                         kwargs['post_kwargs'])\n",
@@ -276,11 +246,7 @@
      "language": "python",
      "metadata": {},
      "outputs": [],
-<<<<<<< HEAD
-     "prompt_number": 13
-=======
      "prompt_number": 8
->>>>>>> 46916b7f
     },
     {
      "cell_type": "code",
@@ -297,40 +263,8 @@
      ],
      "language": "python",
      "metadata": {},
-<<<<<<< HEAD
-     "outputs": [
-      {
-       "ename": "KeyboardInterrupt",
-       "evalue": "",
-       "output_type": "pyerr",
-       "traceback": [
-        "\u001b[1;31m---------------------------------------------------------------------------\u001b[0m\n\u001b[1;31mKeyboardInterrupt\u001b[0m                         Traceback (most recent call last)",
-        "\u001b[1;32m<ipython-input-14-602659885658>\u001b[0m in \u001b[0;36m<module>\u001b[1;34m()\u001b[0m\n\u001b[0;32m      3\u001b[0m \u001b[0mresults\u001b[0m \u001b[1;33m=\u001b[0m \u001b[0mengines\u001b[0m\u001b[1;33m.\u001b[0m\u001b[0mmap\u001b[0m\u001b[1;33m(\u001b[0m\u001b[0msingle_simulation\u001b[0m\u001b[1;33m,\u001b[0m \u001b[0marguments\u001b[0m\u001b[1;33m)\u001b[0m\u001b[1;33m\u001b[0m\u001b[0m\n\u001b[0;32m      4\u001b[0m \u001b[1;33m\u001b[0m\u001b[0m\n\u001b[1;32m----> 5\u001b[1;33m \u001b[1;32mfor\u001b[0m \u001b[0mindex\u001b[0m \u001b[1;32min\u001b[0m \u001b[0mresults\u001b[0m\u001b[1;33m:\u001b[0m\u001b[1;33m\u001b[0m\u001b[0m\n\u001b[0m\u001b[0;32m      6\u001b[0m     \u001b[0mprint\u001b[0m\u001b[1;33m(\u001b[0m\u001b[1;34m'Done %s'\u001b[0m \u001b[1;33m%\u001b[0m \u001b[0mindex\u001b[0m\u001b[1;33m)\u001b[0m\u001b[1;33m\u001b[0m\u001b[0m\n\u001b[0;32m      7\u001b[0m     \u001b[1;31m#all_eptms[eptm.identifier] = eptm\u001b[0m\u001b[1;33m\u001b[0m\u001b[1;33m\u001b[0m\u001b[0m\n",
-        "\u001b[1;32m/home/guillaume/python3/lib/python3.3/site-packages/IPython/parallel/client/asyncresult.py\u001b[0m in \u001b[0;36m__iter__\u001b[1;34m(self)\u001b[0m\n\u001b[0;32m    600\u001b[0m     \u001b[1;32mdef\u001b[0m \u001b[0m__iter__\u001b[0m\u001b[1;33m(\u001b[0m\u001b[0mself\u001b[0m\u001b[1;33m)\u001b[0m\u001b[1;33m:\u001b[0m\u001b[1;33m\u001b[0m\u001b[0m\n\u001b[0;32m    601\u001b[0m         \u001b[0mit\u001b[0m \u001b[1;33m=\u001b[0m \u001b[0mself\u001b[0m\u001b[1;33m.\u001b[0m\u001b[0m_ordered_iter\u001b[0m \u001b[1;32mif\u001b[0m \u001b[0mself\u001b[0m\u001b[1;33m.\u001b[0m\u001b[0mordered\u001b[0m \u001b[1;32melse\u001b[0m \u001b[0mself\u001b[0m\u001b[1;33m.\u001b[0m\u001b[0m_unordered_iter\u001b[0m\u001b[1;33m\u001b[0m\u001b[0m\n\u001b[1;32m--> 602\u001b[1;33m         \u001b[1;32mfor\u001b[0m \u001b[0mr\u001b[0m \u001b[1;32min\u001b[0m \u001b[0mit\u001b[0m\u001b[1;33m(\u001b[0m\u001b[1;33m)\u001b[0m\u001b[1;33m:\u001b[0m\u001b[1;33m\u001b[0m\u001b[0m\n\u001b[0m\u001b[0;32m    603\u001b[0m             \u001b[1;32myield\u001b[0m \u001b[0mr\u001b[0m\u001b[1;33m\u001b[0m\u001b[0m\n\u001b[0;32m    604\u001b[0m \u001b[1;33m\u001b[0m\u001b[0m\n",
-        "\u001b[1;32m/home/guillaume/python3/lib/python3.3/site-packages/IPython/parallel/client/asyncresult.py\u001b[0m in \u001b[0;36m_ordered_iter\u001b[1;34m(self)\u001b[0m\n\u001b[0;32m    612\u001b[0m             \u001b[1;32mfor\u001b[0m \u001b[0mmsg_id\u001b[0m \u001b[1;32min\u001b[0m \u001b[0mself\u001b[0m\u001b[1;33m.\u001b[0m\u001b[0mmsg_ids\u001b[0m\u001b[1;33m:\u001b[0m\u001b[1;33m\u001b[0m\u001b[0m\n\u001b[0;32m    613\u001b[0m                 \u001b[0mar\u001b[0m \u001b[1;33m=\u001b[0m \u001b[0mAsyncResult\u001b[0m\u001b[1;33m(\u001b[0m\u001b[0mself\u001b[0m\u001b[1;33m.\u001b[0m\u001b[0m_client\u001b[0m\u001b[1;33m,\u001b[0m \u001b[0mmsg_id\u001b[0m\u001b[1;33m,\u001b[0m \u001b[0mself\u001b[0m\u001b[1;33m.\u001b[0m\u001b[0m_fname\u001b[0m\u001b[1;33m)\u001b[0m\u001b[1;33m\u001b[0m\u001b[0m\n\u001b[1;32m--> 614\u001b[1;33m                 \u001b[0mrlist\u001b[0m \u001b[1;33m=\u001b[0m \u001b[0mar\u001b[0m\u001b[1;33m.\u001b[0m\u001b[0mget\u001b[0m\u001b[1;33m(\u001b[0m\u001b[1;33m)\u001b[0m\u001b[1;33m\u001b[0m\u001b[0m\n\u001b[0m\u001b[0;32m    615\u001b[0m                 \u001b[1;32mtry\u001b[0m\u001b[1;33m:\u001b[0m\u001b[1;33m\u001b[0m\u001b[0m\n\u001b[0;32m    616\u001b[0m                     \u001b[1;32mfor\u001b[0m \u001b[0mr\u001b[0m \u001b[1;32min\u001b[0m \u001b[0mrlist\u001b[0m\u001b[1;33m:\u001b[0m\u001b[1;33m\u001b[0m\u001b[0m\n",
-        "\u001b[1;32m/home/guillaume/python3/lib/python3.3/site-packages/IPython/parallel/client/asyncresult.py\u001b[0m in \u001b[0;36mget\u001b[1;34m(self, timeout)\u001b[0m\n\u001b[0;32m    118\u001b[0m         \"\"\"\n\u001b[0;32m    119\u001b[0m         \u001b[1;32mif\u001b[0m \u001b[1;32mnot\u001b[0m \u001b[0mself\u001b[0m\u001b[1;33m.\u001b[0m\u001b[0mready\u001b[0m\u001b[1;33m(\u001b[0m\u001b[1;33m)\u001b[0m\u001b[1;33m:\u001b[0m\u001b[1;33m\u001b[0m\u001b[0m\n\u001b[1;32m--> 120\u001b[1;33m             \u001b[0mself\u001b[0m\u001b[1;33m.\u001b[0m\u001b[0mwait\u001b[0m\u001b[1;33m(\u001b[0m\u001b[0mtimeout\u001b[0m\u001b[1;33m)\u001b[0m\u001b[1;33m\u001b[0m\u001b[0m\n\u001b[0m\u001b[0;32m    121\u001b[0m \u001b[1;33m\u001b[0m\u001b[0m\n\u001b[0;32m    122\u001b[0m         \u001b[1;32mif\u001b[0m \u001b[0mself\u001b[0m\u001b[1;33m.\u001b[0m\u001b[0m_ready\u001b[0m\u001b[1;33m:\u001b[0m\u001b[1;33m\u001b[0m\u001b[0m\n",
-        "\u001b[1;32m/home/guillaume/python3/lib/python3.3/site-packages/IPython/parallel/client/asyncresult.py\u001b[0m in \u001b[0;36mwait\u001b[1;34m(self, timeout)\u001b[0m\n\u001b[0;32m    149\u001b[0m             \u001b[0mself\u001b[0m\u001b[1;33m.\u001b[0m\u001b[0m_wait_for_outputs\u001b[0m\u001b[1;33m(\u001b[0m\u001b[0mtimeout\u001b[0m\u001b[1;33m)\u001b[0m\u001b[1;33m\u001b[0m\u001b[0m\n\u001b[0;32m    150\u001b[0m             \u001b[1;32mreturn\u001b[0m\u001b[1;33m\u001b[0m\u001b[0m\n\u001b[1;32m--> 151\u001b[1;33m         \u001b[0mself\u001b[0m\u001b[1;33m.\u001b[0m\u001b[0m_ready\u001b[0m \u001b[1;33m=\u001b[0m \u001b[0mself\u001b[0m\u001b[1;33m.\u001b[0m\u001b[0m_client\u001b[0m\u001b[1;33m.\u001b[0m\u001b[0mwait\u001b[0m\u001b[1;33m(\u001b[0m\u001b[0mself\u001b[0m\u001b[1;33m.\u001b[0m\u001b[0mmsg_ids\u001b[0m\u001b[1;33m,\u001b[0m \u001b[0mtimeout\u001b[0m\u001b[1;33m)\u001b[0m\u001b[1;33m\u001b[0m\u001b[0m\n\u001b[0m\u001b[0;32m    152\u001b[0m         \u001b[1;32mif\u001b[0m \u001b[0mself\u001b[0m\u001b[1;33m.\u001b[0m\u001b[0m_ready\u001b[0m\u001b[1;33m:\u001b[0m\u001b[1;33m\u001b[0m\u001b[0m\n\u001b[0;32m    153\u001b[0m             \u001b[1;32mtry\u001b[0m\u001b[1;33m:\u001b[0m\u001b[1;33m\u001b[0m\u001b[0m\n",
-        "\u001b[1;32m/home/guillaume/python3/lib/python3.3/site-packages/IPython/parallel/client/client.py\u001b[0m in \u001b[0;36mwait\u001b[1;34m(self, jobs, timeout)\u001b[0m\n\u001b[0;32m   1080\u001b[0m                 \u001b[1;32mbreak\u001b[0m\u001b[1;33m\u001b[0m\u001b[0m\n\u001b[0;32m   1081\u001b[0m             \u001b[0mtime\u001b[0m\u001b[1;33m.\u001b[0m\u001b[0msleep\u001b[0m\u001b[1;33m(\u001b[0m\u001b[1;36m1e-3\u001b[0m\u001b[1;33m)\u001b[0m\u001b[1;33m\u001b[0m\u001b[0m\n\u001b[1;32m-> 1082\u001b[1;33m             \u001b[0mself\u001b[0m\u001b[1;33m.\u001b[0m\u001b[0mspin\u001b[0m\u001b[1;33m(\u001b[0m\u001b[1;33m)\u001b[0m\u001b[1;33m\u001b[0m\u001b[0m\n\u001b[0m\u001b[0;32m   1083\u001b[0m         \u001b[1;32mreturn\u001b[0m \u001b[0mlen\u001b[0m\u001b[1;33m(\u001b[0m\u001b[0mtheids\u001b[0m\u001b[1;33m.\u001b[0m\u001b[0mintersection\u001b[0m\u001b[1;33m(\u001b[0m\u001b[0mself\u001b[0m\u001b[1;33m.\u001b[0m\u001b[0moutstanding\u001b[0m\u001b[1;33m)\u001b[0m\u001b[1;33m)\u001b[0m \u001b[1;33m==\u001b[0m \u001b[1;36m0\u001b[0m\u001b[1;33m\u001b[0m\u001b[0m\n\u001b[0;32m   1084\u001b[0m \u001b[1;33m\u001b[0m\u001b[0m\n",
-        "\u001b[1;32m/home/guillaume/python3/lib/python3.3/site-packages/IPython/parallel/client/client.py\u001b[0m in \u001b[0;36mspin\u001b[1;34m(self)\u001b[0m\n\u001b[0;32m   1028\u001b[0m             \u001b[0mself\u001b[0m\u001b[1;33m.\u001b[0m\u001b[0m_flush_notifications\u001b[0m\u001b[1;33m(\u001b[0m\u001b[1;33m)\u001b[0m\u001b[1;33m\u001b[0m\u001b[0m\n\u001b[0;32m   1029\u001b[0m         \u001b[1;32mif\u001b[0m \u001b[0mself\u001b[0m\u001b[1;33m.\u001b[0m\u001b[0m_iopub_socket\u001b[0m\u001b[1;33m:\u001b[0m\u001b[1;33m\u001b[0m\u001b[0m\n\u001b[1;32m-> 1030\u001b[1;33m             \u001b[0mself\u001b[0m\u001b[1;33m.\u001b[0m\u001b[0m_flush_iopub\u001b[0m\u001b[1;33m(\u001b[0m\u001b[0mself\u001b[0m\u001b[1;33m.\u001b[0m\u001b[0m_iopub_socket\u001b[0m\u001b[1;33m)\u001b[0m\u001b[1;33m\u001b[0m\u001b[0m\n\u001b[0m\u001b[0;32m   1031\u001b[0m         \u001b[1;32mif\u001b[0m \u001b[0mself\u001b[0m\u001b[1;33m.\u001b[0m\u001b[0m_mux_socket\u001b[0m\u001b[1;33m:\u001b[0m\u001b[1;33m\u001b[0m\u001b[0m\n\u001b[0;32m   1032\u001b[0m             \u001b[0mself\u001b[0m\u001b[1;33m.\u001b[0m\u001b[0m_flush_results\u001b[0m\u001b[1;33m(\u001b[0m\u001b[0mself\u001b[0m\u001b[1;33m.\u001b[0m\u001b[0m_mux_socket\u001b[0m\u001b[1;33m)\u001b[0m\u001b[1;33m\u001b[0m\u001b[0m\n",
-        "\u001b[1;32m/home/guillaume/python3/lib/python3.3/site-packages/IPython/parallel/client/client.py\u001b[0m in \u001b[0;36m_flush_iopub\u001b[1;34m(self, sock)\u001b[0m\n\u001b[0;32m    859\u001b[0m         \u001b[1;32min\u001b[0m \u001b[0mthe\u001b[0m \u001b[0mZMQ\u001b[0m \u001b[0mqueue\u001b[0m\u001b[1;33m.\u001b[0m\u001b[1;33m\u001b[0m\u001b[0m\n\u001b[0;32m    860\u001b[0m         \"\"\"\n\u001b[1;32m--> 861\u001b[1;33m         \u001b[0midents\u001b[0m\u001b[1;33m,\u001b[0m\u001b[0mmsg\u001b[0m \u001b[1;33m=\u001b[0m \u001b[0mself\u001b[0m\u001b[1;33m.\u001b[0m\u001b[0msession\u001b[0m\u001b[1;33m.\u001b[0m\u001b[0mrecv\u001b[0m\u001b[1;33m(\u001b[0m\u001b[0msock\u001b[0m\u001b[1;33m,\u001b[0m \u001b[0mmode\u001b[0m\u001b[1;33m=\u001b[0m\u001b[0mzmq\u001b[0m\u001b[1;33m.\u001b[0m\u001b[0mNOBLOCK\u001b[0m\u001b[1;33m)\u001b[0m\u001b[1;33m\u001b[0m\u001b[0m\n\u001b[0m\u001b[0;32m    862\u001b[0m         \u001b[1;32mwhile\u001b[0m \u001b[0mmsg\u001b[0m \u001b[1;32mis\u001b[0m \u001b[1;32mnot\u001b[0m \u001b[1;32mNone\u001b[0m\u001b[1;33m:\u001b[0m\u001b[1;33m\u001b[0m\u001b[0m\n\u001b[0;32m    863\u001b[0m             \u001b[1;32mif\u001b[0m \u001b[0mself\u001b[0m\u001b[1;33m.\u001b[0m\u001b[0mdebug\u001b[0m\u001b[1;33m:\u001b[0m\u001b[1;33m\u001b[0m\u001b[0m\n",
-        "\u001b[1;32m/home/guillaume/python3/lib/python3.3/site-packages/IPython/kernel/zmq/session.py\u001b[0m in \u001b[0;36mrecv\u001b[1;34m(self, socket, mode, content, copy)\u001b[0m\n\u001b[0;32m    680\u001b[0m             \u001b[0msocket\u001b[0m \u001b[1;33m=\u001b[0m \u001b[0msocket\u001b[0m\u001b[1;33m.\u001b[0m\u001b[0msocket\u001b[0m\u001b[1;33m\u001b[0m\u001b[0m\n\u001b[0;32m    681\u001b[0m         \u001b[1;32mtry\u001b[0m\u001b[1;33m:\u001b[0m\u001b[1;33m\u001b[0m\u001b[0m\n\u001b[1;32m--> 682\u001b[1;33m             \u001b[0mmsg_list\u001b[0m \u001b[1;33m=\u001b[0m \u001b[0msocket\u001b[0m\u001b[1;33m.\u001b[0m\u001b[0mrecv_multipart\u001b[0m\u001b[1;33m(\u001b[0m\u001b[0mmode\u001b[0m\u001b[1;33m,\u001b[0m \u001b[0mcopy\u001b[0m\u001b[1;33m=\u001b[0m\u001b[0mcopy\u001b[0m\u001b[1;33m)\u001b[0m\u001b[1;33m\u001b[0m\u001b[0m\n\u001b[0m\u001b[0;32m    683\u001b[0m         \u001b[1;32mexcept\u001b[0m \u001b[0mzmq\u001b[0m\u001b[1;33m.\u001b[0m\u001b[0mZMQError\u001b[0m \u001b[1;32mas\u001b[0m \u001b[0me\u001b[0m\u001b[1;33m:\u001b[0m\u001b[1;33m\u001b[0m\u001b[0m\n\u001b[0;32m    684\u001b[0m             \u001b[1;32mif\u001b[0m \u001b[0me\u001b[0m\u001b[1;33m.\u001b[0m\u001b[0merrno\u001b[0m \u001b[1;33m==\u001b[0m \u001b[0mzmq\u001b[0m\u001b[1;33m.\u001b[0m\u001b[0mEAGAIN\u001b[0m\u001b[1;33m:\u001b[0m\u001b[1;33m\u001b[0m\u001b[0m\n",
-        "\u001b[1;32m/home/guillaume/python3/lib/python3.3/site-packages/zmq/sugar/socket.py\u001b[0m in \u001b[0;36mrecv_multipart\u001b[1;34m(self, flags, copy, track)\u001b[0m\n\u001b[0;32m    263\u001b[0m \u001b[1;33m\u001b[0m\u001b[0m\n\u001b[0;32m    264\u001b[0m         \"\"\"\n\u001b[1;32m--> 265\u001b[1;33m         \u001b[0mparts\u001b[0m \u001b[1;33m=\u001b[0m \u001b[1;33m[\u001b[0m\u001b[0mself\u001b[0m\u001b[1;33m.\u001b[0m\u001b[0mrecv\u001b[0m\u001b[1;33m(\u001b[0m\u001b[0mflags\u001b[0m\u001b[1;33m,\u001b[0m \u001b[0mcopy\u001b[0m\u001b[1;33m=\u001b[0m\u001b[0mcopy\u001b[0m\u001b[1;33m,\u001b[0m \u001b[0mtrack\u001b[0m\u001b[1;33m=\u001b[0m\u001b[0mtrack\u001b[0m\u001b[1;33m)\u001b[0m\u001b[1;33m]\u001b[0m\u001b[1;33m\u001b[0m\u001b[0m\n\u001b[0m\u001b[0;32m    266\u001b[0m         \u001b[1;31m# have first part already, only loop while more to receive\u001b[0m\u001b[1;33m\u001b[0m\u001b[1;33m\u001b[0m\u001b[0m\n\u001b[0;32m    267\u001b[0m         \u001b[1;32mwhile\u001b[0m \u001b[0mself\u001b[0m\u001b[1;33m.\u001b[0m\u001b[0mgetsockopt\u001b[0m\u001b[1;33m(\u001b[0m\u001b[0mzmq\u001b[0m\u001b[1;33m.\u001b[0m\u001b[0mRCVMORE\u001b[0m\u001b[1;33m)\u001b[0m\u001b[1;33m:\u001b[0m\u001b[1;33m\u001b[0m\u001b[0m\n",
-        "\u001b[1;32m/home/guillaume/python3/lib/python3.3/site-packages/zmq/backend/cython/socket.cpython-33m.so\u001b[0m in \u001b[0;36mzmq.backend.cython.socket.Socket.recv (zmq/backend/cython/socket.c:5403)\u001b[1;34m()\u001b[0m\n",
-        "\u001b[1;32m/home/guillaume/python3/lib/python3.3/site-packages/zmq/backend/cython/socket.cpython-33m.so\u001b[0m in \u001b[0;36mzmq.backend.cython.socket.Socket.recv (zmq/backend/cython/socket.c:5222)\u001b[1;34m()\u001b[0m\n",
-        "\u001b[1;32m/home/guillaume/python3/lib/python3.3/site-packages/zmq/backend/cython/socket.cpython-33m.so\u001b[0m in \u001b[0;36mzmq.backend.cython.socket._recv_copy (zmq/backend/cython/socket.c:1711)\u001b[1;34m()\u001b[0m\n",
-        "\u001b[1;32m/home/guillaume/python3/lib/python3.3/site-packages/zmq/backend/cython/socket.cpython-33m.so\u001b[0m in \u001b[0;36mzmq.backend.cython.checkrc._check_rc (zmq/backend/cython/socket.c:5755)\u001b[1;34m()\u001b[0m\n",
-        "\u001b[1;32m/usr/lib/python3.3/importlib/_bootstrap.py\u001b[0m in \u001b[0;36m_find_and_load\u001b[1;34m(name, import_)\u001b[0m\n",
-        "\u001b[1;32m/usr/lib/python3.3/importlib/_bootstrap.py\u001b[0m in \u001b[0;36m_get_module_lock\u001b[1;34m(name)\u001b[0m\n",
-        "\u001b[1;32m/usr/lib/python3.3/importlib/_bootstrap.py\u001b[0m in \u001b[0;36m__init__\u001b[1;34m(self, name)\u001b[0m\n",
-        "\u001b[1;31mKeyboardInterrupt\u001b[0m: "
-       ]
-      }
-     ],
-     "prompt_number": 14
-=======
      "outputs": [],
      "prompt_number": "*"
->>>>>>> 46916b7f
     },
     {
      "cell_type": "code",
