--- conflicted
+++ resolved
@@ -68,7 +68,7 @@
         self.graph.vertex_properties["volume_grad_cell"]\
             = self.volume_grad_cell
 
-
+        
     def _get_gradients(self):
         # Gradients amplitudes
         self.elastic_grad = self.graph.vertex_properties["elastic_grad"]
@@ -85,15 +85,16 @@
             = self.graph.vertex_properties["volume_grad_radial"]
         self.volume_grad_apical\
             = self.graph.vertex_properties["volume_grad_apical"]
+
         self.volume_grad_cell = self.graph.new_vertex_property('vector<double>')
         self.graph.vertex_properties["volume_grad_cell"]\
             = self.volume_grad_cell
-
+        
     def calc_energy(self):
         """ Computes the apical energy on the filtered epithelium """
         contractile_term, volume_term = self.calc_cells_energy()
         junction_term, radial_term = self.calc_junctions_energy()
-
+        
         total_energy = (contractile_term.sum()
                         + volume_term.sum()
                         + junction_term.sum()
@@ -107,7 +108,7 @@
         volume_term = 0.5 * self.cells.vol_elasticities.fa \
                       * (self.cells.vols.fa - self.cells.prefered_vol.fa)**2
         return contractile_term, volume_term
-
+        
     @j_edges_in
     def calc_junctions_energy(self):
         junctions_energy = self.junctions.line_tensions.fa\
@@ -115,14 +116,14 @@
         radial_energy = self.junctions.radial_tensions.fa\
                         * (self.rhos.fa - self.rho_lumen)
         return junctions_energy, radial_energy
-
+        
     @active
     def gradient_array(self, gtol=1e-8):
         gradient = np.zeros(self.graph.num_vertices() * 3)
         log.debug('Gradient shape: %s' % gradient.shape)
         gradient[::3] = self.grad_ix.fa
         gradient[1::3] = self.grad_wy.fa
-        gradient[2::3] = self.grad_zed.fa
+        gradient[2::3] = self.grad_zed.fa 
         gradient[np.abs(gradient) < gtol] = 0.
         return gradient / self.norm_factor
 
@@ -131,12 +132,12 @@
         Updates the components of the gradient exerted on the junction
         vertices
 
-
-        '''
-
+        
+        '''
+        
         self._update_cells_grad()
         self._update_junctions_grad()
-
+        
     def _update_cells_grad(self):
         # Cell vertices
         self.contractile_grad.fa =  self.cells.contractilities.fa \
@@ -149,7 +150,7 @@
             self._calc_vol_grad_cell(cell)
 
     def _calc_vol_grad_cell(self, cell):
-
+        
         vol_grad = [0, 0, 0]
         if  self.is_alive[cell]:
             for j_edge in self.cells.junctions[cell]:
@@ -164,7 +165,7 @@
             vol_grad *= self.volume_grad_radial[cell]\
                         / self.cells.num_sides[cell]
         self.volume_grad_cell[cell] = vol_grad
-
+            
     def _update_junctions_grad(self):
 
         self.grad_wy.a = 0.
@@ -187,58 +188,30 @@
             self.grad_ix[j_vert] += gc_x
             self.grad_wy[j_vert] += gc_y
             self.grad_zed[j_vert] += gc_z
-
+            
     def _update_edge_grad(self, j_edge):
         ''' Computes the components of the gradient for the junction edge
-        `j_edge` vertices
+        `j_edge` vertices 
 
         Parameter
         ---------
         j_edge : a junction edge
-
-        '''
-
-
+        
+        '''
+
+        
         tension = self.junctions.line_tensions[j_edge]
         jv0, jv1 = j_edge
-        grad_xyz_jv0 = np.zeros(3)
-        grad_xyz_jv1 = np.zeros(3)
-
-        xyz_jv0 = np.array([self.ixs[jv0],
-                            self.wys[jv0],
-                            self.zeds[jv0]])
-        xyz_jv1 = np.array([self.ixs[jv1],
-                            self.wys[jv1],
-                            self.zeds[jv1]])
-
         u_xg = self.u_dixs[j_edge]
         u_yg = self.u_dwys[j_edge]
         u_zg = self.u_dzeds[j_edge]
-<<<<<<< HEAD
-        u_g = np.array([u_xg, u_yg, u_zg])
-
-        grad_xyz_jv0 -= tension * u_g
-        grad_xyz_jv1 -= tension * u_g
-
-
-
-
-        # self.grad_ix[jv0] -= tension * u_xg
-        # self.grad_wy[jv0] -= tension * u_yg
-        # self.grad_zed[jv0] -= tension * u_zg
-
-        # self.grad_ix[jv1] += tension * u_xg
-        # self.grad_wy[jv1] += tension * u_yg
-        # self.grad_zed[jv1] += tension * u_zg
-=======
         self.grad_ix[jv0] -= tension * u_xg
         self.grad_wy[jv0] -= tension * u_yg
         self.grad_zed[jv0] -= tension * u_zg
-
+        
         self.grad_ix[jv1] += tension * u_xg
         self.grad_wy[jv1] += tension * u_yg
         self.grad_zed[jv1] += tension * u_zg
->>>>>>> 6ba22552
 
         dmnd = self.diamonds[j_edge]
         for triangle in dmnd.triangles.values():
@@ -247,39 +220,25 @@
                               * triangle.height)
             r_a0, r_a1 = triangle.deltas
             area_grad0 = - v_grad_a * np.cross(triangle.u_cross, r_a1)
-            grad_xyz_jv0 += area_grad0
+            self.grad_ix[jv0] += area_grad0[0]
+            self.grad_wy[jv0] += area_grad0[1]
+            self.grad_zed[jv0] += area_grad0[2]
 
             area_grad1 = + v_grad_a * np.cross(triangle.u_cross, r_a0)
-            grad_xyz_jv1 += area_grad1
+            self.grad_ix[jv1] += area_grad1[0]
+            self.grad_wy[jv1] += area_grad1[1]
+            self.grad_zed[jv1] += area_grad1[2]
 
             #K_alpha DeltaV Aaij / 2
             v_grad_r = (self.volume_grad_radial[triangle.cell]
                         * triangle.area) / 2.
 
-            grad_xyz_jv0 += v_grad_r * xyz_jv0 / self.rhos[jv0]
-
-            # self.grad_ix[jv0] += v_grad_r * self.ixs[jv0] / self.rhos[jv0]
-            # self.grad_wy[jv0] += v_grad_r * self.wys[jv0] / self.rhos[jv0]
-            # self.grad_zed[jv0] += v_grad_r * self.zeds[jv0] / self.rhos[jv0]
-
-            grad_xyz_jv1 += v_grad_r * xyz_jv1 / self.rhos[jv1]
-
-            # self.grad_ix[jv1] += v_grad_r * self.ixs[jv1] / self.rhos[jv1]
-            # self.grad_wy[jv1] += v_grad_r * self.wys[jv1] / self.rhos[jv1]
-            # self.grad_zed[jv1] += v_grad_r * self.zeds[jv1] / self.rhos[jv1]
+            self.grad_ix[jv0] += v_grad_r * self.ixs[jv0] / self.rhos[jv0]
+            self.grad_wy[jv0] += v_grad_r * self.wys[jv0] / self.rhos[jv0]
+            self.grad_ix[jv1] += v_grad_r * self.ixs[jv1] / self.rhos[jv1]
+            self.grad_wy[jv1] += v_grad_r * self.wys[jv1] / self.rhos[jv1]
 
             ctr_grad = self.contractile_grad[triangle.cell]
-<<<<<<< HEAD
-            grad_xyz_jv0 -= ctr_grad * u_g
-            # self.grad_ix[jv0] -= ctr_grad * u_xg
-            # self.grad_wy[jv0] -= ctr_grad * u_yg
-            # self.grad_zed[jv0] -= ctr_grad * u_zg
-
-            grad_xyz_jv1 += ctr_grad * u_g
-            # self.grad_ix[jv1] += ctr_grad * u_xg
-            # self.grad_wy[jv1] += ctr_grad * u_yg
-            # self.grad_zed[jv1] += ctr_grad * u_zg
-=======
             self.grad_ix[jv0] -= ctr_grad * u_xg
             self.grad_wy[jv0] -= ctr_grad * u_yg
             self.grad_zed[jv0] -= ctr_grad * u_zg
@@ -287,8 +246,7 @@
             self.grad_ix[jv1] += ctr_grad * u_xg
             self.grad_wy[jv1] += ctr_grad * u_yg
             self.grad_zed[jv1] += ctr_grad * u_zg
->>>>>>> 6ba22552
-
+            
     def update_tensions(self, phi, delta_phi, factor=2.):
         '''
         Multiplies tension by `factor` for junctions that verify:
@@ -299,7 +257,7 @@
         ..math::
 
            \phi = \tan^{-1}\frac{\sqrt{\delta x^2 + \delta y^2}}{\delta z}
-
+        
         Parameters
         ----------
         phi : graph_tool :class:`EdgePropertyMap` with `float` data type
@@ -307,7 +265,7 @@
 
         delta_phi : float
             Angular range for which the line tension is changed
-
+        
         '''
 
         lt0 = self.params['line_tension']
@@ -329,12 +287,11 @@
         area0 = self.params['prefered_area']
         h_0 = self.params['prefered_height']
         ### Cells only area and height
-        live_cells = self.is_cell_vert.copy()
-        live_cells.a = live_cells.a * self.is_alive.a
-        self.graph.set_vertex_filter(live_cells)
+        self.set_vertex_state([(self.is_cell_vert, False),
+                               (self.is_alive, False)])
         area_avg = self.cells.areas.fa.mean()
         rho_avg = self.rhos.fa.mean()
-        self.graph.set_vertex_filter(None)
+        self.set_vertex_state()
 
         ### Set height and area to height0 and area0
         scale = (area0 / area_avg)**0.5
@@ -349,10 +306,10 @@
         self.delta_o = delta_o
         self.ground_energy = self.isotropic_energy(delta_o)
         ### Scaling
-
+        
         self.scale(delta_o)
         self.update_geometry()
-
+        
 
     def isotropic_energy(self, delta):
         """
@@ -367,10 +324,10 @@
         tension = lbda * mu * delta / 2.
         energy = elasticity + contractility + tension
         return energy
-
+        
 
     def isotropic_grad_poly(self):
-
+        
         lbda = self.paramtree.relative_dic['line_tension']
         gamma = self.paramtree.relative_dic['contractility']
         grad_poly = [3, 0, 0,
@@ -385,7 +342,7 @@
 
     def find_grad_roots(self):
         p = self.isotropic_grad_poly()
-        roots = np.roots(p)
+        roots = np.roots(p)            
         good_roots = np.real([r for r in roots if np.abs(r) == r])
         np.sort(good_roots)
         if len(good_roots) == 1:
@@ -395,7 +352,7 @@
         else:
             return np.nan
 
-
+        
     def check_phase_space(self):
         '''
         Checks wether parameter values `gamma` and `lbda` yields a
@@ -426,4 +383,5 @@
         if not np.isfinite(delta_o):
             report = ('Invalid values for line tension and contractility')
             return False, report
-        return True, 'ok!'+        return True, 'ok!'
+
