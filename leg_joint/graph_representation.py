--- conflicted
+++ resolved
@@ -14,8 +14,6 @@
 from .filters import active, local_slice
 from .optimizers import precondition, approx_grad
 from .utils import to_rhotheta
-#from .apoptosis import get_apoptotic_cells
-
 FLOAT = np.dtype('float32')
 
 CURRENT_DIR = os.path.dirname(__file__)
@@ -126,35 +124,15 @@
     if not retall:
         return ax
     return ax, (zeds_avg, rhos_avg, rhos_max, rhos_min)
-<<<<<<< HEAD
-=======
     
 def draw_polygons(eptm, coord1, coord2, colors=None,
                   vfilt=None, ax=None, alphas=None, 
                   cmap='jet', **kwargs):
->>>>>>> 46916b7f
-
-def draw_polygons(eptm, coord1, coord2, colors,
-                  vfilt=None, ax=None, normalize=True,
-                  cmap='jet',
-                  **kwargs):
-    cmap = plt.get_cmap(cmap)
+
     eptm.graph.set_vertex_filter(vfilt)
     cmap = plt.get_cmap(cmap)
 
     eptm.update_dsigmas()
-<<<<<<< HEAD
-    polygons = [eptm.cells.polygon(cell, coord1, coord2)[0]
-                for cell in eptm.cells
-                if (eptm.is_alive[cell])]
-    colors = np.array([colors[cell] for cell in eptm.cells
-                       if eptm.is_alive[cell]])
-    if normalize:
-        colors -= colors.min()
-        colors /= colors.max()
-    colors = cmap(colors)
-    eptm.graph.set_vertex_filter(None)
-=======
 
     if colors is not None:
         color_cmap = cmap(colors.fa)
@@ -164,7 +142,6 @@
         poly_green.fa = color_cmap[:, 1]
         poly_blue = colors.copy()
         poly_blue.fa = color_cmap[:, 2]
->>>>>>> 46916b7f
 
     if ax is None:
         fig, ax = plt.subplots()
@@ -381,7 +358,6 @@
 
 
 
-
 def plot_eptm_generic(eptm, xcoord, ycoord,
                       ax=None, local=True,
                       edge_kwargs={}, cell_kwargs={}):
@@ -727,17 +703,10 @@
                   xyz['wy'],
                   xyz['zed'])
     ax_3d.set_aspect('equal')
-<<<<<<< HEAD
     ax_3d.set_xlabel(u'Anterior - posterior axis (µm)')
     ax_3d.set_ylabel(u'Ventral - dorsal axis (µm)')
     ax_3d.set_zlabel(u'Proximal - distal axis (µm)')
 
-=======
-    # ax_3d.set_xlabel(u'Anterior - posterior axis (µm)')
-    # ax_3d.set_ylabel(u'Ventral - dorsal axis (µm)')
-    # ax_3d.set_zlabel(u'Proximal - distal axis (µm)')    
-    
->>>>>>> 46916b7f
     curv_ax = axes[0,1]
     curv_ax.plot(rtz['zed'], rtz['rho'] *  rtz['theta'],
                  'o-', alpha=0.3)
@@ -750,8 +719,8 @@
                  rtz['rho'] * np.sin(rtz['theta']),
                  'o-', alpha=0.3)
     cut_ax.set_aspect('equal')
-    # cut_ax.set_xlabel(u'Anterior - posterior axis (µm)')
-    # cut_ax.set_ylabel(u'Ventral - dorsal axis (µm)')
+    cut_ax.set_xlabel(u'Anterior - posterior axis (µm)')
+    cut_ax.set_ylabel(u'Ventral - dorsal axis (µm)')
 
 def vertices_scatterplot(rtz, **kwargs):
     """
@@ -768,15 +737,9 @@
                   xyz['zed'],
                   **kwargs)
     ax_3d.set_aspect('equal')
-<<<<<<< HEAD
     ax_3d.set_xlabel(u'Anterior - posterior axis (µm)')
     ax_3d.set_ylabel(u'Ventral - dorsal axis (µm)')
     ax_3d.set_zlabel(u'Proximal - distal axis (µm)')
-=======
-    # ax_3d.set_xlabel(u'Anterior - posterior axis (µm)')
-    # ax_3d.set_ylabel(u'Ventral - dorsal axis (µm)')
-    # ax_3d.set_zlabel(u'Proximal - distal axis (µm)')    
->>>>>>> 46916b7f
     plt.show()
     return fig, ax_3d
 
