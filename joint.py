--- conflicted
+++ resolved
@@ -25,6 +25,7 @@
 def get_apoptotic_cells(eptm, seed=42, random=True, gamma=1,
                         n_cells=1, **kwargs):
     ''' '''
+
     
     is_apoptotic = eptm.is_alive.copy()
     is_apoptotic.a[:] = 0
@@ -126,7 +127,6 @@
             eptm.junctions.radial_tensions[new_jv] = residual_tension
             if pola:
                 eptm.update_tensions(phi, np.pi / 4, 1.26**4)
-<<<<<<< HEAD
             if tension_increase is not None:
                 lj.enhance_tension(eptm, new_jv, tension_increase=2.)
             # for cell in fold_cells:
@@ -137,7 +137,6 @@
             #     lj.find_energy_min(eptm)
             #     if pola:
             #         eptm.update_tensions(phi, np.pi / 4, 1.26**4)
-=======
             np.random.shuffle(fold_cells)
             for cell in fold_cells:
                 if not eptm.is_alive[cell]:
@@ -147,14 +146,10 @@
                 lj.find_energy_min(eptm)
                 if pola:
                     eptm.update_tensions(phi, np.pi / 4, 1.26**4)
->>>>>>> 84e28510
         prev_first = first
                 
     new_jv = lj.remove_cell(eptm, prev_first)
     eptm.junctions.radial_tensions[new_jv] = residual_tension
-<<<<<<< HEAD
-    lj.running_local_optimum(eptm, tol=1e-6)
-=======
     #lj.running_local_optimum(eptm, tol=1e-6)
 
 def specific_apopto_cells_number(num_cells, *args, **kwargs):
@@ -171,7 +166,6 @@
         n_apopto = len(apopto_cells)
     
     return seed, apopto_cells
->>>>>>> 84e28510
     
 def show_distribution(eptm):
     lj.local_slice(eptm, zed_amp=2., theta_amp=None)
